parameters:
  # This template adds arcade-powered source-build to CI. The template produces a server job with a
  # default ID 'Source_Build_Complete' to put in a dependency list if necessary.

  # Specifies the prefix for source-build jobs added to pipeline. Use this if disambiguation needed.
  jobNamePrefix: 'Source_Build'

  # Defines the platform on which to run the job. By default, a linux-x64 machine, suitable for
  # managed-only repositories. This is an object with these properties:
  #
  # name: ''
  #   The name of the job. This is included in the job ID.
  # targetRID: ''
  #   The name of the target RID to use, instead of the one auto-detected by Arcade.
  # nonPortable: false
  #   Enables non-portable mode. This means a more specific RID (e.g. fedora.32-x64 rather than
  #   linux-x64), and compiling against distro-provided packages rather than portable ones.
  # skipPublishValidation: false
  #   Disables publishing validation.  By default, a check is performed to ensure no packages are
  #   published by source-build.
  # container: ''
  #   A container to use. Runs in docker.
  # pool: {}
  #   A pool to use. Runs directly on an agent.
  # buildScript: ''
  #   Specifies the build script to invoke to perform the build in the repo. The default
  #   './build.sh' should work for typical Arcade repositories, but this is customizable for
  #   difficult situations.
  # jobProperties: {}
  #   A list of job properties to inject at the top level, for potential extensibility beyond
  #   container and pool.
  platform: {}

jobs:
- job: ${{ parameters.jobNamePrefix }}_${{ parameters.platform.name }}
  displayName: Source-Build (${{ parameters.platform.name }})

  ${{ each property in parameters.platform.jobProperties }}:
    ${{ property.key }}: ${{ property.value }}

  ${{ if ne(parameters.platform.container, '') }}:
    container: ${{ parameters.platform.container }}

  ${{ if eq(parameters.platform.pool, '') }}:
    # The default VM host AzDO pool. This should be capable of running Docker containers: almost all
    # source-build builds run in Docker, including the default managed platform.
    pool:
      ${{ if eq(variables['System.TeamProject'], 'public') }}:
<<<<<<< HEAD
        name: NetCore1ESPool-Svc-Public
=======
        name: NetCore-Public
>>>>>>> 80f618ad
        demands: ImageOverride -equals Build.Ubuntu.1804.Amd64.Open
      ${{ if eq(variables['System.TeamProject'], 'internal') }}:
        name: NetCore1ESPool-Svc-Internal
        demands: ImageOverride -equals Build.Ubuntu.1804.Amd64
  ${{ if ne(parameters.platform.pool, '') }}:
    pool: ${{ parameters.platform.pool }}

  workspace:
    clean: all

  steps:
  - template: /eng/common/templates/steps/source-build.yml
    parameters:
      platform: ${{ parameters.platform }}<|MERGE_RESOLUTION|>--- conflicted
+++ resolved
@@ -46,11 +46,7 @@
     # source-build builds run in Docker, including the default managed platform.
     pool:
       ${{ if eq(variables['System.TeamProject'], 'public') }}:
-<<<<<<< HEAD
-        name: NetCore1ESPool-Svc-Public
-=======
         name: NetCore-Public
->>>>>>> 80f618ad
         demands: ImageOverride -equals Build.Ubuntu.1804.Amd64.Open
       ${{ if eq(variables['System.TeamProject'], 'internal') }}:
         name: NetCore1ESPool-Svc-Internal
