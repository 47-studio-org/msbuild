﻿// Licensed to the .NET Foundation under one or more agreements.
// The .NET Foundation licenses this file to you under the MIT license.

using System;
using System.Collections.Generic;
using System.Globalization;
using System.IO;

using Microsoft.Build.Framework;
using Microsoft.Build.Shared;

#nullable disable

namespace Microsoft.Build.Tasks
{
    /// <summary>
    /// This class defines the touch task.
    /// </summary>
    public class Touch : TaskExtension, IIncrementalTask
    {
        private MessageImportance messageImportance;

        /// <summary>
        /// Forces a touch even if the file to be touched is read-only.
        /// </summary>
        public bool ForceTouch { get; set; }

        /// <summary>
        /// Creates the file if it doesn't exist.
        /// </summary>
        public bool AlwaysCreate { get; set; }

        /// <summary>
        /// Specifies a specific time other than current.
        /// </summary>
        public string Time { get; set; }

        /// <summary>
        /// File(s) to touch.
        /// </summary>
        [Required]
        public ITaskItem[] Files { get; set; }

        /// <summary>
        /// Output of this task - which files were touched.
        /// </summary>
        [Output]
        public ITaskItem[] TouchedFiles { get; set; }

        /// <summary>
        /// Importance: high, normal, low (default normal)
        /// </summary>
        public string Importance { get; set; }

        /// <summary>
        /// Question the incremental nature of this task.
        /// </summary>
        /// <remarks>When Question is true, skip touching the disk to avoid causing incremental issue.
        /// Unless the file doesn't exists, in which case, error out.</remarks>
        public bool FailIfNotIncremental { get; set; }

        /// <summary>
        /// Implementation of the execute method.
        /// </summary>
        /// <returns></returns>
        internal bool ExecuteImpl(
            FileExists fileExists,
            FileCreate fileCreate,
            GetAttributes fileGetAttributes,
            SetAttributes fileSetAttributes,
            SetLastAccessTime fileSetLastAccessTime,
            SetLastWriteTime fileSetLastWriteTime)
        {
            // See what time we are touching all files to
            DateTime touchDateTime;
            try
            {
                touchDateTime = GetTouchDateTime();
            }
            catch (FormatException e)
            {
                Log.LogErrorWithCodeFromResources("Touch.TimeSyntaxIncorrect", e.Message);
                return false;
            }

            // Go through all files and touch 'em
            bool retVal = true;
            var touchedItems = new List<ITaskItem>();
            var touchedFilesSet = new HashSet<string>(StringComparer.OrdinalIgnoreCase);

            foreach (ITaskItem file in Files)
            {
                string path = FileUtilities.FixFilePath(file.ItemSpec);
                // For speed, eliminate duplicates caused by poor targets authoring
                if (touchedFilesSet.Contains(path))
                {
                    continue;
                }

                // Touch the file.  If the file was touched successfully then add it to our array of
                // touched items.
                if
                (
                    TouchFile(
                        path,
                        touchDateTime,
                        fileExists,
                        fileCreate,
                        fileGetAttributes,
                        fileSetAttributes,
                        fileSetLastAccessTime,
                        fileSetLastWriteTime))
                {
                    touchedItems.Add(file);
                }
                else
                {
                    retVal = false;
                }

                // Add even on failure to avoid reattempting
                touchedFilesSet.Add(path);
            }

            // Now, set the property that indicates which items we touched.  Note that we
            // touch all the items
            TouchedFiles = touchedItems.ToArray();
            return retVal;
        }

        /// <summary>
        /// Run the task
        /// </summary>
        /// <returns></returns>
        public override bool Execute()
        {
            if (string.IsNullOrEmpty(Importance))
            {
                messageImportance = MessageImportance.Normal;
            }
            else
            {
                if (!Enum.TryParse(Importance, ignoreCase: true, out messageImportance))
                {
                    Log.LogErrorWithCodeFromResources("Message.InvalidImportance", Importance);
                    return false;
                }
            }

            return ExecuteImpl(
                File.Exists,
                File.Create,
                File.GetAttributes,
                File.SetAttributes,
                File.SetLastAccessTime,
                File.SetLastWriteTime);
        }

        /// <summary>
        /// Helper method creates a file.
        /// </summary>
        /// <param name="file"></param>
        /// <param name="fileCreate"></param>
        /// <returns>"true" if the file was created.</returns>
        private bool CreateFile(
            string file,
            FileCreate fileCreate)
        {
            try
            {
                using (FileStream fs = fileCreate(file))
                {
                }
            }
            catch (Exception e) when (ExceptionHandling.IsIoRelatedException(e))
            {
                Log.LogErrorWithCodeFromResources("Touch.CannotCreateFile", file, e.Message);
                return false;
            }

            return true;
        }

        /// <summary>
        /// Helper method touches a file.
        /// </summary>
        /// <returns>"True" if the file was touched.</returns>
        private bool TouchFile(
            string file,
            DateTime dt,
            FileExists fileExists,
            FileCreate fileCreate,
            GetAttributes fileGetAttributes,
            SetAttributes fileSetAttributes,
            SetLastAccessTime fileSetLastAccessTime,
            SetLastWriteTime fileSetLastWriteTime)
        {
            if (!fileExists(file))
            {
                // If the file does not exist then we check if we need to create it.
                if (AlwaysCreate)
                {
                    if (FailIfNotIncremental)
                    {
                        Log.LogWarningFromResources("Touch.CreatingFile", file, "AlwaysCreate");
                    }
                    else
                    {
                        Log.LogMessageFromResources(messageImportance, "Touch.CreatingFile", file, "AlwaysCreate");
                    }

                    if (!CreateFile(file, fileCreate))
                    {
                        return false;
                    }
                }
                else
                {
                    Log.LogErrorWithCodeFromResources("Touch.FileDoesNotExist", file);
                    return false;
                }
            }

            if (FailIfNotIncremental)
            {
                Log.LogWarningFromResources("Touch.Touching", file);
            }

<<<<<<< HEAD
            Log.LogMessageFromResources(messageImportance, "Touch.Touching", file);

            // If the file is read only then we must either issue an error, or, if the user so 
=======
            // If the file is read only then we must either issue an error, or, if the user so
>>>>>>> 85d84228
            // specified, make the file temporarily not read only.
            bool needToRestoreAttributes = false;
            FileAttributes faOriginal = fileGetAttributes(file);
            if ((faOriginal & FileAttributes.ReadOnly) == FileAttributes.ReadOnly)
            {
                if (ForceTouch)
                {
                    try
                    {
                        FileAttributes faNew = (faOriginal & ~FileAttributes.ReadOnly);
                        fileSetAttributes(file, faNew);
                        needToRestoreAttributes = true;
                    }
                    catch (Exception e) when (ExceptionHandling.IsIoRelatedException(e))
                    {
                        Log.LogErrorWithCodeFromResources("Touch.CannotMakeFileWritable", file, e.Message);
                        return false;
                    }
                }
            }

            // Do the actual touch operation
            bool retVal = true;
            try
            {
                fileSetLastAccessTime(file, dt);
                fileSetLastWriteTime(file, dt);
            }
            catch (Exception e) when (ExceptionHandling.IsIoRelatedException(e))
            {
                Log.LogErrorWithCodeFromResources("Touch.CannotTouch", file, e.Message);
                return false;
            }
            finally
            {
                if (needToRestoreAttributes)
                {
                    // Attempt to restore the attributes.  If we fail here, then there is
                    // not much we can do.
                    try
                    {
                        fileSetAttributes(file, faOriginal);
                    }
                    catch (Exception e) when (ExceptionHandling.IsIoRelatedException(e))
                    {
                        Log.LogErrorWithCodeFromResources("Touch.CannotRestoreAttributes", file, e.Message);
                        retVal = false;
                    }
                }
            }

            return retVal;
        }

        //-----------------------------------------------------------------------------------
        // Helper methods
        //-----------------------------------------------------------------------------------
        private DateTime GetTouchDateTime()
        {
            // If we have a specified time to which files need to be built then attempt
            // to parse it from the Time property.  Otherwise, we get the current time.
            if (string.IsNullOrEmpty(Time))
            {
                return DateTime.Now;
            }

            return DateTime.Parse(Time, DateTimeFormatInfo.InvariantInfo);
        }
    }
}<|MERGE_RESOLUTION|>--- conflicted
+++ resolved
@@ -225,14 +225,12 @@
             {
                 Log.LogWarningFromResources("Touch.Touching", file);
             }
-
-<<<<<<< HEAD
-            Log.LogMessageFromResources(messageImportance, "Touch.Touching", file);
-
-            // If the file is read only then we must either issue an error, or, if the user so 
-=======
+            else
+            {
+                Log.LogMessageFromResources(messageImportance, "Touch.Touching", file);
+            }
+
             // If the file is read only then we must either issue an error, or, if the user so
->>>>>>> 85d84228
             // specified, make the file temporarily not read only.
             bool needToRestoreAttributes = false;
             FileAttributes faOriginal = fileGetAttributes(file);
