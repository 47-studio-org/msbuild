--- conflicted
+++ resolved
@@ -1,18 +1,11 @@
-<?xml version="1.0" encoding="utf-8"?>
+﻿<?xml version="1.0" encoding="utf-8"?>
 <!--
      Tests only the public OM of Microsoft.Build.
 
      Specifically cannot see the Internals of Microsoft.Build so it can be a realistic OM consumer.
 -->
 <Project ToolsVersion="12.0" DefaultTargets="Build" xmlns="http://schemas.microsoft.com/developer/msbuild/2003">
-<<<<<<< HEAD
-   <!--
-  <Import Project="$([MSBuild]::GetDirectoryNameOfFileAbove($(MSBuildThisFileDirectory), dir.props))\dir.props"  Condition="!$(Configuration.EndsWith('MONO'))"/>
-   -->
-  <Import Project="..\..\dir.props"/>
-=======
   <Import Project="..\..\dir.props" />
->>>>>>> 2e935d82
   <PropertyGroup>
     <Configuration Condition=" '$(Configuration)' == '' ">Debug</Configuration>
     <Platform Condition=" '$(Platform)' == '' ">AnyCPU</Platform>
@@ -21,21 +14,15 @@
     <RootNamespace>Microsoft.Build.Engine.OM.UnitTests</RootNamespace>
     <AssemblyName>Microsoft.Build.Engine.OM.UnitTests</AssemblyName>
     <AllowUnsafeBlocks>true</AllowUnsafeBlocks>
-<<<<<<< HEAD
-=======
     <IsTestProject>true</IsTestProject>
->>>>>>> 2e935d82
   </PropertyGroup>
   <PropertyGroup Condition=" '$(Configuration)|$(Platform)' == 'Debug|AnyCPU' ">
   </PropertyGroup>
   <PropertyGroup Condition=" '$(Configuration)|$(Platform)' == 'Release|AnyCPU' ">
-<<<<<<< HEAD
   </PropertyGroup>
   <PropertyGroup Condition="'$(Configuration)|$(Platform)' == 'Debug-MONO|AnyCPU'">
   </PropertyGroup>
   <PropertyGroup Condition="'$(Configuration)|$(Platform)' == 'Release-MONO|AnyCPU'">
-=======
->>>>>>> 2e935d82
   </PropertyGroup>
   <ItemGroup>
     <Compile Include="..\..\Shared\Constants.cs">
@@ -131,11 +118,8 @@
       <Link>App.config</Link>
       <SubType>Designer</SubType>
     </None>
-    <None Include="packages.config" />
   </ItemGroup>
   <ItemGroup>
-<<<<<<< HEAD
-=======
     <Reference Include="System" />
     <Reference Include="System.Core" />
     <Reference Include="System.Data" />
@@ -143,11 +127,6 @@
     <Reference Include="System.Xml" />
   </ItemGroup>
   <ItemGroup>
-    <ProjectReference Include="..\..\Framework\Microsoft.Build.Framework.csproj">
-      <Project>{571F09DB-A81A-4444-945C-6F7B530054CD}</Project>
-      <Name>Microsoft.Build.Framework</Name>
-    </ProjectReference>
->>>>>>> 2e935d82
     <ProjectReference Include="..\..\Utilities\Microsoft.Build.Utilities.csproj">
       <Project>{828566ee-6f6a-4ef4-98b0-513f7df9c628}</Project>
       <Name>Microsoft.Build.Utilities</Name>
@@ -160,15 +139,6 @@
       <Project>{16cd7635-7cf4-4c62-a77b-cf87d0f09a58}</Project>
       <Name>Microsoft.Build</Name>
     </ProjectReference>
-<<<<<<< HEAD
-    <Reference Include="nunit.framework">
-      <HintPath>$(PackagesDir)NUnit.2.6.4\lib\nunit.framework.dll</HintPath>
-      <Private>True</Private>
-    </Reference>
-    <Reference Include="System" />
-    <Reference Include="System.Core" />
-    <Reference Include="System.Xml" />
-=======
   </ItemGroup>
   <ItemGroup>
     <None Include="..\..\Shared\UnitTests\App.config">
@@ -176,17 +146,9 @@
       <SubType>Designer</SubType>
     </None>
     <None Include="project.json" />
->>>>>>> 2e935d82
   </ItemGroup>
   <ItemGroup>
     <Service Include="{82A7F48D-3B50-4B1E-B82E-3ADA8210C358}" />
   </ItemGroup>
-<<<<<<< HEAD
-   <!--
-  <Import Project="$([MSBuild]::GetDirectoryNameOfFileAbove($(MSBuildThisFileDirectory), dir.targets))\dir.targets"  Condition="!$(Configuration.EndsWith('MONO'))"/>
-   -->
-  <Import Project="..\..\dir.targets"/>
-=======
   <Import Project="..\..\dir.targets" />
->>>>>>> 2e935d82
 </Project>