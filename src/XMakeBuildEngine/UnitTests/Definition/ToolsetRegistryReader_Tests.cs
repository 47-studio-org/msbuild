--- conflicted
+++ resolved
@@ -101,13 +101,7 @@
         /// <summary>
         /// Tests the tools version 4.0 is written to the the registry at install time
         /// </summary>
-<<<<<<< HEAD
-        [Fact(Skip = "Ignored in MSTest")]
-
-        // Ignore: Test requires installed toolset.
-=======
         [Fact(Skip = "Test requires installed toolset.")]
->>>>>>> bc4a63f4
         public void DefaultValuesInRegistryCreatedBySetup()
         {
             if (NativeMethodsShared.IsUnixLike)
