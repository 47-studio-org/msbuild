// Copyright (c) Microsoft. All rights reserved.
// Licensed under the MIT license. See LICENSE file in the project root for full license information.

using System;
using System.Collections;
using System.Collections.Generic;
using System.Globalization;
using System.IO;
using System.Reflection;
using System.Resources;
using System.Text;
using System.Xml;

using Microsoft.Build.Framework;

using ProjectCollection = Microsoft.Build.Evaluation.ProjectCollection;
using Xunit;
using Xunit.Abstractions;


namespace Microsoft.Build.UnitTests
{
    /*
     * Class:   MockLogger
     *
     * Mock logger class. Keeps track of errors and warnings and also builds
     * up a raw string (fullLog) that contains all messages, warnings, errors.
     *
     */
    internal sealed class MockLogger : ILogger
    {
        #region Properties
        private int _errorCount = 0;
        private int _warningCount = 0;
        private StringBuilder _fullLog = new StringBuilder();
        private List<BuildErrorEventArgs> _errors = new List<BuildErrorEventArgs>();
        private List<BuildWarningEventArgs> _warnings = new List<BuildWarningEventArgs>();
        private List<ExternalProjectStartedEventArgs> _externalProjectStartedEvents = new List<ExternalProjectStartedEventArgs>();
        private List<ExternalProjectFinishedEventArgs> _externalProjectFinishedEvents = new List<ExternalProjectFinishedEventArgs>();
        private bool _logBuildFinishedEvent = true;
        private List<ProjectStartedEventArgs> _projectStartedEvents = new List<ProjectStartedEventArgs>();
        private List<ProjectFinishedEventArgs> _projectFinishedEvents = new List<ProjectFinishedEventArgs>();
        private List<TargetStartedEventArgs> _targetStartedEvents = new List<TargetStartedEventArgs>();
        private List<TargetFinishedEventArgs> _targetFinishedEvents = new List<TargetFinishedEventArgs>();
        private List<TaskStartedEventArgs> _taskStartedEvents = new List<TaskStartedEventArgs>();
        private List<TaskFinishedEventArgs> _taskFinishedEvents = new List<TaskFinishedEventArgs>();
        private List<BuildMessageEventArgs> _buildMessageEvents = new List<BuildMessageEventArgs>();
        private List<BuildStartedEventArgs> _buildStartedEvents = new List<BuildStartedEventArgs>();
        private List<BuildFinishedEventArgs> _buildFinishedEvents = new List<BuildFinishedEventArgs>();
        private ITestOutputHelper _testOutputHelper;

        /// <summary>
        /// Should the build finished event be logged in the log file. This is to work around the fact we have different
        /// localized strings between env and xmake for the build finished event.
        /// </summary>
        internal bool LogBuildFinished
        {
            get
            {
                return _logBuildFinishedEvent;
            }
            set
            {
                _logBuildFinishedEvent = value;
            }
        }

        /*
         * Method:  ErrorCount
         *
         * The count of all errors seen so far.
         *
         */
        internal int ErrorCount
        {
            get { return _errorCount; }
        }

        /*
         * Method:  WarningCount
         *
         * The count of all warnings seen so far.
         *
         */
        internal int WarningCount
        {
            get { return _warningCount; }
        }

        /// <summary>
        /// Return the list of logged errors
        /// </summary>
        internal List<BuildErrorEventArgs> Errors
        {
            get
            {
                return _errors;
            }
        }

        /// <summary>
        /// Returns the list of logged warnings
        /// </summary>
        internal List<BuildWarningEventArgs> Warnings
        {
            get
            {
                return _warnings;
            }
        }

        /// <summary>
        /// When set to true, allows task crashes to be logged without causing an assert.
        /// </summary>
        internal bool AllowTaskCrashes
        {
            get;
            set;
        }

        /// <summary>
        /// List of ExternalProjectStarted events
        /// </summary>
        internal List<ExternalProjectStartedEventArgs> ExternalProjectStartedEvents
        {
            get { return _externalProjectStartedEvents; }
        }

        /// <summary>
        /// List of ExternalProjectFinished events
        /// </summary>
        internal List<ExternalProjectFinishedEventArgs> ExternalProjectFinishedEvents
        {
            get { return _externalProjectFinishedEvents; }
        }

        /// <summary>
        /// List of ProjectStarted events
        /// </summary>
        internal List<ProjectStartedEventArgs> ProjectStartedEvents
        {
            get { return _projectStartedEvents; }
        }

        /// <summary>
        /// List of ProjectFinished events
        /// </summary>
        internal List<ProjectFinishedEventArgs> ProjectFinishedEvents
        {
            get { return _projectFinishedEvents; }
        }

        /// <summary>
        /// List of TargetStarted events
        /// </summary>
        internal List<TargetStartedEventArgs> TargetStartedEvents
        {
            get { return _targetStartedEvents; }
        }

        /// <summary>
        /// List of TargetFinished events
        /// </summary>
        internal List<TargetFinishedEventArgs> TargetFinishedEvents
        {
            get { return _targetFinishedEvents; }
        }

        /// <summary>
        /// List of TaskStarted events
        /// </summary>
        internal List<TaskStartedEventArgs> TaskStartedEvents
        {
            get { return _taskStartedEvents; }
        }

        /// <summary>
        /// List of TaskFinished events
        /// </summary>
        internal List<TaskFinishedEventArgs> TaskFinishedEvents
        {
            get { return _taskFinishedEvents; }
        }

        /// <summary>
        /// List of BuildMessage events
        /// </summary>
        internal List<BuildMessageEventArgs> BuildMessageEvents
        {
            get { return _buildMessageEvents; }
        }

        /// <summary>
        /// List of BuildStarted events, thought we expect there to only be one, a valid check is to make sure this list is length 1
        /// </summary>
        internal List<BuildStartedEventArgs> BuildStartedEvents
        {
            get { return _buildStartedEvents; }
        }

        /// <summary>
        /// List of BuildFinished events, thought we expect there to only be one, a valid check is to make sure this list is length 1
        /// </summary>
        internal List<BuildFinishedEventArgs> BuildFinishedEvents
        {
            get { return _buildFinishedEvents; }
        }

        /*
         * Method:  FullLog
         *
         * The raw concatenation of all messages, errors and warnings seen so far.
         *
         */
        internal string FullLog
        {
            get { return _fullLog.ToString(); }
        }
        #endregion

        #region Minimal ILogger implementation

        /*
         * Property:    Verbosity
         *
         * The level of detail to show in the event log.
         *
         */
        public LoggerVerbosity Verbosity
        {
            get { return LoggerVerbosity.Normal; }
            set {/* do nothing */}
        }

        /*
         * Property:    Parameters
         * 
         * The mock logger does not take parameters.
         * 
         */
        public string Parameters
        {
            get
            {
                return null;
            }

            set
            {
                // do nothing
            }
        }

        /*
         * Method:  Initialize
         *
         * Add a new build event.
         *
         */
        public void Initialize(IEventSource eventSource)
        {
            eventSource.AnyEventRaised +=
                    new AnyEventHandler(LoggerEventHandler);
        }

        /// <summary>
        /// Clears the content of the log "file"
        /// </summary>
        public void ClearLog()
        {
            _fullLog = new StringBuilder();
        }

        /*
         * Method:  Shutdown
         * 
         * The mock logger does not need to release any resources.
         * 
         */
        public void Shutdown()
        {
            // do nothing
        }
        #endregion

        public MockLogger()
        {
            _testOutputHelper = null;
        }

        public MockLogger(ITestOutputHelper testOutputHelper)
        {
            _testOutputHelper = testOutputHelper;
        }

        /*
         * Method:  LoggerEventHandler
         *
         * Receives build events and logs them the way we like.
         *
         */
        internal void LoggerEventHandler(object sender, BuildEventArgs eventArgs)
        {
            if (eventArgs is BuildWarningEventArgs)
            {
                BuildWarningEventArgs w = (BuildWarningEventArgs)eventArgs;

                // hack: disregard the MTA warning.
                // need the second condition to pass on ploc builds
                if (w.Code != "MSB4056" && !w.Message.Contains("MSB4056"))
                {
                    _fullLog.AppendFormat("{0}({1},{2}): {3} warning {4}: {5}\r\n",
                        w.File,
                        w.LineNumber,
                        w.ColumnNumber,
                        w.Subcategory,
                        w.Code,
                        w.Message);

                    ++_warningCount;
                    _warnings.Add(w);
                }
            }
            else if (eventArgs is BuildErrorEventArgs)
            {
                BuildErrorEventArgs e = (BuildErrorEventArgs)eventArgs;

                _fullLog.AppendFormat("{0}({1},{2}): {3} error {4}: {5}\r\n",
                    e.File,
                    e.LineNumber,
                    e.ColumnNumber,
                    e.Subcategory,
                    e.Code,
                    e.Message);

                ++_errorCount;
                _errors.Add(e);
            }
            else
            {
                // Log the message unless we are a build finished event and logBuildFinished is set to false.
                bool logMessage = !(eventArgs is BuildFinishedEventArgs) || (eventArgs is BuildFinishedEventArgs && _logBuildFinishedEvent);
                if (logMessage)
                {
                    _fullLog.Append(eventArgs.Message);
                    _fullLog.Append("\r\n");
                }
            }

            if (eventArgs is ExternalProjectStartedEventArgs)
            {
                this.ExternalProjectStartedEvents.Add((ExternalProjectStartedEventArgs)eventArgs);
            }
            else if (eventArgs is ExternalProjectFinishedEventArgs)
            {
                this.ExternalProjectFinishedEvents.Add((ExternalProjectFinishedEventArgs)eventArgs);
            }

            if (eventArgs is ProjectStartedEventArgs)
            {
                this.ProjectStartedEvents.Add((ProjectStartedEventArgs)eventArgs);
            }
            else if (eventArgs is ProjectFinishedEventArgs)
            {
                this.ProjectFinishedEvents.Add((ProjectFinishedEventArgs)eventArgs);
            }
            else if (eventArgs is TargetStartedEventArgs)
            {
                this.TargetStartedEvents.Add((TargetStartedEventArgs)eventArgs);
            }
            else if (eventArgs is TargetFinishedEventArgs)
            {
                this.TargetFinishedEvents.Add((TargetFinishedEventArgs)eventArgs);
            }
            else if (eventArgs is TaskStartedEventArgs)
            {
                this.TaskStartedEvents.Add((TaskStartedEventArgs)eventArgs);
            }
            else if (eventArgs is TaskFinishedEventArgs)
            {
                this.TaskFinishedEvents.Add((TaskFinishedEventArgs)eventArgs);
            }
            else if (eventArgs is BuildMessageEventArgs)
            {
                this.BuildMessageEvents.Add((BuildMessageEventArgs)eventArgs);
            }
            else if (eventArgs is BuildStartedEventArgs)
            {
                this.BuildStartedEvents.Add((BuildStartedEventArgs)eventArgs);
            }
            else if (eventArgs is BuildFinishedEventArgs)
            {
                this.BuildFinishedEvents.Add((BuildFinishedEventArgs)eventArgs);

                if (!AllowTaskCrashes)
                {
                    // We should not have any task crashes. Sometimes a test will validate that their expected error
                    // code appeared, but not realize it then crashed.
                    AssertLogDoesntContain("MSB4018");
                }

                // We should not have any Engine crashes.
                AssertLogDoesntContain("MSB0001");

                // Console.Write in the context of a unit test is very expensive.  A hundred
                // calls to Console.Write can easily take two seconds on a fast machine.  Therefore, only
                // do the Console.Write once at the end of the build.
                Console.Write(FullLog);
            }
        }

        // Lazy-init property returning the MSBuild engine resource manager
        static private ResourceManager EngineResourceManager
        {
            get
            {
                if (s_engineResourceManager == null)
                {
<<<<<<< HEAD
                    s_engineResourceManager = new ResourceManager("Microsoft.Build.Resources.Strings", typeof(ProjectCollection).GetTypeInfo().Assembly);
=======
                    s_engineResourceManager = new ResourceManager("Microsoft.Build.Strings", typeof(ProjectCollection).Assembly);
>>>>>>> 941c5df2
                }

                return s_engineResourceManager;
            }
        }

        static private ResourceManager s_engineResourceManager = null;

        // Gets the resource string given the resource ID
        static public string GetString(string stringId)
        {
            return EngineResourceManager.GetString(stringId, CultureInfo.CurrentUICulture);
        }

        /// <summary>
        /// Assert that the log file contains the given strings, in order.
        /// </summary>
        /// <param name="contains"></param>
        internal void AssertLogContains(params string[] contains)
        {
            AssertLogContains(true, contains);
        }

        /// <summary>
        /// Assert that the log file contains the given string, in order. Includes the option of case invariance
        /// </summary>
        /// <param name="isCaseSensitive">False if we do not care about case sensitivity</param>
        /// <param name="contains"></param>
        internal void AssertLogContains(bool isCaseSensitive, params string[] contains)
        {
            StringReader reader = new StringReader(FullLog);
            int index = 0;

            string currentLine = reader.ReadLine();
            if (!isCaseSensitive)
            {
                currentLine = currentLine.ToUpper();
            }

            while (currentLine != null)
            {
                string comparer = contains[index];
                if (!isCaseSensitive)
                {
                    comparer = comparer.ToUpper();
                }

                if (currentLine.Contains(comparer))
                {
                    index++;
                    if (index == contains.Length) break;
                }

                currentLine = reader.ReadLine();
                if (!isCaseSensitive && currentLine != null)
                {
                    currentLine = currentLine.ToUpper();
                }
            }
            if (index != contains.Length)
            {
                if (_testOutputHelper != null)
                {
                    _testOutputHelper.WriteLine(FullLog);
                }
                else
                {
                    Console.WriteLine(FullLog);
                }
                Assert.True(false, String.Format(CultureInfo.CurrentCulture, "Log was expected to contain '{0}', but did not.\n=======\n{1}\n=======", contains[index], FullLog));
            }
        }

        /// <summary>
        /// Assert that the log file contains the given string.
        /// </summary>
        /// <param name="contains"></param>
        internal void AssertLogDoesntContain(string contains)
        {
            if (FullLog.Contains(contains))
            {
                if (_testOutputHelper != null)
                {
                    _testOutputHelper.WriteLine(FullLog);
                }
                else
                {
                    Console.WriteLine(FullLog);
                }
                Assert.True(false, String.Format("Log was not expected to contain '{0}', but did.", contains));
            }
        }

        /// <summary>
        /// Assert that no errors were logged
        /// </summary>
        internal void AssertNoErrors()
        {
            Assert.Equal(0, _errorCount);
        }

        /// <summary>
        /// Assert that no warnings were logged
        /// </summary>
        internal void AssertNoWarnings()
        {
            Assert.Equal(0, _warningCount);
        }
    }
}<|MERGE_RESOLUTION|>--- conflicted
+++ resolved
@@ -416,11 +416,7 @@
             {
                 if (s_engineResourceManager == null)
                 {
-<<<<<<< HEAD
-                    s_engineResourceManager = new ResourceManager("Microsoft.Build.Resources.Strings", typeof(ProjectCollection).GetTypeInfo().Assembly);
-=======
-                    s_engineResourceManager = new ResourceManager("Microsoft.Build.Strings", typeof(ProjectCollection).Assembly);
->>>>>>> 941c5df2
+                     s_engineResourceManager = new ResourceManager("Microsoft.Build.Strings", typeof(ProjectCollection).GetTypeInfo().Assembly);
                 }
 
                 return s_engineResourceManager;
