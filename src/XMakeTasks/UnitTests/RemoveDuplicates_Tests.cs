--- conflicted
+++ resolved
@@ -1,13 +1,9 @@
-﻿// Copyright (c) Microsoft. All rights reserved.
+// Copyright (c) Microsoft. All rights reserved.
 // Licensed under the MIT license. See LICENSE file in the project root for full license information.
 
 using System;
 using System.IO;
 using System.Reflection;
-<<<<<<< HEAD
-using NUnit.Framework;
-=======
->>>>>>> 3f8a403e
 using Microsoft.Build.Framework;
 using Microsoft.Build.Tasks;
 using Microsoft.Build.Utilities;
@@ -15,20 +11,12 @@
 
 namespace Microsoft.Build.UnitTests
 {
-<<<<<<< HEAD
-    [TestFixture]
-=======
->>>>>>> 3f8a403e
     sealed public class RemoveDuplicates_Tests
     {
         /// <summary>
         /// Pass one item in, get the same item back.
         /// </summary>
-<<<<<<< HEAD
-        [Test]
-=======
         [Fact]
->>>>>>> 3f8a403e
         public void OneItemNop()
         {
             RemoveDuplicates t = new RemoveDuplicates();
@@ -44,11 +32,7 @@
         /// <summary>
         /// Pass in two of the same items.
         /// </summary>
-<<<<<<< HEAD
-        [Test]
-=======
         [Fact]
->>>>>>> 3f8a403e
         public void TwoItemsTheSame()
         {
             RemoveDuplicates t = new RemoveDuplicates();
@@ -64,11 +48,7 @@
         /// <summary>
         /// Pass in two items that are different.
         /// </summary>
-<<<<<<< HEAD
-        [Test]
-=======
         [Fact]
->>>>>>> 3f8a403e
         public void TwoItemsDifferent()
         {
             RemoveDuplicates t = new RemoveDuplicates();
@@ -85,11 +65,7 @@
         /// <summary>
         /// Case should not matter.
         /// </summary>
-<<<<<<< HEAD
-        [Test]
-=======
         [Fact]
->>>>>>> 3f8a403e
         public void CaseInsensitive()
         {
             RemoveDuplicates t = new RemoveDuplicates();
@@ -105,11 +81,7 @@
         /// <summary>
         /// No inputs should result in zero-length outputs.
         /// </summary>
-<<<<<<< HEAD
-        [Test]
-=======
         [Fact]
->>>>>>> 3f8a403e
         public void MissingInputs()
         {
             RemoveDuplicates t = new RemoveDuplicates();
