﻿// Copyright (c) Microsoft. All rights reserved.
// Licensed under the MIT license. See LICENSE file in the project root for full license information.

using System;
using System.IO;
using System.Reflection;
using System.Collections;
<<<<<<< HEAD
using NUnit.Framework;
=======
>>>>>>> 3f8a403e
using Microsoft.Build.Evaluation;
using Microsoft.Build.Framework;
using Microsoft.Build.Tasks;
using Microsoft.Build.Utilities;
using System.Text.RegularExpressions;

using Microsoft.Build.Shared;
using Xunit;

namespace Microsoft.Build.UnitTests
{
<<<<<<< HEAD
    [TestFixture]
    sealed public class MSBuildTask_Tests
    {
        [SetUp]
        public void SetUp()
=======
    sealed public class MSBuildTask_Tests : IDisposable
    {
        public MSBuildTask_Tests()
>>>>>>> 3f8a403e
        {
            ProjectCollection.GlobalProjectCollection.UnloadAllProjects();
        }

<<<<<<< HEAD
        [TearDown]
        public void TearDown()
=======
        public void Dispose()
>>>>>>> 3f8a403e
        {
            ProjectCollection.GlobalProjectCollection.UnloadAllProjects();
        }

        /// <summary>
        /// If we pass in an item spec that is over the max path but it can be normalized down to something under the max path, we should still work and not
        /// throw a path too long exception
        /// </summary>
<<<<<<< HEAD
        [Test]
=======
        [Fact]
>>>>>>> 3f8a403e
        public void ProjectItemSpecTooLong()
        {
            string currentDirectory = Directory.GetCurrentDirectory();
            try
            {
                Directory.SetCurrentDirectory(Path.GetTempPath());

                string tempPath = Path.GetTempPath();

                string tempProject = ObjectModelHelpers.CreateTempFileOnDisk(@"
                <Project DefaultTargets=`TargetA; TargetB; TargetC` ToolsVersion=`msbuilddefaulttoolsversion` xmlns=`msbuildnamespace`>

                    <Target Name=`TargetA` Outputs=`a1.dll`/>
                    <Target Name=`TargetB` Outputs=`b1.dll; b2.dll`/>
                    <Target Name=`TargetC` Outputs=`@(C_Outputs)`>
                        <CreateItem Include=`c1.dll` AdditionalMetadata=`MSBuildSourceProjectFile=birch; MSBuildSourceTargetName=oak`>
                            <Output ItemName=`C_Outputs` TaskParameter=`Include`/>
                        </CreateItem>
                    </Target>
                </Project>
                ");

                string fileName = Path.GetFileName(tempProject);

                string projectFile1 = null;
                for (int i = 0; i < 250; i++)
                {
                    projectFile1 += "..\\";
                }

                int rootLength = Path.GetPathRoot(tempPath).Length;
                string tempPathNoRoot = tempPath.Substring(rootLength);

                projectFile1 += Path.Combine(tempPathNoRoot, fileName);
                try
                {
                    MSBuild msbuildTask = new MSBuild();
                    msbuildTask.BuildEngine = new MockEngine();

                    msbuildTask.Projects = new ITaskItem[] { new TaskItem(projectFile1) };

                    bool success = msbuildTask.Execute();
                    Assert.True(success); // "Build failed.  See 'Standard Out' tab for details."
                }
                finally
                {
                    File.Delete(tempProject);
                }
            }
            finally
            {
                Directory.SetCurrentDirectory(currentDirectory);
            }
        }

        /// <summary>
        /// Ensure that the MSBuild task tags any output items with two pieces of metadata -- MSBuildSourceProjectFile and
        /// MSBuildSourceTargetName  -- that give an indication of where the items came from.
        /// </summary>
<<<<<<< HEAD
        [Test]
=======
        [Fact]
>>>>>>> 3f8a403e
        public void OutputItemsAreTaggedWithProjectFileAndTargetName()
        {
            string projectFile1 = ObjectModelHelpers.CreateTempFileOnDisk(@"
                <Project DefaultTargets=`TargetA; TargetB; TargetC` ToolsVersion=`msbuilddefaulttoolsversion` xmlns=`msbuildnamespace`>

                    <Target Name=`TargetA` Outputs=`a1.dll`/>
                    <Target Name=`TargetB` Outputs=`b1.dll; b2.dll`/>
                    <Target Name=`TargetC` Outputs=`@(C_Outputs)`>
                        <CreateItem Include=`c1.dll`>
                            <Output ItemName=`C_Outputs` TaskParameter=`Include`/>
                        </CreateItem>
                    </Target>
                </Project>
                ");

            string projectFile2 = ObjectModelHelpers.CreateTempFileOnDisk(@"
                <Project DefaultTargets=`TargetG; TargetH` ToolsVersion=`msbuilddefaulttoolsversion` xmlns=`msbuildnamespace`>
                    <Target Name=`TargetG` Outputs=`g1.dll; g2.dll`/>
                    <Target Name=`TargetH` Outputs=`h1.dll`/>
                </Project>
                ");

            try
            {
                MSBuild msbuildTask = new MSBuild();
                msbuildTask.BuildEngine = new MockEngine();

                msbuildTask.Projects = new ITaskItem[] { new TaskItem(projectFile1), new TaskItem(projectFile2) };

                bool success = msbuildTask.Execute();
                Assert.True(success); // "Build failed.  See 'Standard Out' tab for details."

                string expectedItemOutputs = string.Format(@"
                    a1.dll : MSBuildSourceProjectFile={0} ; MSBuildSourceTargetName=TargetA
                    b1.dll : MSBuildSourceProjectFile={0} ; MSBuildSourceTargetName=TargetB
                    b2.dll : MSBuildSourceProjectFile={0} ; MSBuildSourceTargetName=TargetB
                    c1.dll : MSBuildSourceProjectFile={0} ; MSBuildSourceTargetName=TargetC
                    g1.dll : MSBuildSourceProjectFile={1} ; MSBuildSourceTargetName=TargetG
                    g2.dll : MSBuildSourceProjectFile={1} ; MSBuildSourceTargetName=TargetG
                    h1.dll : MSBuildSourceProjectFile={1} ; MSBuildSourceTargetName=TargetH
                    ", projectFile1, projectFile2);

                ObjectModelHelpers.AssertItemsMatch(expectedItemOutputs, msbuildTask.TargetOutputs, false /* order of items not enforced */);
            }
            finally
            {
                File.Delete(projectFile1);
                File.Delete(projectFile2);
            }
        }

        /// <summary>
        /// Ensures that it is possible to call the MSBuild task
        /// with an empty Projects parameter, and it shouldn't error, and it shouldn't try to
        /// build itself.
        /// </summary>
<<<<<<< HEAD
        [Test]
=======
        [Fact]
>>>>>>> 3f8a403e
        public void EmptyProjectsParameterResultsInNoop()
        {
            string projectContents = ObjectModelHelpers.CleanupFileContents(@"
                <Project ToolsVersion=`msbuilddefaulttoolsversion` xmlns=`msbuildnamespace`>
                    <Target Name=`t` >
	                    <MSBuild Projects=` @(empty) ` />
                    </Target>
                </Project>
                ");

            MockLogger logger = new MockLogger();
            Project project = ObjectModelHelpers.CreateInMemoryProject(projectContents, logger);

            bool success = project.Build();
            Assert.True(success); // "Build failed.  See Standard Out tab for details"
        }

        /// <summary>
        /// Verifies that nonexistent projects aren't normally skipped
        /// </summary>
<<<<<<< HEAD
        [Test]
=======
        [Fact]
>>>>>>> 3f8a403e
        public void NormallyDoNotSkipNonexistentProjects()
        {
            ObjectModelHelpers.DeleteTempProjectDirectory();
            ObjectModelHelpers.CreateFileInTempProjectDirectory(
                "SkipNonexistentProjectsMain.csproj",
                @"<Project ToolsVersion=`msbuilddefaulttoolsversion` xmlns=`msbuildnamespace`>
                    <Target Name=`t` >
	                    <MSBuild Projects=`this_project_does_not_exist.csproj` />
                    </Target>
                </Project>
                ");

            MockLogger logger = ObjectModelHelpers.BuildTempProjectFileExpectFailure(@"SkipNonexistentProjectsMain.csproj");
            Assert.True(logger.FullLog.Contains("MSB3202")); // project file not found
        }

        /// <summary>
        /// Verifies that nonexistent projects aren't normally skipped
        /// </summary>
<<<<<<< HEAD
        [Test]
=======
        [Fact]
>>>>>>> 3f8a403e
        public void NormallyDoNotSkipNonexistentProjectsBuildInParallel()
        {
            ObjectModelHelpers.DeleteTempProjectDirectory();
            ObjectModelHelpers.CreateFileInTempProjectDirectory(
                "SkipNonexistentProjectsMain.csproj",
                @"<Project ToolsVersion=`msbuilddefaulttoolsversion` xmlns=`msbuildnamespace`>
                    <Target Name=`t` >
	                    <MSBuild Projects=`this_project_does_not_exist.csproj` BuildInParallel=`true`/>
                    </Target>
                </Project>
                ");

            MockLogger logger = ObjectModelHelpers.BuildTempProjectFileExpectFailure(@"SkipNonexistentProjectsMain.csproj");
            Assert.Equal(0, logger.WarningCount);
            Assert.Equal(1, logger.ErrorCount);
            Assert.True(logger.FullLog.Contains("MSB3202")); // project file not found
        }

        /// <summary>
        /// Verifies that nonexistent projects are skipped when requested
        /// </summary>
<<<<<<< HEAD
        [Test]
=======
        [Fact]
>>>>>>> 3f8a403e
        public void SkipNonexistentProjects()
        {
            ObjectModelHelpers.DeleteTempProjectDirectory();
            ObjectModelHelpers.CreateFileInTempProjectDirectory(
                "SkipNonexistentProjectsMain.csproj",
                @"<Project ToolsVersion=`msbuilddefaulttoolsversion` xmlns=`msbuildnamespace`>
                    <Target Name=`t` >
	                    <MSBuild Projects=`this_project_does_not_exist.csproj;foo.csproj` SkipNonexistentProjects=`true` />
                    </Target>
                </Project>
                ");

            ObjectModelHelpers.CreateFileInTempProjectDirectory(
                "foo.csproj",
                @"<Project ToolsVersion=`msbuilddefaulttoolsversion` xmlns=`msbuildnamespace`>
                    <Target Name=`t` >
	                    <Message Text=`Hello from foo.csproj`/>
                    </Target>
                </Project>
                ");

            MockLogger logger = ObjectModelHelpers.BuildTempProjectFileExpectSuccess(@"SkipNonexistentProjectsMain.csproj");

            logger.AssertLogContains("Hello from foo.csproj");
            Assert.Equal(0, logger.WarningCount);
            Assert.Equal(0, logger.ErrorCount);
            Assert.True(logger.FullLog.Contains("this_project_does_not_exist.csproj")); // for the missing project
            Assert.False(logger.FullLog.Contains("MSB3202")); // project file not found error
        }

        /// <summary>
        /// Verifies that nonexistent projects are skipped when requested when building in parallel.
        /// DDB # 125831
        /// </summary>
<<<<<<< HEAD
        [Test]
=======
        [Fact]
>>>>>>> 3f8a403e
        public void SkipNonexistentProjectsBuildingInParallel()
        {
            ObjectModelHelpers.DeleteTempProjectDirectory();
            ObjectModelHelpers.CreateFileInTempProjectDirectory(
                "SkipNonexistentProjectsMain.csproj",
                @"<Project ToolsVersion=`msbuilddefaulttoolsversion` xmlns=`msbuildnamespace`>
                    <Target Name=`t` >
	                    <MSBuild Projects=`this_project_does_not_exist.csproj;foo.csproj` SkipNonexistentProjects=`true` BuildInParallel=`true` />
                    </Target>
                </Project>
                ");

            ObjectModelHelpers.CreateFileInTempProjectDirectory(
                "foo.csproj",
                @"<Project ToolsVersion=`msbuilddefaulttoolsversion` xmlns=`msbuildnamespace`>
                    <Target Name=`t` >
	                    <Message Text=`Hello from foo.csproj`/>
                    </Target>
                </Project>
                ");

            MockLogger logger = ObjectModelHelpers.BuildTempProjectFileExpectSuccess(@"SkipNonexistentProjectsMain.csproj");

            logger.AssertLogContains("Hello from foo.csproj");
            Assert.Equal(0, logger.WarningCount);
            Assert.Equal(0, logger.ErrorCount);
            Assert.True(logger.FullLog.Contains("this_project_does_not_exist.csproj")); // for the missing project
            Assert.False(logger.FullLog.Contains("MSB3202")); // project file not found error
        }

<<<<<<< HEAD
        [Test]
=======
        [Fact]
>>>>>>> 3f8a403e
        public void LogErrorWhenBuildingVCProj()
        {
            ObjectModelHelpers.DeleteTempProjectDirectory();
            ObjectModelHelpers.CreateFileInTempProjectDirectory(
                "BuildingVCProjMain.csproj",
                @"<Project ToolsVersion=`msbuilddefaulttoolsversion` xmlns=`msbuildnamespace`>
                    <Target Name=`t` >
	                    <MSBuild Projects=`blah.vcproj;foo.csproj` StopOnFirstFailure=`false` />
                    </Target>
                </Project>
                ");

            ObjectModelHelpers.CreateFileInTempProjectDirectory(
                "foo.csproj",
                @"<Project ToolsVersion=`msbuilddefaulttoolsversion` xmlns=`msbuildnamespace`>
                    <Target Name=`t` >
	                    <Message Text=`Hello from foo.csproj`/>
                    </Target>
                </Project>
                ");

            ObjectModelHelpers.CreateFileInTempProjectDirectory(
                "blah.vcproj",
                @"<Project ToolsVersion=`msbuilddefaulttoolsversion` xmlns=`msbuildnamespace`>
                    <NotWellFormedMSBuildFormatTag />
                    <Target Name=`t` >
	                    <Message Text=`Hello from blah.vcproj`/>
                    </Target>
                </Project>
                ");

            MockLogger logger = ObjectModelHelpers.BuildTempProjectFileExpectFailure(@"BuildingVCProjMain.csproj");

            logger.AssertLogContains("Hello from foo.csproj");
            Assert.Equal(0, logger.WarningCount);
            Assert.Equal(1, logger.ErrorCount);
            Assert.True(logger.FullLog.Contains("MSB3204")); // upgrade to vcxproj needed 
        }

        /// <summary>
        /// Calling the MSBuild task, passing in a property
        /// in the Properties parameter that has a special character in its value, such as semicolon.
        /// However, it's a situation where the project author doesn't have control over the
        /// property value and so he can't escape it himself.
        /// </summary>
<<<<<<< HEAD
        [Test]
=======
        [Fact]
>>>>>>> 3f8a403e
        public void PropertyOverridesContainSemicolon()
        {
            ObjectModelHelpers.DeleteTempProjectDirectory();

            // -------------------------------------------------------
            // ConsoleApplication1.csproj
            // -------------------------------------------------------

            // Just a normal console application project.
            ObjectModelHelpers.CreateFileInTempProjectDirectory(
                @"bug'533'369\Sub;Dir\ConsoleApplication1\ConsoleApplication1.csproj", @"

                <Project DefaultTargets=`Build` ToolsVersion=`msbuilddefaulttoolsversion` xmlns=`msbuildnamespace`>
                  <PropertyGroup>
                    <Configuration Condition=` '$(Configuration)' == '' `>Debug</Configuration>
                    <Platform Condition=` '$(Platform)' == '' `>AnyCPU</Platform>
                    <OutputType>Exe</OutputType>
                    <AssemblyName>ConsoleApplication1</AssemblyName>
                  </PropertyGroup>
                  <PropertyGroup Condition=` '$(Configuration)|$(Platform)' == 'Debug|AnyCPU' `>
                    <DebugSymbols>true</DebugSymbols>
                    <DebugType>full</DebugType>
                    <Optimize>false</Optimize>
                    <OutputPath>bin\Debug\</OutputPath>
                  </PropertyGroup>
                  <PropertyGroup Condition=` '$(Configuration)|$(Platform)' == 'Release|AnyCPU' `>
                    <DebugType>pdbonly</DebugType>
                    <Optimize>true</Optimize>
                    <OutputPath>bin\Release\</OutputPath>
                  </PropertyGroup>
                  <ItemGroup>
                    <Reference Include=`System` />
                    <Reference Include=`System.Data` />
                    <Reference Include=`System.Xml` />
                  </ItemGroup>
                  <ItemGroup>
                    <Compile Include=`Program.cs` />
                  </ItemGroup>
                  <Import Project=`$(MSBuildBinPath)\Microsoft.CSharp.targets` />
                </Project>
                ");

            // -------------------------------------------------------
            // Program.cs
            // -------------------------------------------------------

            // Just a normal console application project.
            ObjectModelHelpers.CreateFileInTempProjectDirectory(
                @"bug'533'369\Sub;Dir\ConsoleApplication1\Program.cs", @"
                using System;

                namespace ConsoleApplication32
                {
                    class Program
                    {
                        static void Main(string[] args)
                        {
                            Console.WriteLine(`Hello world`);
                        }
                    }
                }
                ");


            // -------------------------------------------------------
            // TeamBuild.proj
            // -------------------------------------------------------
            // Attempts to build the above ConsoleApplication1.csproj by calling the MSBuild task, 
            // and overriding the OutDir property.  However, the value being passed into OutDir
            // is coming from another property which is produced by CreateProperty and has
            // some special characters in it.
            ObjectModelHelpers.CreateFileInTempProjectDirectory(
                @"bug'533'369\Sub;Dir\TeamBuild.proj", @"
                <Project ToolsVersion=`msbuilddefaulttoolsversion` xmlns=`msbuildnamespace`>

                    <Target Name=`Build`>
                    
                        <CreateProperty Value=`$(MSBuildProjectDirectory)\binaries\`>
                            <Output PropertyName=`MasterOutDir` TaskParameter=`Value`/>
                        </CreateProperty>
                        
                        <MSBuild Projects=`ConsoleApplication1\ConsoleApplication1.csproj`
                                 Properties=`OutDir=$(MasterOutDir)`
                                 Targets=`Rebuild`/>
                    </Target>
                    
                </Project>
                ");

            ObjectModelHelpers.BuildTempProjectFileExpectSuccess(@"bug'533'369\Sub;Dir\TeamBuild.proj");

            ObjectModelHelpers.AssertFileExistsInTempProjectDirectory(@"bug'533'369\Sub;Dir\binaries\ConsoleApplication1.exe");
        }

        /// <summary>
        /// Check if passing different global properites via metadata works
        /// </summary>
<<<<<<< HEAD
        [Test]
=======
        [Fact]
>>>>>>> 3f8a403e
        public void DifferentGlobalPropertiesWithDefault()
        {
            string projectFile1 = ObjectModelHelpers.CreateTempFileOnDisk(@"
                <Project DefaultTargets=`TargetA; TargetB` xmlns=`msbuildnamespace` ToolsVersion='msbuilddefaulttoolsversion'>

                    <Target Name=`TargetA` Outputs=`a1.dll` Condition=`'$(MyProp)'=='0'`/>
                    <Target Name=`TargetB` Outputs=`b1.dll` Condition=`'$(MyProp)'=='1'`/>
                   
                </Project>
                ");

            string projectFile2 = ObjectModelHelpers.CreateTempFileOnDisk(@"
                <Project DefaultTargets=`TargetG; TargetH` xmlns=`msbuildnamespace` ToolsVersion='msbuilddefaulttoolsversion'>
                    <Target Name=`TargetG` Outputs=`g1.dll` Condition=`'$(MyProp)'=='0'` />
                    <Target Name=`TargetH` Outputs=`h1.dll` Condition=`'$(MyProp)'=='1'` />
                </Project>
                ");

            try
            {
                ITaskItem[] projects = new ITaskItem[]
                {
                    new TaskItem(projectFile1),
                    new TaskItem(projectFile1),
                    new TaskItem(projectFile2),
                    new TaskItem(projectFile2)
                };
                projects[1].SetMetadata("Properties", "MyProp=1");
                projects[3].SetMetadata("Properties", "MyProp=1");

                MSBuild msbuildTask = new MSBuild();
                msbuildTask.BuildEngine = new MockEngine();
                msbuildTask.Projects = projects;
                msbuildTask.Properties = new string[] { "MyProp=0" };

                bool success = msbuildTask.Execute();
                Assert.True(success); // "Build failed.  See 'Standard Out' tab for details."

                string expectedItemOutputs = string.Format(@"
                    a1.dll : MSBuildSourceProjectFile={0} ; MSBuildSourceTargetName=TargetA
                    b1.dll : MSBuildSourceProjectFile={0} ; MSBuildSourceTargetName=TargetB
                    g1.dll : MSBuildSourceProjectFile={1} ; MSBuildSourceTargetName=TargetG
                    h1.dll : MSBuildSourceProjectFile={1} ; MSBuildSourceTargetName=TargetH
                    ", projectFile1, projectFile2);

                ObjectModelHelpers.AssertItemsMatch(expectedItemOutputs, msbuildTask.TargetOutputs, false /* order of items not enforced */);
            }
            finally
            {
                File.Delete(projectFile1);
                File.Delete(projectFile2);
            }
        }

        /// <summary>
        /// Check if passing different global properites via metadata works
        /// </summary>
<<<<<<< HEAD
        [Test]
=======
        [Fact]
>>>>>>> 3f8a403e
        public void DifferentGlobalPropertiesWithoutDefault()
        {
            string projectFile1 = ObjectModelHelpers.CreateTempFileOnDisk(@"
                <Project DefaultTargets=`TargetA; TargetB` xmlns=`msbuildnamespace` ToolsVersion='msbuilddefaulttoolsversion'>

                    <Target Name=`TargetA` Outputs=`a1.dll` Condition=`'$(MyProp)'=='0'`/>
                    <Target Name=`TargetB` Outputs=`b1.dll` Condition=`'$(MyProp)'=='1'`/>
                   
                </Project>
                ");

            string projectFile2 = ObjectModelHelpers.CreateTempFileOnDisk(@"
                <Project DefaultTargets=`TargetG; TargetH` xmlns=`msbuildnamespace` ToolsVersion='msbuilddefaulttoolsversion'>
                    <Target Name=`TargetG` Outputs=`g1.dll` Condition=`'$(MyProp)'=='0'` />
                    <Target Name=`TargetH` Outputs=`h1.dll` Condition=`'$(MyProp)'=='1'` />
                </Project>
                ");

            try
            {
                ITaskItem[] projects = new ITaskItem[]
                {
                    new TaskItem(projectFile1),
                    new TaskItem(projectFile1),
                    new TaskItem(projectFile2),
                    new TaskItem(projectFile2)
                };
                projects[1].SetMetadata("Properties", "MyProp=1");
                projects[3].SetMetadata("Properties", "MyProp=1");

                MSBuild msbuildTask = new MSBuild();
                msbuildTask.BuildEngine = new MockEngine();

                msbuildTask.Projects = projects;

                bool success = msbuildTask.Execute();
                Assert.True(success); // "Build failed.  See 'Standard Out' tab for details."

                string expectedItemOutputs = string.Format(@"
                    b1.dll : MSBuildSourceProjectFile={0} ; MSBuildSourceTargetName=TargetB
                    h1.dll : MSBuildSourceProjectFile={1} ; MSBuildSourceTargetName=TargetH
                    ", projectFile1, projectFile2);

                ObjectModelHelpers.AssertItemsMatch(expectedItemOutputs, msbuildTask.TargetOutputs, false /* order of items not enforced */);
            }
            finally
            {
                File.Delete(projectFile1);
                File.Delete(projectFile2);
            }
        }


        /// <summary>
        /// Check if passing different global properites via metadata works
        /// </summary>
<<<<<<< HEAD
        [Test]
=======
        [Fact]
>>>>>>> 3f8a403e
        public void DifferentGlobalPropertiesWithBlanks()
        {
            string projectFile1 = ObjectModelHelpers.CreateTempFileOnDisk(@"
                <Project DefaultTargets=`TargetA; TargetB` xmlns=`msbuildnamespace` ToolsVersion='msbuilddefaulttoolsversion'>

                    <Target Name=`TargetA` Outputs=`a1.dll` Condition=`'$(MyProp)'=='0'`/>
                    <Target Name=`TargetB` Outputs=`b1.dll` Condition=`'$(MyProp)'=='1'`/>
                   
                </Project>
                ");

            string projectFile2 = ObjectModelHelpers.CreateTempFileOnDisk(@"
                <Project DefaultTargets=`TargetG; TargetH` xmlns=`msbuildnamespace` ToolsVersion='msbuilddefaulttoolsversion'>
                    <Target Name=`TargetG` Outputs=`g1.dll` Condition=`'$(MyProp)'=='0'` />
                    <Target Name=`TargetH` Outputs=`h1.dll` Condition=`'$(MyProp)'=='1'` />
                </Project>
                ");

            try
            {
                ITaskItem[] projects = new ITaskItem[]
                {
                    new TaskItem(projectFile1),
                    new TaskItem(projectFile1),
                    new TaskItem(projectFile2),
                    new TaskItem(projectFile2)
                };
                projects[1].SetMetadata("Properties", "");
                projects[3].SetMetadata("Properties", "MyProp=1");

                MSBuild msbuildTask = new MSBuild();
                msbuildTask.BuildEngine = new MockEngine();

                msbuildTask.Projects = projects;

                bool success = msbuildTask.Execute();
                Assert.True(success); // "Build failed.  See 'Standard Out' tab for details."

                string expectedItemOutputs = string.Format(@"
                    h1.dll : MSBuildSourceProjectFile={1} ; MSBuildSourceTargetName=TargetH
                    ", projectFile1, projectFile2);

                ObjectModelHelpers.AssertItemsMatch(expectedItemOutputs, msbuildTask.TargetOutputs, false /* order of items not enforced */);
            }
            finally
            {
                File.Delete(projectFile1);
                File.Delete(projectFile2);
            }
        }


        /// <summary>
        /// Check if passing different global properites via metadata works
        /// </summary>
<<<<<<< HEAD
        [Test]
=======
        [Fact]
>>>>>>> 3f8a403e
        public void DifferentGlobalPropertiesInvalid()
        {
            string projectFile1 = ObjectModelHelpers.CreateTempFileOnDisk(@"
                <Project DefaultTargets=`TargetA; TargetB` xmlns=`msbuildnamespace` ToolsVersion='msbuilddefaulttoolsversion'>

                    <Target Name=`TargetA` Outputs=`a1.dll` Condition=`'$(MyProp)'=='0'`/>
                    <Target Name=`TargetB` Outputs=`b1.dll` Condition=`'$(MyProp)'=='1'`/>
                   
                </Project>
                ");

            string projectFile2 = ObjectModelHelpers.CreateTempFileOnDisk(@"
                <Project DefaultTargets=`TargetG; TargetH` xmlns=`msbuildnamespace` ToolsVersion='msbuilddefaulttoolsversion'>
                    <Target Name=`TargetG` Outputs=`g1.dll` Condition=`'$(MyProp)'=='0'` />
                    <Target Name=`TargetH` Outputs=`h1.dll` Condition=`'$(MyProp)'=='1'` />
                </Project>
                ");

            try
            {
                ITaskItem[] projects = new ITaskItem[]
                {
                    new TaskItem(projectFile1),
                    new TaskItem(projectFile1),
                    new TaskItem(projectFile2),
                    new TaskItem(projectFile2)
                };
                projects[1].SetMetadata("Properties", "=1");
                projects[3].SetMetadata("Properties", "=;1");

                MSBuild msbuildTask = new MSBuild();
                msbuildTask.BuildEngine = new MockEngine();

                msbuildTask.Projects = projects;

                bool success = msbuildTask.Execute();
                Assert.False(success); // "Build succeeded.  See 'Standard Out' tab for details."
            }
            finally
            {
                File.Delete(projectFile1);
                File.Delete(projectFile2);
            }
        }

        /// <summary>
        /// Check if passing additional global properites via metadata works
        /// </summary>
<<<<<<< HEAD
        [Test]
=======
        [Fact]
>>>>>>> 3f8a403e
        public void DifferentAdditionalPropertiesWithDefault()
        {
            string projectFile1 = ObjectModelHelpers.CreateTempFileOnDisk(@"
                <Project DefaultTargets=`TargetA; TargetB` xmlns=`msbuildnamespace` ToolsVersion='msbuilddefaulttoolsversion'>

                    <Target Name=`TargetA` Outputs=`a1.dll` Condition=`'$(MyPropG)'=='1'`/>
                    <Target Name=`TargetB` Outputs=`b1.dll` Condition=`'$(MyPropA)'=='1'`/>
                   
                </Project>
                ");

            string projectFile2 = ObjectModelHelpers.CreateTempFileOnDisk(@"
                <Project DefaultTargets=`TargetG; TargetH` xmlns=`msbuildnamespace` ToolsVersion='msbuilddefaulttoolsversion'>
                    <Target Name=`TargetG` Outputs=`g1.dll` Condition=`'$(MyPropG)'=='1'` />
                    <Target Name=`TargetH` Outputs=`h1.dll` Condition=`'$(MyPropA)'=='1'` />
                </Project>
                ");

            try
            {
                ITaskItem[] projects = new ITaskItem[]
                {
                    new TaskItem(projectFile1),
                    new TaskItem(projectFile2)
                };
                projects[0].SetMetadata("AdditionalProperties", "MyPropA=1");
                projects[1].SetMetadata("AdditionalProperties", "MyPropA=0");

                MSBuild msbuildTask = new MSBuild();
                msbuildTask.BuildEngine = new MockEngine();
                msbuildTask.Properties = new string[] { "MyPropG=1" };
                msbuildTask.Projects = projects;

                bool success = msbuildTask.Execute();
                Assert.True(success); // "Build failed.  See 'Standard Out' tab for details."

                string expectedItemOutputs = string.Format(@"
                    a1.dll : MSBuildSourceProjectFile={0} ; MSBuildSourceTargetName=TargetA
                    b1.dll : MSBuildSourceProjectFile={0} ; MSBuildSourceTargetName=TargetB
                    g1.dll : MSBuildSourceProjectFile={1} ; MSBuildSourceTargetName=TargetG
                    ", projectFile1, projectFile2);

                ObjectModelHelpers.AssertItemsMatch(expectedItemOutputs, msbuildTask.TargetOutputs, false /* order of items not enforced */);
            }
            finally
            {
                File.Delete(projectFile1);
                File.Delete(projectFile2);
            }
        }


        /// <summary>
        /// Check if passing additional global properites via metadata works
        /// </summary>
<<<<<<< HEAD
        [Test]
=======
        [Fact]
>>>>>>> 3f8a403e
        public void DifferentAdditionalPropertiesWithGlobalProperties()
        {
            string projectFile1 = ObjectModelHelpers.CreateTempFileOnDisk(@"
                <Project DefaultTargets=`TargetA; TargetB` xmlns=`msbuildnamespace` ToolsVersion='msbuilddefaulttoolsversion'>

                    <Target Name=`TargetA` Outputs=`a1.dll` Condition=`'$(MyPropG)'=='0'`/>
                    <Target Name=`TargetB` Outputs=`b1.dll` Condition=`'$(MyPropA)'=='1'`/>
                   
                </Project>
                ");

            string projectFile2 = ObjectModelHelpers.CreateTempFileOnDisk(@"
                <Project DefaultTargets=`TargetG; TargetH` xmlns=`msbuildnamespace` ToolsVersion='msbuilddefaulttoolsversion'>
                    <Target Name=`TargetG` Outputs=`g1.dll` Condition=`'$(MyPropG)'=='0'` />
                    <Target Name=`TargetH` Outputs=`h1.dll` Condition=`'$(MyPropA)'=='1'` />
                </Project>
                ");

            try
            {
                ITaskItem[] projects = new ITaskItem[]
                {
                    new TaskItem(projectFile1),
                    new TaskItem(projectFile2)
                };

                projects[0].SetMetadata("AdditionalProperties", "MyPropA=1");
                projects[1].SetMetadata("AdditionalProperties", "MyPropA=1");

                projects[0].SetMetadata("Properties", "MyPropG=1");
                projects[1].SetMetadata("Properties", "MyPropG=0");

                MSBuild msbuildTask = new MSBuild();
                msbuildTask.BuildEngine = new MockEngine();
                msbuildTask.Projects = projects;

                bool success = msbuildTask.Execute();
                Assert.True(success); // "Build failed.  See 'Standard Out' tab for details."

                string expectedItemOutputs = string.Format(@"
                    b1.dll : MSBuildSourceProjectFile={0} ; MSBuildSourceTargetName=TargetB
                    g1.dll : MSBuildSourceProjectFile={1} ; MSBuildSourceTargetName=TargetG
                    h1.dll : MSBuildSourceProjectFile={1} ; MSBuildSourceTargetName=TargetH
                    ", projectFile1, projectFile2);

                ObjectModelHelpers.AssertItemsMatch(expectedItemOutputs, msbuildTask.TargetOutputs, false /* order of items not enforced */);
            }
            finally
            {
                File.Delete(projectFile1);
                File.Delete(projectFile2);
            }
        }


        /// <summary>
        /// Check if passing additional global properites via metadata works
        /// </summary>
<<<<<<< HEAD
        [Test]
=======
        [Fact]
>>>>>>> 3f8a403e
        public void DifferentAdditionalPropertiesWithoutDefault()
        {
            string projectFile1 = ObjectModelHelpers.CreateTempFileOnDisk(@"
                <Project DefaultTargets=`TargetA; TargetB` xmlns=`msbuildnamespace` ToolsVersion='msbuilddefaulttoolsversion'>

                    <Target Name=`TargetA` Outputs=`a1.dll` Condition=`'$(MyPropG)'=='1'`/>
                    <Target Name=`TargetB` Outputs=`b1.dll` Condition=`'$(MyPropA)'=='1'`/>
                   
                </Project>
                ");

            string projectFile2 = ObjectModelHelpers.CreateTempFileOnDisk(@"
                <Project DefaultTargets=`TargetG; TargetH` xmlns=`msbuildnamespace` ToolsVersion='msbuilddefaulttoolsversion'>
                    <Target Name=`TargetG` Outputs=`g1.dll` Condition=`'$(MyPropG)'=='1'` />
                    <Target Name=`TargetH` Outputs=`h1.dll` Condition=`'$(MyPropA)'=='1'` />
                </Project>
                ");

            try
            {
                ITaskItem[] projects = new ITaskItem[]
                {
                    new TaskItem(projectFile1),
                    new TaskItem(projectFile2)
                };

                projects[0].SetMetadata("AdditionalProperties", "MyPropA=1");
                projects[1].SetMetadata("AdditionalProperties", "MyPropA=1");

                MSBuild msbuildTask = new MSBuild();
                msbuildTask.BuildEngine = new MockEngine();
                msbuildTask.Projects = projects;

                bool success = msbuildTask.Execute();
                Assert.True(success); // "Build failed.  See 'Standard Out' tab for details."

                string expectedItemOutputs = string.Format(@"
                    b1.dll : MSBuildSourceProjectFile={0} ; MSBuildSourceTargetName=TargetB
                    h1.dll : MSBuildSourceProjectFile={1} ; MSBuildSourceTargetName=TargetH
                    ", projectFile1, projectFile2);

                ObjectModelHelpers.AssertItemsMatch(expectedItemOutputs, msbuildTask.TargetOutputs, false /* order of items not enforced */);
            }
            finally
            {
                File.Delete(projectFile1);
                File.Delete(projectFile2);
            }
        }

        /// <summary>
        /// Properties and Targets that use non-standard separation chars
        /// </summary>
<<<<<<< HEAD
        [Test]
=======
        [Fact]
>>>>>>> 3f8a403e
        public void TargetsWithSeparationChars()
        {
            string projectFile1 = ObjectModelHelpers.CreateTempFileOnDisk(@"
                <Project DefaultTargets=`Build` xmlns=`msbuildnamespace` ToolsVersion=`msbuilddefaulttoolsversion`>
                    <Target Name=`Clean` />
                    <Target Name=`Build` />
                    <Target Name=`BuildAgain` />
                </Project>
                ");

            string projectFile2 = ObjectModelHelpers.CreateTempFileOnDisk(@"
                <Project DefaultTargets=`Build` xmlns=`msbuildnamespace` ToolsVersion=`msbuilddefaulttoolsversion`>
                    <PropertyGroup>
                        <Targets>Clean%3BBuild%3CBuildAgain</Targets>
                    </PropertyGroup>

                    <ItemGroup>
                        <ProjectFile Include=`" + projectFile1 + @"` />
                    </ItemGroup>
                   
                    <Target Name=`Build` Outputs=`$(SomeOutputs)`>
                        <MSBuild Projects=`@(ProjectFile)` Targets=`$(Targets)` TargetAndPropertyListSeparators=`%3B;%3C` />
                    </Target>
                </Project>
                ");

            try
            {
                ITaskItem[] projects = new ITaskItem[]
                {
                    new TaskItem(projectFile2)
                };

                MSBuild msbuildTask = new MSBuild();
                msbuildTask.BuildEngine = new MockEngine();
                msbuildTask.Projects = projects;

                bool success = msbuildTask.Execute();
                Assert.True(success); // "Build failed.  See 'Standard Out' tab for details."
            }
            finally
            {
                File.Delete(projectFile1);
                File.Delete(projectFile2);
            }
        }

        /// <summary>
        /// Verify stopOnFirstFailure with BuildInParallel override message are correctly logged
        /// Also verify stop on first failure will not build the second project if the first one failed
        /// The Aardvark tests which also test StopOnFirstFailure are at:
        /// qa\md\wd\DTP\MSBuild\ShippingExtensions\ShippingTasks\MSBuild\_Tst\MSBuild.StopOnFirstFailure
        /// </summary>
<<<<<<< HEAD
        [Test]
=======
        [Fact]
>>>>>>> 3f8a403e
        public void StopOnFirstFailureandBuildInParallelSingleNode()
        {
            string project1 = ObjectModelHelpers.CreateTempFileOnDisk(@"
                  <Project xmlns='msbuildnamespace' ToolsVersion='msbuilddefaulttoolsversion'>
                      <Target Name='msbuild'>
                          <Error Text='Error'/>
                      </Target>
                  </Project>
                  ");

            string project2 = ObjectModelHelpers.CreateTempFileOnDisk(@"
                   <Project xmlns='msbuildnamespace' ToolsVersion='msbuilddefaulttoolsversion'>
                       <Target Name='msbuild'>
                           <Message Text='SecondProject'/>
                       </Target>
                    </Project>
                  ");

            try
            {
                ITaskItem[] projects = new ITaskItem[]
                {
                    new TaskItem(project1), new TaskItem(project2)
                };

                // Test the various combinations of BuildInParallel and StopOnFirstFailure when the msbuild task is told there are not multiple nodes 
                // running in the system
                for (int i = 0; i < 4; i++)
                {
                    MSBuild msbuildTask = new MSBuild();
                    // By default IsMultipleNodesIs false
                    MockEngine mockEngine = new MockEngine();
                    mockEngine.IsRunningMultipleNodes = false;
                    msbuildTask.BuildEngine = mockEngine;
                    msbuildTask.Projects = projects;
                    msbuildTask.Targets = new string[] { "msbuild" };
                    // Make success true as the expected result is false
                    bool success = true;
                    switch (i)
                    {
                        case 0:
                            // Verify setting BuildInParallel and StopOnFirstFailure to 
                            // true will cause the msbuild task to set BuildInParallel to false during the execute
                            msbuildTask.BuildInParallel = true;
                            msbuildTask.StopOnFirstFailure = true;
                            success = msbuildTask.Execute();
                            // Verify build did not build second project which has the message SecondProject
                            mockEngine.AssertLogDoesntContain("SecondProject");
                            // Verify the correct msbuild task messages are in the log
                            Assert.False(msbuildTask.BuildInParallel); // "Iteration of 0 Expected BuildInParallel to be false"
                            break;
                        case 1:
                            // Verify setting BuildInParallel to true and StopOnFirstFailure to 
                            // false will cause no change in BuildInParallel
                            msbuildTask.BuildInParallel = true;
                            msbuildTask.StopOnFirstFailure = false;
                            success = msbuildTask.Execute();
                            // Verify build did  build second project which has the message SecondProject
                            mockEngine.AssertLogContains("SecondProject");
                            // Verify the correct msbuild task messages are in the log
                            Assert.True(msbuildTask.BuildInParallel); // "Iteration of 1 Expected BuildInParallel to be true"
                            break;
                        case 2:
                            // Verify setting BuildInParallel to false and StopOnFirstFailure to 
                            // true will cause no change in BuildInParallel
                            msbuildTask.BuildInParallel = false;
                            msbuildTask.StopOnFirstFailure = true;
                            success = msbuildTask.Execute();
                            // Verify build did not build second project which has the message SecondProject
                            mockEngine.AssertLogDoesntContain("SecondProject");
                            // Verify the correct msbuild task messages are in the log
                            Assert.False(msbuildTask.BuildInParallel); // "Iteration of 2 Expected BuildInParallel to be false"
                            break;

                        case 3:
                            // Verify setting BuildInParallel to false and StopOnFirstFailure to 
                            // false will cause no change in BuildInParallel
                            msbuildTask.BuildInParallel = false;
                            msbuildTask.StopOnFirstFailure = false;
                            success = msbuildTask.Execute();
                            // Verify build did build second project which has the message SecondProject
                            mockEngine.AssertLogContains("SecondProject");
                            // Verify the correct msbuild task messages are in the log
                            Assert.False(msbuildTask.BuildInParallel); // "Iteration of 3 Expected BuildInParallel to be false"
                            break;
                    }
                    // The build should fail as the first project has an error
                    Assert.False(success, "Iteration of i " + i + " Build Succeeded.  See 'Standard Out' tab for details.");
                }
            }
            finally
            {
                File.Delete(project1);
                File.Delete(project2);
            }
        }

        /// <summary>
        /// Verify stopOnFirstFailure with BuildInParallel override message are correctly logged when there are multiple nodes
        /// </summary>
<<<<<<< HEAD
        [Test]
=======
        [Fact]
>>>>>>> 3f8a403e
        public void StopOnFirstFailureandBuildInParallelMultipleNode()
        {
            string project1 = ObjectModelHelpers.CreateTempFileOnDisk(@"
                  <Project xmlns='msbuildnamespace' ToolsVersion='msbuilddefaulttoolsversion'>
                      <Target Name='msbuild'>
                          <Error Text='Error'/>
                      </Target>
                  </Project>
                  ");

            string project2 = ObjectModelHelpers.CreateTempFileOnDisk(@"
                   <Project xmlns='msbuildnamespace' ToolsVersion='msbuilddefaulttoolsversion'>
                       <Target Name='msbuild'>
                           <Message Text='SecondProject'/>
                       </Target>
                    </Project>
                  ");

            try
            {
                ITaskItem[] projects = new ITaskItem[]
                {
                    new TaskItem(project1), new TaskItem(project2)
                };

                // Test the various combinations of BuildInParallel and StopOnFirstFailure when the msbuild task is told there are multiple nodes 
                // running in the system
                for (int i = 0; i < 4; i++)
                {
                    MSBuild msbuildTask = new MSBuild();
                    MockEngine mockEngine = new MockEngine();
                    mockEngine.IsRunningMultipleNodes = true;
                    msbuildTask.BuildEngine = mockEngine;
                    msbuildTask.Projects = projects;
                    msbuildTask.Targets = new string[] { "msbuild" };
                    // Make success true as the expected resultis false
                    bool success = true;
                    switch (i)
                    {
                        case 0:
                            // Verify setting BuildInParallel and StopOnFirstFailure to 
                            // true will not cause the msbuild task to set BuildInParallel to false during the execute
                            msbuildTask.BuildInParallel = true;
                            msbuildTask.StopOnFirstFailure = true;
                            success = msbuildTask.Execute();
                            // Verify build did build second project which has the message SecondProject
                            mockEngine.AssertLogContains("SecondProject");
                            // Verify the correct msbuild task messages are in the log
                            Assert.True(msbuildTask.BuildInParallel); // "Iteration of 0 Expected BuildInParallel to be true"
                            break;
                        case 1:
                            // Verify setting BuildInParallel to true and StopOnFirstFailure to 
                            // false will cause no change in BuildInParallel
                            msbuildTask.BuildInParallel = true;
                            msbuildTask.StopOnFirstFailure = false;
                            success = msbuildTask.Execute();
                            // Verify build did build second project which has the message SecondProject
                            mockEngine.AssertLogContains("SecondProject");
                            // Verify the correct msbuild task messages are in the log
                            Assert.True(msbuildTask.BuildInParallel); // "Iteration of 1 Expected BuildInParallel to be true"
                            break;
                        case 2:
                            // Verify setting BuildInParallel to false and StopOnFirstFailure to 
                            // true will cause no change in BuildInParallel
                            msbuildTask.BuildInParallel = false;
                            msbuildTask.StopOnFirstFailure = true;
                            success = msbuildTask.Execute();
                            // Verify build did not build second project which has the message SecondProject
                            mockEngine.AssertLogDoesntContain("SecondProject");
                            // Verify the correct msbuild task messages are in the log
                            Assert.False(msbuildTask.BuildInParallel); // "Iteration of 2 Expected BuildInParallel to be false"
                            break;

                        case 3:
                            // Verify setting BuildInParallel to false and StopOnFirstFailure to 
                            // false will cause no change in BuildInParallel
                            msbuildTask.BuildInParallel = false;
                            msbuildTask.StopOnFirstFailure = false;
                            success = msbuildTask.Execute();
                            // Verify build did build second project which has the message SecondProject
                            mockEngine.AssertLogContains("SecondProject");
                            // Verify the correct msbuild task messages are in the log
                            Assert.False(msbuildTask.BuildInParallel); // "Iteration of 3 Expected BuildInParallel to be false"
                            break;
                    }
                    // The build should fail as the first project has an error
                    Assert.False(success, "Iteration of i " + i + " Build Succeeded.  See 'Standard Out' tab for details.");
                }
            }
            finally
            {
                File.Delete(project1);
                File.Delete(project2);
            }
        }

        /// <summary>
        /// Test the skipping of the remaining projects. Verify the skip message is only displayed when there are projects to skip.
        /// </summary>
<<<<<<< HEAD
        [Test]
=======
        [Fact]
>>>>>>> 3f8a403e
        public void SkipRemainingProjects()
        {
            string project1 = ObjectModelHelpers.CreateTempFileOnDisk(@"
                  <Project xmlns='msbuildnamespace' ToolsVersion='msbuilddefaulttoolsversion'>
                      <Target Name='msbuild'>
                          <Error Text='Error'/>
                      </Target>
                  </Project>
                  ");

            string project2 = ObjectModelHelpers.CreateTempFileOnDisk(@"
                   <Project xmlns='msbuildnamespace' ToolsVersion='msbuilddefaulttoolsversion'>
                       <Target Name='msbuild'>
                           <Message Text='SecondProject'/>
                       </Target>
                    </Project>
                  ");

            try
            {
                // Test the case where there is only one project and it has an error
                ITaskItem[] projects = new ITaskItem[]
                {
                    new TaskItem(project1)
                };

                MSBuild msbuildTask = new MSBuild();
                MockEngine mockEngine = new MockEngine();
                mockEngine.IsRunningMultipleNodes = true;
                msbuildTask.BuildEngine = mockEngine;
                msbuildTask.Projects = projects;
                msbuildTask.Targets = new string[] { "msbuild" };
                msbuildTask.BuildInParallel = false;
                msbuildTask.StopOnFirstFailure = true;
                bool success = msbuildTask.Execute();
                Assert.False(success); // "Build Succeeded.  See 'Standard Out' tab for details."

                // Test the case where there are two projects and the last one has an error
                projects = new ITaskItem[]
                {
                    new TaskItem(project2), new TaskItem(project1)
                };

                msbuildTask = new MSBuild();
                mockEngine = new MockEngine();
                mockEngine.IsRunningMultipleNodes = true;
                msbuildTask.BuildEngine = mockEngine;
                msbuildTask.Projects = projects;
                msbuildTask.Targets = new string[] { "msbuild" };
                msbuildTask.BuildInParallel = false;
                msbuildTask.StopOnFirstFailure = true;
                success = msbuildTask.Execute();
                Assert.False(success); // "Build Succeeded.  See 'Standard Out' tab for details."
            }
            finally
            {
                File.Delete(project1);
                File.Delete(project2);
            }
        }

        /// <summary>
        /// Verify the behavior of Target execution with StopOnFirstFailure
        /// </summary>
<<<<<<< HEAD
        [Test]
=======
        [Fact]
>>>>>>> 3f8a403e
        public void TargetStopOnFirstFailureBuildInParallel()
        {
            string project1 = ObjectModelHelpers.CreateTempFileOnDisk(@"
                   <Project xmlns='msbuildnamespace' ToolsVersion='msbuilddefaulttoolsversion'>
                   <Target Name='T1'>
                          <Message Text='Proj2 T1 message'/>
                      </Target>
                    <Target Name='T2'>
                          <Message Text='Proj2 T2 message'/>
                      </Target>
                    <Target Name='T3'>
                           <Error Text='Error'/>
                      </Target>
                    </Project>
                  ");

            try
            {
                ITaskItem[] projects = new ITaskItem[]
                {
                    new TaskItem(project1)
                };
                for (int i = 0; i < 6; i++)
                {
                    // Test the case where the error is in the last target
                    MSBuild msbuildTask = new MSBuild();
                    MockEngine mockEngine = new MockEngine();
                    msbuildTask.BuildEngine = mockEngine;
                    msbuildTask.Projects = projects;
                    // Set to true as the expected result is false
                    bool success = true;
                    switch (i)
                    {
                        case 0:
                            // Test the case where the error is in the last project and RunEachTargetSeparately = true
                            msbuildTask.StopOnFirstFailure = true;
                            msbuildTask.RunEachTargetSeparately = true;
                            msbuildTask.Targets = new string[] { "T1", "T2", "T3" };
                            success = msbuildTask.Execute();
                            mockEngine.AssertLogContains("Proj2 T1 message");
                            mockEngine.AssertLogContains("Proj2 T2 message");
                            break;
                        case 1:
                            // Test the case where the error is in the second target out of 3.
                            msbuildTask.StopOnFirstFailure = true;
                            msbuildTask.RunEachTargetSeparately = true;
                            msbuildTask.Targets = new string[] { "T1", "T3", "T2" };
                            success = msbuildTask.Execute();
                            mockEngine.AssertLogContains("Proj2 T1 message");
                            mockEngine.AssertLogDoesntContain("Proj2 T2 message");
                            // The build should fail as the first project has an error
                            break;
                        case 2:
                            // Test case where error is in second last target but stopOnFirstFailure is false
                            msbuildTask.RunEachTargetSeparately = true;
                            msbuildTask.StopOnFirstFailure = false;
                            msbuildTask.Targets = new string[] { "T1", "T3", "T2" };
                            success = msbuildTask.Execute();
                            mockEngine.AssertLogContains("Proj2 T1 message");
                            mockEngine.AssertLogContains("Proj2 T2 message");
                            break;
                        // Test the cases where RunEachTargetSeparately is false. In these cases all of the targets should be submitted at once
                        case 3:
                            // Test the case where the error is in the last project and RunEachTargetSeparately = true
                            msbuildTask.StopOnFirstFailure = true;
                            msbuildTask.Targets = new string[] { "T1", "T2", "T3" };
                            success = msbuildTask.Execute();
                            mockEngine.AssertLogContains("Proj2 T1 message");
                            mockEngine.AssertLogContains("Proj2 T2 message");
                            // The build should fail as the first project has an error
                            break;
                        case 4:
                            // Test the case where the error is in the second target out of 3.
                            msbuildTask.StopOnFirstFailure = true;
                            msbuildTask.Targets = new string[] { "T1", "T3", "T2" };
                            success = msbuildTask.Execute();
                            mockEngine.AssertLogContains("Proj2 T1 message");
                            mockEngine.AssertLogDoesntContain("Proj2 T2 message");
                            // The build should fail as the first project has an error
                            break;
                        case 5:
                            // Test case where error is in second last target but stopOnFirstFailure is false
                            msbuildTask.StopOnFirstFailure = false;
                            msbuildTask.Targets = new string[] { "T1", "T3", "T2" };
                            success = msbuildTask.Execute();
                            mockEngine.AssertLogContains("Proj2 T1 message");
                            mockEngine.AssertLogDoesntContain("Proj2 T2 message");
                            break;
                    }

                    // The build should fail as the first project has an error
                    Assert.False(success, "Iteration of i:" + i + "Build Succeeded.  See 'Standard Out' tab for details.");
                }
            }
            finally
            {
                File.Delete(project1);
            }
        }

        /// <summary>
        /// Properties and Targets that use non-standard separation chars
        /// </summary>
<<<<<<< HEAD
        [Test]
=======
        [Fact]
>>>>>>> 3f8a403e
        public void PropertiesWithSeparationChars()
        {
            string projectFile1 = ObjectModelHelpers.CreateTempFileOnDisk(@"
                <Project DefaultTargets=`Build` xmlns=`msbuildnamespace` ToolsVersion='msbuilddefaulttoolsversion'>
                    <Target Name=`Build` Outputs=`|$(a)|$(b)|$(C)|$(D)|` />
                </Project>
                ");

            string projectFile2 = ObjectModelHelpers.CreateTempFileOnDisk(@"
                <Project DefaultTargets=`Build` xmlns=`msbuildnamespace` ToolsVersion=`msbuilddefaulttoolsversion`>
                    <PropertyGroup>
                        <AValues>a%3BA</AValues>
                        <BValues>b;B</BValues>
                        <CValues>c;C</CValues>
                        <DValues>d%3BD</DValues>
                    </PropertyGroup>

                    <ItemGroup>
                        <ProjectFile Include=`" + projectFile1 + @"`>
                            <AdditionalProperties>C=$(CValues)%3BD=$(DValues)</AdditionalProperties>
                        </ProjectFile>
                    </ItemGroup>
                   
                    <Target Name=`Build` Outputs=`$(SomeOutputs)`>
                        <MSBuild Projects=`@(ProjectFile)` Targets=`Build` Properties=`a=$(AValues)%3Bb=$(BValues)` TargetAndPropertyListSeparators=`%3B`>
                            <Output TaskParameter=`TargetOutputs` PropertyName=`SomeOutputs`/>
                        </MSBuild>
                    </Target>	
                </Project>
                ");

            try
            {
                ITaskItem[] projects = new ITaskItem[]
                {
                    new TaskItem(projectFile2)
                };

                MSBuild msbuildTask = new MSBuild();
                msbuildTask.BuildEngine = new MockEngine();
                msbuildTask.Projects = projects;

                bool success = msbuildTask.Execute();
                Assert.True(success); // "Build failed.  See 'Standard Out' tab for details."

                Assert.Equal(5, msbuildTask.TargetOutputs.Length);
                Assert.Equal("|a", msbuildTask.TargetOutputs[0].ItemSpec);
                Assert.Equal("A|b", msbuildTask.TargetOutputs[1].ItemSpec);
                Assert.Equal("B|c", msbuildTask.TargetOutputs[2].ItemSpec);
                Assert.Equal("C|d", msbuildTask.TargetOutputs[3].ItemSpec);
                Assert.Equal("D|", msbuildTask.TargetOutputs[4].ItemSpec);
            }
            finally
            {
                File.Delete(projectFile1);
                File.Delete(projectFile2);
            }
        }

        /// <summary>
        /// Orcas had a bug that if the target casing specified was not correct, we would still build it,
        /// but not return any target outputs!
        /// </summary>
<<<<<<< HEAD
        [Test]
=======
        [Fact]
>>>>>>> 3f8a403e
        public void TargetNameIsCaseInsensitive()
        {
            string projectFile1 = ObjectModelHelpers.CreateTempFileOnDisk(@"
                <Project DefaultTargets=`Build` xmlns=`msbuildnamespace` ToolsVersion='msbuilddefaulttoolsversion'>
                    <Target Name=`bUiLd` Outputs=`foo.out` />
                </Project>
                ");

            string projectFile2 = ObjectModelHelpers.CreateTempFileOnDisk(@"
                <Project DefaultTargets=`t` xmlns=`msbuildnamespace` ToolsVersion=`msbuilddefaulttoolsversion`>                  
                    <Target Name=`t`>
                        <MSBuild Projects=`" + projectFile1 + @"` Targets=`BUILD`>
                            <Output TaskParameter=`TargetOutputs` ItemName=`out`/>
                        </MSBuild>
                        <Message Text=`[@(out)]`/>
                    </Target>	
                </Project>
                ");

            try
            {
                Project project = new Project(projectFile2);
                MockLogger logger = new MockLogger();

                project.Build(logger);

                logger.AssertLogContains("[foo.out]");
            }
            finally
            {
                File.Delete(projectFile1);
                File.Delete(projectFile2);
            }
        }
    }
}<|MERGE_RESOLUTION|>--- conflicted
+++ resolved
@@ -1,14 +1,10 @@
-﻿// Copyright (c) Microsoft. All rights reserved.
+// Copyright (c) Microsoft. All rights reserved.
 // Licensed under the MIT license. See LICENSE file in the project root for full license information.
 
 using System;
 using System.IO;
 using System.Reflection;
 using System.Collections;
-<<<<<<< HEAD
-using NUnit.Framework;
-=======
->>>>>>> 3f8a403e
 using Microsoft.Build.Evaluation;
 using Microsoft.Build.Framework;
 using Microsoft.Build.Tasks;
@@ -20,27 +16,14 @@
 
 namespace Microsoft.Build.UnitTests
 {
-<<<<<<< HEAD
-    [TestFixture]
-    sealed public class MSBuildTask_Tests
-    {
-        [SetUp]
-        public void SetUp()
-=======
     sealed public class MSBuildTask_Tests : IDisposable
     {
         public MSBuildTask_Tests()
->>>>>>> 3f8a403e
         {
             ProjectCollection.GlobalProjectCollection.UnloadAllProjects();
         }
 
-<<<<<<< HEAD
-        [TearDown]
-        public void TearDown()
-=======
         public void Dispose()
->>>>>>> 3f8a403e
         {
             ProjectCollection.GlobalProjectCollection.UnloadAllProjects();
         }
@@ -49,11 +32,7 @@
         /// If we pass in an item spec that is over the max path but it can be normalized down to something under the max path, we should still work and not
         /// throw a path too long exception
         /// </summary>
-<<<<<<< HEAD
-        [Test]
-=======
-        [Fact]
->>>>>>> 3f8a403e
+        [Fact]
         public void ProjectItemSpecTooLong()
         {
             string currentDirectory = Directory.GetCurrentDirectory();
@@ -113,11 +92,7 @@
         /// Ensure that the MSBuild task tags any output items with two pieces of metadata -- MSBuildSourceProjectFile and
         /// MSBuildSourceTargetName  -- that give an indication of where the items came from.
         /// </summary>
-<<<<<<< HEAD
-        [Test]
-=======
-        [Fact]
->>>>>>> 3f8a403e
+        [Fact]
         public void OutputItemsAreTaggedWithProjectFileAndTargetName()
         {
             string projectFile1 = ObjectModelHelpers.CreateTempFileOnDisk(@"
@@ -174,11 +149,7 @@
         /// with an empty Projects parameter, and it shouldn't error, and it shouldn't try to
         /// build itself.
         /// </summary>
-<<<<<<< HEAD
-        [Test]
-=======
-        [Fact]
->>>>>>> 3f8a403e
+        [Fact]
         public void EmptyProjectsParameterResultsInNoop()
         {
             string projectContents = ObjectModelHelpers.CleanupFileContents(@"
@@ -199,11 +170,7 @@
         /// <summary>
         /// Verifies that nonexistent projects aren't normally skipped
         /// </summary>
-<<<<<<< HEAD
-        [Test]
-=======
-        [Fact]
->>>>>>> 3f8a403e
+        [Fact]
         public void NormallyDoNotSkipNonexistentProjects()
         {
             ObjectModelHelpers.DeleteTempProjectDirectory();
@@ -223,11 +190,7 @@
         /// <summary>
         /// Verifies that nonexistent projects aren't normally skipped
         /// </summary>
-<<<<<<< HEAD
-        [Test]
-=======
-        [Fact]
->>>>>>> 3f8a403e
+        [Fact]
         public void NormallyDoNotSkipNonexistentProjectsBuildInParallel()
         {
             ObjectModelHelpers.DeleteTempProjectDirectory();
@@ -249,11 +212,7 @@
         /// <summary>
         /// Verifies that nonexistent projects are skipped when requested
         /// </summary>
-<<<<<<< HEAD
-        [Test]
-=======
-        [Fact]
->>>>>>> 3f8a403e
+        [Fact]
         public void SkipNonexistentProjects()
         {
             ObjectModelHelpers.DeleteTempProjectDirectory();
@@ -288,11 +247,7 @@
         /// Verifies that nonexistent projects are skipped when requested when building in parallel.
         /// DDB # 125831
         /// </summary>
-<<<<<<< HEAD
-        [Test]
-=======
-        [Fact]
->>>>>>> 3f8a403e
+        [Fact]
         public void SkipNonexistentProjectsBuildingInParallel()
         {
             ObjectModelHelpers.DeleteTempProjectDirectory();
@@ -323,11 +278,7 @@
             Assert.False(logger.FullLog.Contains("MSB3202")); // project file not found error
         }
 
-<<<<<<< HEAD
-        [Test]
-=======
-        [Fact]
->>>>>>> 3f8a403e
+        [Fact]
         public void LogErrorWhenBuildingVCProj()
         {
             ObjectModelHelpers.DeleteTempProjectDirectory();
@@ -373,11 +324,7 @@
         /// However, it's a situation where the project author doesn't have control over the
         /// property value and so he can't escape it himself.
         /// </summary>
-<<<<<<< HEAD
-        [Test]
-=======
-        [Fact]
->>>>>>> 3f8a403e
+        [Fact]
         public void PropertyOverridesContainSemicolon()
         {
             ObjectModelHelpers.DeleteTempProjectDirectory();
@@ -475,11 +422,7 @@
         /// <summary>
         /// Check if passing different global properites via metadata works
         /// </summary>
-<<<<<<< HEAD
-        [Test]
-=======
-        [Fact]
->>>>>>> 3f8a403e
+        [Fact]
         public void DifferentGlobalPropertiesWithDefault()
         {
             string projectFile1 = ObjectModelHelpers.CreateTempFileOnDisk(@"
@@ -537,11 +480,7 @@
         /// <summary>
         /// Check if passing different global properites via metadata works
         /// </summary>
-<<<<<<< HEAD
-        [Test]
-=======
-        [Fact]
->>>>>>> 3f8a403e
+        [Fact]
         public void DifferentGlobalPropertiesWithoutDefault()
         {
             string projectFile1 = ObjectModelHelpers.CreateTempFileOnDisk(@"
@@ -598,11 +537,7 @@
         /// <summary>
         /// Check if passing different global properites via metadata works
         /// </summary>
-<<<<<<< HEAD
-        [Test]
-=======
-        [Fact]
->>>>>>> 3f8a403e
+        [Fact]
         public void DifferentGlobalPropertiesWithBlanks()
         {
             string projectFile1 = ObjectModelHelpers.CreateTempFileOnDisk(@"
@@ -658,11 +593,7 @@
         /// <summary>
         /// Check if passing different global properites via metadata works
         /// </summary>
-<<<<<<< HEAD
-        [Test]
-=======
-        [Fact]
->>>>>>> 3f8a403e
+        [Fact]
         public void DifferentGlobalPropertiesInvalid()
         {
             string projectFile1 = ObjectModelHelpers.CreateTempFileOnDisk(@"
@@ -711,11 +642,7 @@
         /// <summary>
         /// Check if passing additional global properites via metadata works
         /// </summary>
-<<<<<<< HEAD
-        [Test]
-=======
-        [Fact]
->>>>>>> 3f8a403e
+        [Fact]
         public void DifferentAdditionalPropertiesWithDefault()
         {
             string projectFile1 = ObjectModelHelpers.CreateTempFileOnDisk(@"
@@ -771,11 +698,7 @@
         /// <summary>
         /// Check if passing additional global properites via metadata works
         /// </summary>
-<<<<<<< HEAD
-        [Test]
-=======
-        [Fact]
->>>>>>> 3f8a403e
+        [Fact]
         public void DifferentAdditionalPropertiesWithGlobalProperties()
         {
             string projectFile1 = ObjectModelHelpers.CreateTempFileOnDisk(@"
@@ -834,11 +757,7 @@
         /// <summary>
         /// Check if passing additional global properites via metadata works
         /// </summary>
-<<<<<<< HEAD
-        [Test]
-=======
-        [Fact]
->>>>>>> 3f8a403e
+        [Fact]
         public void DifferentAdditionalPropertiesWithoutDefault()
         {
             string projectFile1 = ObjectModelHelpers.CreateTempFileOnDisk(@"
@@ -892,11 +811,7 @@
         /// <summary>
         /// Properties and Targets that use non-standard separation chars
         /// </summary>
-<<<<<<< HEAD
-        [Test]
-=======
-        [Fact]
->>>>>>> 3f8a403e
+        [Fact]
         public void TargetsWithSeparationChars()
         {
             string projectFile1 = ObjectModelHelpers.CreateTempFileOnDisk(@"
@@ -950,11 +865,7 @@
         /// The Aardvark tests which also test StopOnFirstFailure are at:
         /// qa\md\wd\DTP\MSBuild\ShippingExtensions\ShippingTasks\MSBuild\_Tst\MSBuild.StopOnFirstFailure
         /// </summary>
-<<<<<<< HEAD
-        [Test]
-=======
-        [Fact]
->>>>>>> 3f8a403e
+        [Fact]
         public void StopOnFirstFailureandBuildInParallelSingleNode()
         {
             string project1 = ObjectModelHelpers.CreateTempFileOnDisk(@"
@@ -1055,11 +966,7 @@
         /// <summary>
         /// Verify stopOnFirstFailure with BuildInParallel override message are correctly logged when there are multiple nodes
         /// </summary>
-<<<<<<< HEAD
-        [Test]
-=======
-        [Fact]
->>>>>>> 3f8a403e
+        [Fact]
         public void StopOnFirstFailureandBuildInParallelMultipleNode()
         {
             string project1 = ObjectModelHelpers.CreateTempFileOnDisk(@"
@@ -1159,11 +1066,7 @@
         /// <summary>
         /// Test the skipping of the remaining projects. Verify the skip message is only displayed when there are projects to skip.
         /// </summary>
-<<<<<<< HEAD
-        [Test]
-=======
-        [Fact]
->>>>>>> 3f8a403e
+        [Fact]
         public void SkipRemainingProjects()
         {
             string project1 = ObjectModelHelpers.CreateTempFileOnDisk(@"
@@ -1228,11 +1131,7 @@
         /// <summary>
         /// Verify the behavior of Target execution with StopOnFirstFailure
         /// </summary>
-<<<<<<< HEAD
-        [Test]
-=======
-        [Fact]
->>>>>>> 3f8a403e
+        [Fact]
         public void TargetStopOnFirstFailureBuildInParallel()
         {
             string project1 = ObjectModelHelpers.CreateTempFileOnDisk(@"
@@ -1336,11 +1235,7 @@
         /// <summary>
         /// Properties and Targets that use non-standard separation chars
         /// </summary>
-<<<<<<< HEAD
-        [Test]
-=======
-        [Fact]
->>>>>>> 3f8a403e
+        [Fact]
         public void PropertiesWithSeparationChars()
         {
             string projectFile1 = ObjectModelHelpers.CreateTempFileOnDisk(@"
@@ -1404,11 +1299,7 @@
         /// Orcas had a bug that if the target casing specified was not correct, we would still build it,
         /// but not return any target outputs!
         /// </summary>
-<<<<<<< HEAD
-        [Test]
-=======
-        [Fact]
->>>>>>> 3f8a403e
+        [Fact]
         public void TargetNameIsCaseInsensitive()
         {
             string projectFile1 = ObjectModelHelpers.CreateTempFileOnDisk(@"
