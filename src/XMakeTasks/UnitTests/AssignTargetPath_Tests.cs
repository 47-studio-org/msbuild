﻿// Copyright (c) Microsoft. All rights reserved.
// Licensed under the MIT license. See LICENSE file in the project root for full license information.

<<<<<<< HEAD
=======
using System;
using System.IO;
using System.Reflection;
>>>>>>> 3f8a403e
using Microsoft.Build.Framework;
using Microsoft.Build.Shared;
using Microsoft.Build.Tasks;
using Microsoft.Build.Utilities;
using Xunit;

using NUnit.Framework;

namespace Microsoft.Build.UnitTests
{
<<<<<<< HEAD
    [TestFixture]
    sealed public class AssignTargetPath_Tests
    {
        [Test]
=======
    sealed public class AssignTargetPath_Tests
    {
        [Fact]
>>>>>>> 3f8a403e
        public void Regress314791()
        {
            AssignTargetPath t = new AssignTargetPath();
            t.BuildEngine = new MockEngine();
            t.Files = new ITaskItem[]
                          { new TaskItem(NativeMethodsShared.IsWindows ? @"c:\bin2\abc.efg" : "/bin2/abc.efg") };
            t.RootFolder = NativeMethodsShared.IsWindows ? @"c:\bin" : "/bin";

            bool success = t.Execute();

            Assert.True(success);

<<<<<<< HEAD
            Assert.AreEqual(1, t.AssignedFiles.Length);
            Assert.AreEqual(
                NativeMethodsShared.IsWindows ? @"c:\bin2\abc.efg" : "/bin2/abc.efg",
                t.AssignedFiles[0].ItemSpec);
            Assert.AreEqual(@"abc.efg", t.AssignedFiles[0].GetMetadata("TargetPath"));
        }

        [Test]
=======
            Assert.Equal(1, t.AssignedFiles.Length);
            Assert.Equal(@"c:\bin2\abc.efg", t.AssignedFiles[0].ItemSpec);
            Assert.Equal(@"abc.efg", t.AssignedFiles[0].GetMetadata("TargetPath"));
        }

        [Fact]
>>>>>>> 3f8a403e
        public void AtConeRoot()
        {
            AssignTargetPath t = new AssignTargetPath();
            t.BuildEngine = new MockEngine();
            t.Files = new ITaskItem[]
                          { new TaskItem(NativeMethodsShared.IsWindows ? @"c:\f1\f2\file.txt" : "/f1/f2/file.txt") };
            t.RootFolder = NativeMethodsShared.IsWindows ? @"c:\f1\f2" : "/f1/f2";

            bool success = t.Execute();

            Assert.True(success);

            Assert.Equal(1, t.AssignedFiles.Length);
            Assert.Equal(@"file.txt", t.AssignedFiles[0].GetMetadata("TargetPath"));
        }

<<<<<<< HEAD
        [Test]
=======
        [Fact]
>>>>>>> 3f8a403e
        public void OutOfCone()
        {
            AssignTargetPath t = new AssignTargetPath();
            t.BuildEngine = new MockEngine();
            t.Files = new ITaskItem[]
                          {
                              new TaskItem(
                                  NativeMethodsShared.IsWindows ? @"d:\f1\f2\f3\f4\file.txt" : "/f1/f2/f3/f4/file.txt")
                          };
            t.RootFolder = NativeMethodsShared.IsWindows ? @"c:\f1" : "/f1";

            bool success = t.Execute();

            Assert.True(success);

            Assert.Equal(1, t.AssignedFiles.Length);
            Assert.Equal("file.txt", t.AssignedFiles[0].GetMetadata("TargetPath"));
        }

<<<<<<< HEAD
        [Test]
=======
        [Fact]
>>>>>>> 3f8a403e
        public void InConeButAbsolute()
        {
            AssignTargetPath t = new AssignTargetPath();
            t.BuildEngine = new MockEngine();
            t.Files = new ITaskItem[]
                          {
                              new TaskItem(
                                  NativeMethodsShared.IsWindows ? @"c:\f1\f2\f3\f4\file.txt" : "/f1/f2/f3/f4/file.txt")
                          };
            t.RootFolder = NativeMethodsShared.IsWindows ? @"c:\f1\f2" : "/f1/f2";

            bool success = t.Execute();

            Assert.True(success);

<<<<<<< HEAD
            Assert.AreEqual(1, t.AssignedFiles.Length);
            Assert.AreEqual(
                NativeMethodsShared.IsWindows ? @"f3\f4\file.txt" : "f3/f4/file.txt",
                t.AssignedFiles[0].GetMetadata("TargetPath"));
=======
            Assert.Equal(1, t.AssignedFiles.Length);
            Assert.Equal(@"f3\f4\file.txt", t.AssignedFiles[0].GetMetadata("TargetPath"));
>>>>>>> 3f8a403e
        }
    }
}


<|MERGE_RESOLUTION|>--- conflicted
+++ resolved
@@ -1,32 +1,17 @@
-﻿// Copyright (c) Microsoft. All rights reserved.
+// Copyright (c) Microsoft. All rights reserved.
 // Licensed under the MIT license. See LICENSE file in the project root for full license information.
 
-<<<<<<< HEAD
-=======
-using System;
-using System.IO;
-using System.Reflection;
->>>>>>> 3f8a403e
 using Microsoft.Build.Framework;
 using Microsoft.Build.Shared;
 using Microsoft.Build.Tasks;
 using Microsoft.Build.Utilities;
 using Xunit;
 
-using NUnit.Framework;
-
 namespace Microsoft.Build.UnitTests
 {
-<<<<<<< HEAD
-    [TestFixture]
-    sealed public class AssignTargetPath_Tests
-    {
-        [Test]
-=======
     sealed public class AssignTargetPath_Tests
     {
         [Fact]
->>>>>>> 3f8a403e
         public void Regress314791()
         {
             AssignTargetPath t = new AssignTargetPath();
@@ -39,23 +24,14 @@
 
             Assert.True(success);
 
-<<<<<<< HEAD
-            Assert.AreEqual(1, t.AssignedFiles.Length);
-            Assert.AreEqual(
+            Assert.Equal(1, t.AssignedFiles.Length);
+            Assert.Equal(
                 NativeMethodsShared.IsWindows ? @"c:\bin2\abc.efg" : "/bin2/abc.efg",
                 t.AssignedFiles[0].ItemSpec);
-            Assert.AreEqual(@"abc.efg", t.AssignedFiles[0].GetMetadata("TargetPath"));
-        }
-
-        [Test]
-=======
-            Assert.Equal(1, t.AssignedFiles.Length);
-            Assert.Equal(@"c:\bin2\abc.efg", t.AssignedFiles[0].ItemSpec);
             Assert.Equal(@"abc.efg", t.AssignedFiles[0].GetMetadata("TargetPath"));
         }
 
         [Fact]
->>>>>>> 3f8a403e
         public void AtConeRoot()
         {
             AssignTargetPath t = new AssignTargetPath();
@@ -72,11 +48,7 @@
             Assert.Equal(@"file.txt", t.AssignedFiles[0].GetMetadata("TargetPath"));
         }
 
-<<<<<<< HEAD
-        [Test]
-=======
         [Fact]
->>>>>>> 3f8a403e
         public void OutOfCone()
         {
             AssignTargetPath t = new AssignTargetPath();
@@ -96,11 +68,7 @@
             Assert.Equal("file.txt", t.AssignedFiles[0].GetMetadata("TargetPath"));
         }
 
-<<<<<<< HEAD
-        [Test]
-=======
         [Fact]
->>>>>>> 3f8a403e
         public void InConeButAbsolute()
         {
             AssignTargetPath t = new AssignTargetPath();
@@ -116,15 +84,10 @@
 
             Assert.True(success);
 
-<<<<<<< HEAD
-            Assert.AreEqual(1, t.AssignedFiles.Length);
-            Assert.AreEqual(
+            Assert.Equal(1, t.AssignedFiles.Length);
+            Assert.Equal(
                 NativeMethodsShared.IsWindows ? @"f3\f4\file.txt" : "f3/f4/file.txt",
                 t.AssignedFiles[0].GetMetadata("TargetPath"));
-=======
-            Assert.Equal(1, t.AssignedFiles.Length);
-            Assert.Equal(@"f3\f4\file.txt", t.AssignedFiles[0].GetMetadata("TargetPath"));
->>>>>>> 3f8a403e
         }
     }
 }
