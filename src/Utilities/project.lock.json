{
  "locked": false,
  "version": 1,
  "targets": {
    ".NETFramework,Version=v4.5.1": {},
<<<<<<< HEAD
    ".NETFramework,Version=v4.6": {},
=======
    ".NETFramework,Version=v4.5.1/win7-x86": {},
    ".NETFramework,Version=v4.6": {},
    ".NETFramework,Version=v4.6/win7-x86": {},
>>>>>>> 496bb6ab
    "DNXCore,Version=v5.0": {
      "Microsoft.CSharp/4.0.0": {
        "dependencies": {
          "System.Collections": "[4.0.10, )",
          "System.Diagnostics.Debug": "[4.0.10, )",
          "System.Dynamic.Runtime": "[4.0.0, )",
          "System.Globalization": "[4.0.10, )",
          "System.Linq": "[4.0.0, )",
          "System.Linq.Expressions": "[4.0.0, )",
          "System.ObjectModel": "[4.0.10, )",
          "System.Reflection": "[4.0.10, )",
          "System.Reflection.Extensions": "[4.0.0, )",
          "System.Reflection.Primitives": "[4.0.0, )",
          "System.Reflection.TypeExtensions": "[4.0.0, )",
          "System.Resources.ResourceManager": "[4.0.0, )",
          "System.Runtime": "[4.0.20, )",
          "System.Runtime.Extensions": "[4.0.10, )",
          "System.Runtime.InteropServices": "[4.0.20, )",
          "System.Threading": "[4.0.10, )"
        },
        "compile": {
          "ref/dotnet/Microsoft.CSharp.dll": {}
        },
        "runtime": {
          "lib/dotnet/Microsoft.CSharp.dll": {}
        }
      },
      "Microsoft.NETCore/5.0.0": {
        "dependencies": {
          "Microsoft.CSharp": "[4.0.0, )",
          "Microsoft.NETCore.Targets": "[1.0.0, )",
          "Microsoft.VisualBasic": "[10.0.0, )",
          "System.AppContext": "[4.0.0, )",
          "System.Collections": "[4.0.10, )",
          "System.Collections.Concurrent": "[4.0.10, )",
          "System.Collections.Immutable": "[1.1.37, )",
          "System.ComponentModel": "[4.0.0, )",
          "System.ComponentModel.Annotations": "[4.0.10, )",
          "System.Diagnostics.Debug": "[4.0.10, )",
          "System.Diagnostics.Tools": "[4.0.0, )",
          "System.Diagnostics.Tracing": "[4.0.20, )",
          "System.Dynamic.Runtime": "[4.0.10, )",
          "System.Globalization": "[4.0.10, )",
          "System.Globalization.Calendars": "[4.0.0, )",
          "System.Globalization.Extensions": "[4.0.0, )",
          "System.IO": "[4.0.10, )",
          "System.IO.Compression": "[4.0.0, )",
          "System.IO.Compression.ZipFile": "[4.0.0, )",
          "System.IO.FileSystem": "[4.0.0, )",
          "System.IO.FileSystem.Primitives": "[4.0.0, )",
          "System.IO.UnmanagedMemoryStream": "[4.0.0, )",
          "System.Linq": "[4.0.0, )",
          "System.Linq.Expressions": "[4.0.10, )",
          "System.Linq.Parallel": "[4.0.0, )",
          "System.Linq.Queryable": "[4.0.0, )",
          "System.Net.Http": "[4.0.0, )",
          "System.Net.NetworkInformation": "[4.0.0, )",
          "System.Net.Primitives": "[4.0.10, )",
          "System.Numerics.Vectors": "[4.1.0, )",
          "System.ObjectModel": "[4.0.10, )",
          "System.Reflection": "[4.0.10, )",
          "System.Reflection.DispatchProxy": "[4.0.0, )",
          "System.Reflection.Extensions": "[4.0.0, )",
          "System.Reflection.Metadata": "[1.0.22, )",
          "System.Reflection.Primitives": "[4.0.0, )",
          "System.Reflection.TypeExtensions": "[4.0.0, )",
          "System.Resources.ResourceManager": "[4.0.0, )",
          "System.Runtime": "[4.0.20, )",
          "System.Runtime.Extensions": "[4.0.10, )",
          "System.Runtime.Handles": "[4.0.0, )",
          "System.Runtime.InteropServices": "[4.0.20, )",
          "System.Runtime.Numerics": "[4.0.0, )",
          "System.Security.Claims": "[4.0.0, )",
          "System.Security.Principal": "[4.0.0, )",
          "System.Text.Encoding": "[4.0.10, )",
          "System.Text.Encoding.Extensions": "[4.0.10, )",
          "System.Text.RegularExpressions": "[4.0.10, )",
          "System.Threading": "[4.0.10, )",
          "System.Threading.Tasks": "[4.0.10, )",
          "System.Threading.Tasks.Dataflow": "[4.5.25, )",
          "System.Threading.Tasks.Parallel": "[4.0.0, )",
          "System.Threading.Timer": "[4.0.0, )",
          "System.Xml.ReaderWriter": "[4.0.10, )",
          "System.Xml.XDocument": "[4.0.10, )"
        }
      },
      "Microsoft.NETCore.Platforms/1.0.0": {},
      "Microsoft.NETCore.Portable.Compatibility/1.0.0": {
        "dependencies": {
          "Microsoft.NETCore.Runtime": "[1.0.0, )"
        },
        "compile": {
          "ref/dotnet/mscorlib.dll": {},
          "ref/dotnet/System.ComponentModel.DataAnnotations.dll": {},
          "ref/dotnet/System.Core.dll": {},
          "ref/dotnet/System.dll": {},
          "ref/dotnet/System.Net.dll": {},
          "ref/dotnet/System.Numerics.dll": {},
          "ref/dotnet/System.Runtime.Serialization.dll": {},
          "ref/dotnet/System.ServiceModel.dll": {},
          "ref/dotnet/System.ServiceModel.Web.dll": {},
          "ref/dotnet/System.Windows.dll": {},
          "ref/dotnet/System.Xml.dll": {},
          "ref/dotnet/System.Xml.Linq.dll": {},
          "ref/dotnet/System.Xml.Serialization.dll": {}
        },
        "runtime": {
          "lib/dnxcore50/System.ComponentModel.DataAnnotations.dll": {},
          "lib/dnxcore50/System.Core.dll": {},
          "lib/dnxcore50/System.dll": {},
          "lib/dnxcore50/System.Net.dll": {},
          "lib/dnxcore50/System.Numerics.dll": {},
          "lib/dnxcore50/System.Runtime.Serialization.dll": {},
          "lib/dnxcore50/System.ServiceModel.dll": {},
          "lib/dnxcore50/System.ServiceModel.Web.dll": {},
          "lib/dnxcore50/System.Windows.dll": {},
          "lib/dnxcore50/System.Xml.dll": {},
          "lib/dnxcore50/System.Xml.Linq.dll": {},
          "lib/dnxcore50/System.Xml.Serialization.dll": {}
        }
      },
      "Microsoft.NETCore.Runtime/1.0.0": {},
      "Microsoft.NETCore.Runtime.CoreCLR-x86/1.0.0": {
        "dependencies": {
          "System.Collections": "[4.0.10, 4.0.10]",
          "System.Diagnostics.Contracts": "[4.0.0, 4.0.0]",
          "System.Diagnostics.Debug": "[4.0.10, 4.0.10]",
          "System.Diagnostics.StackTrace": "[4.0.0, 4.0.0]",
          "System.Diagnostics.Tools": "[4.0.0, 4.0.0]",
          "System.Diagnostics.Tracing": "[4.0.20, 4.0.20]",
          "System.Globalization": "[4.0.10, 4.0.10]",
          "System.Globalization.Calendars": "[4.0.0, 4.0.0]",
          "System.IO": "[4.0.10, 4.0.10]",
          "System.ObjectModel": "[4.0.10, 4.0.10]",
          "System.Private.Uri": "[4.0.0, 4.0.0]",
          "System.Reflection": "[4.0.10, 4.0.10]",
          "System.Reflection.Extensions": "[4.0.0, 4.0.0]",
          "System.Reflection.Primitives": "[4.0.0, 4.0.0]",
          "System.Resources.ResourceManager": "[4.0.0, 4.0.0]",
          "System.Runtime": "[4.0.20, 4.0.20]",
          "System.Runtime.Extensions": "[4.0.10, 4.0.10]",
          "System.Runtime.Handles": "[4.0.0, 4.0.0]",
          "System.Runtime.InteropServices": "[4.0.20, 4.0.20]",
          "System.Text.Encoding": "[4.0.10, 4.0.10]",
          "System.Text.Encoding.Extensions": "[4.0.10, 4.0.10]",
          "System.Threading": "[4.0.10, 4.0.10]",
          "System.Threading.Tasks": "[4.0.10, 4.0.10]",
          "System.Threading.Timer": "[4.0.0, 4.0.0]"
        },
        "compile": {
          "ref/dotnet/_._": {}
        },
        "runtime": {
          "runtimes/win7-x86/lib/dotnet/mscorlib.ni.dll": {}
        }
      },
      "Microsoft.NETCore.Targets/1.0.0": {
        "dependencies": {
          "Microsoft.NETCore.Platforms": "[1.0.0, )",
          "Microsoft.NETCore.Targets.DNXCore": "[4.9.0, )"
        }
      },
      "Microsoft.NETCore.Targets.DNXCore/4.9.0": {},
      "Microsoft.NETCore.TestHost-x86/1.0.0-beta-23123": {},
      "Microsoft.VisualBasic/10.0.0": {
        "dependencies": {
          "System.Collections": "[4.0.10, )",
          "System.Diagnostics.Debug": "[4.0.10, )",
          "System.Dynamic.Runtime": "[4.0.10, )",
          "System.Globalization": "[4.0.10, )",
          "System.Linq": "[4.0.0, )",
          "System.Linq.Expressions": "[4.0.10, )",
          "System.ObjectModel": "[4.0.10, )",
          "System.Reflection": "[4.0.10, )",
          "System.Reflection.Extensions": "[4.0.0, )",
          "System.Reflection.Primitives": "[4.0.0, )",
          "System.Reflection.TypeExtensions": "[4.0.0, )",
          "System.Resources.ResourceManager": "[4.0.0, )",
          "System.Runtime": "[4.0.20, )",
          "System.Runtime.Extensions": "[4.0.10, )",
          "System.Runtime.InteropServices": "[4.0.20, )",
          "System.Threading": "[4.0.10, )"
        },
        "compile": {
          "ref/dotnet/Microsoft.VisualBasic.dll": {}
        },
        "runtime": {
          "lib/dotnet/Microsoft.VisualBasic.dll": {}
        }
      },
      "Microsoft.Win32.Primitives/4.0.0": {
        "dependencies": {
          "System.Runtime": "[4.0.20, )",
          "System.Runtime.InteropServices": "[4.0.20, )"
        },
        "compile": {
          "ref/dotnet/Microsoft.Win32.Primitives.dll": {}
        },
        "runtime": {
          "lib/dotnet/Microsoft.Win32.Primitives.dll": {}
        }
      },
      "Microsoft.Win32.Registry/4.0.0-beta-23123": {
        "dependencies": {
          "System.Collections": "[4.0.10, )",
          "System.Globalization": "[4.0.10, )",
          "System.Resources.ResourceManager": "[4.0.0, )",
          "System.Runtime": "[4.0.20, )",
          "System.Runtime.Extensions": "[4.0.10, )",
          "System.Runtime.Handles": "[4.0.0, )",
          "System.Runtime.InteropServices": "[4.0.20, )"
        },
        "compile": {
          "ref/dotnet/Microsoft.Win32.Registry.dll": {}
        },
        "runtime": {
          "lib/DNXCore50/Microsoft.Win32.Registry.dll": {}
        }
      },
      "System.AppContext/4.0.0": {
        "dependencies": {
          "System.Runtime": "[4.0.0, )"
        },
        "compile": {
          "ref/dotnet/System.AppContext.dll": {}
        },
        "runtime": {
          "lib/DNXCore50/System.AppContext.dll": {}
        }
      },
      "System.Collections/4.0.10": {
        "dependencies": {
          "System.Runtime": "[4.0.20, )"
        },
        "compile": {
          "ref/dotnet/System.Collections.dll": {}
        },
        "runtime": {
          "lib/DNXCore50/System.Collections.dll": {}
        }
      },
      "System.Collections.Concurrent/4.0.10": {
        "dependencies": {
          "System.Collections": "[4.0.10, )",
          "System.Diagnostics.Debug": "[4.0.10, )",
          "System.Diagnostics.Tracing": "[4.0.20, )",
          "System.Globalization": "[4.0.10, )",
          "System.Resources.ResourceManager": "[4.0.0, )",
          "System.Runtime": "[4.0.20, )",
          "System.Runtime.Extensions": "[4.0.10, )",
          "System.Threading": "[4.0.10, )",
          "System.Threading.Tasks": "[4.0.10, )"
        },
        "compile": {
          "ref/dotnet/System.Collections.Concurrent.dll": {}
        },
        "runtime": {
          "lib/dotnet/System.Collections.Concurrent.dll": {}
        }
      },
      "System.Collections.Immutable/1.1.37": {
        "dependencies": {
          "System.Collections": "[4.0.0, )",
          "System.Diagnostics.Debug": "[4.0.0, )",
          "System.Globalization": "[4.0.0, )",
          "System.Linq": "[4.0.0, )",
          "System.Resources.ResourceManager": "[4.0.0, )",
          "System.Runtime": "[4.0.0, )",
          "System.Runtime.Extensions": "[4.0.0, )",
          "System.Threading": "[4.0.0, )"
        },
        "compile": {
          "lib/dotnet/System.Collections.Immutable.dll": {}
        },
        "runtime": {
          "lib/dotnet/System.Collections.Immutable.dll": {}
        }
      },
      "System.Collections.NonGeneric/4.0.0": {
        "dependencies": {
          "System.Diagnostics.Debug": "[4.0.10, )",
          "System.Globalization": "[4.0.10, )",
          "System.Resources.ResourceManager": "[4.0.0, )",
          "System.Runtime": "[4.0.20, )",
          "System.Runtime.Extensions": "[4.0.10, )",
          "System.Threading": "[4.0.10, )"
        },
        "compile": {
          "ref/dotnet/System.Collections.NonGeneric.dll": {}
        },
        "runtime": {
          "lib/dotnet/System.Collections.NonGeneric.dll": {}
        }
      },
      "System.ComponentModel/4.0.0": {
        "dependencies": {
          "System.Runtime": "[4.0.20, )"
        },
        "compile": {
          "ref/dotnet/System.ComponentModel.dll": {}
        },
        "runtime": {
          "lib/dotnet/System.ComponentModel.dll": {}
        }
      },
      "System.ComponentModel.Annotations/4.0.10": {
        "dependencies": {
          "System.Collections": "[4.0.10, )",
          "System.ComponentModel": "[4.0.0, )",
          "System.Globalization": "[4.0.10, )",
          "System.Linq": "[4.0.0, )",
          "System.Reflection": "[4.0.10, )",
          "System.Reflection.Extensions": "[4.0.0, )",
          "System.Resources.ResourceManager": "[4.0.0, )",
          "System.Runtime": "[4.0.20, )",
          "System.Runtime.Extensions": "[4.0.10, )",
          "System.Text.RegularExpressions": "[4.0.10, )",
          "System.Threading": "[4.0.10, )"
        },
        "compile": {
          "ref/dotnet/System.ComponentModel.Annotations.dll": {}
        },
        "runtime": {
          "lib/dotnet/System.ComponentModel.Annotations.dll": {}
        }
      },
      "System.ComponentModel.EventBasedAsync/4.0.10": {
        "dependencies": {
          "System.Resources.ResourceManager": "[4.0.0, )",
          "System.Runtime": "[4.0.20, )",
          "System.Threading": "[4.0.10, )",
          "System.Threading.Tasks": "[4.0.10, )"
        },
        "compile": {
          "ref/dotnet/System.ComponentModel.EventBasedAsync.dll": {}
        },
        "runtime": {
          "lib/dotnet/System.ComponentModel.EventBasedAsync.dll": {}
        }
      },
      "System.Console/4.0.0-beta-23123": {
        "dependencies": {
          "System.IO": "[4.0.10, )",
          "System.IO.FileSystem.Primitives": "[4.0.0, )",
          "System.Resources.ResourceManager": "[4.0.0, )",
          "System.Runtime": "[4.0.20, )",
          "System.Runtime.InteropServices": "[4.0.20, )",
          "System.Text.Encoding": "[4.0.10, )",
          "System.Text.Encoding.Extensions": "[4.0.10, )",
          "System.Threading": "[4.0.10, )",
          "System.Threading.Tasks": "[4.0.10, )"
        },
        "compile": {
          "ref/dotnet/System.Console.dll": {}
        },
        "runtime": {
          "lib/DNXCore50/System.Console.dll": {}
        }
      },
      "System.Diagnostics.Contracts/4.0.0": {
        "dependencies": {
          "System.Runtime": "[4.0.0, )"
        },
        "compile": {
          "ref/dotnet/System.Diagnostics.Contracts.dll": {}
        },
        "runtime": {
          "lib/DNXCore50/System.Diagnostics.Contracts.dll": {}
        }
      },
      "System.Diagnostics.Debug/4.0.10": {
        "dependencies": {
          "System.Runtime": "[4.0.0, )"
        },
        "compile": {
          "ref/dotnet/System.Diagnostics.Debug.dll": {}
        },
        "runtime": {
          "lib/DNXCore50/System.Diagnostics.Debug.dll": {}
        }
      },
      "System.Diagnostics.Process/4.0.0-beta-23123": {
        "dependencies": {
          "Microsoft.Win32.Primitives": "[4.0.0, )",
          "Microsoft.Win32.Registry": "[4.0.0-beta-23123, )",
          "System.Collections": "[4.0.10, )",
          "System.Globalization": "[4.0.10, )",
          "System.IO": "[4.0.10, )",
          "System.IO.FileSystem": "[4.0.0, )",
          "System.IO.FileSystem.Primitives": "[4.0.0, )",
          "System.Resources.ResourceManager": "[4.0.0, )",
          "System.Runtime": "[4.0.20, )",
          "System.Runtime.Extensions": "[4.0.10, )",
          "System.Runtime.Handles": "[4.0.0, )",
          "System.Runtime.InteropServices": "[4.0.20, )",
          "System.Security.SecureString": "[4.0.0-beta-23123, )",
          "System.Text.Encoding": "[4.0.10, )",
          "System.Text.Encoding.Extensions": "[4.0.10, )",
          "System.Threading": "[4.0.10, )",
          "System.Threading.Tasks": "[4.0.10, )",
          "System.Threading.Thread": "[4.0.0-beta-23123, )",
          "System.Threading.ThreadPool": "[4.0.10-beta-23123, )"
        },
        "compile": {
          "ref/dotnet/System.Diagnostics.Process.dll": {}
        },
        "runtime": {
          "lib/DNXCore50/System.Diagnostics.Process.dll": {}
        }
      },
      "System.Diagnostics.StackTrace/4.0.0": {
        "dependencies": {
          "System.Reflection": "[4.0.0, )",
          "System.Runtime": "[4.0.0, )"
        },
        "compile": {
          "ref/dotnet/System.Diagnostics.StackTrace.dll": {}
        },
        "runtime": {
          "lib/DNXCore50/System.Diagnostics.StackTrace.dll": {}
        }
      },
      "System.Diagnostics.Tools/4.0.0": {
        "dependencies": {
          "System.Runtime": "[4.0.0, )"
        },
        "compile": {
          "ref/dotnet/System.Diagnostics.Tools.dll": {}
        },
        "runtime": {
          "lib/DNXCore50/System.Diagnostics.Tools.dll": {}
        }
      },
      "System.Diagnostics.TraceSource/4.0.0-beta-23019": {
        "dependencies": {
          "System.Collections": "[4.0.10-beta-23019, )",
          "System.Diagnostics.Debug": "[4.0.10-beta-23019, )",
          "System.Globalization": "[4.0.10-beta-23019, )",
          "System.Resources.ResourceManager": "[4.0.0-beta-23019, )",
          "System.Runtime": "[4.0.20-beta-23019, )",
          "System.Runtime.Extensions": "[4.0.10-beta-23019, )",
          "System.Threading": "[4.0.10-beta-23019, )"
        },
        "compile": {
          "ref/dotnet/System.Diagnostics.TraceSource.dll": {}
        },
        "runtime": {
          "lib/DNXCore50/System.Diagnostics.TraceSource.dll": {}
        }
      },
      "System.Diagnostics.Tracing/4.0.20": {
        "dependencies": {
          "System.Runtime": "[4.0.0, )"
        },
        "compile": {
          "ref/dotnet/System.Diagnostics.Tracing.dll": {}
        },
        "runtime": {
          "lib/DNXCore50/System.Diagnostics.Tracing.dll": {}
        }
      },
      "System.Dynamic.Runtime/4.0.10": {
        "dependencies": {
          "System.Collections": "[4.0.0, )",
          "System.Diagnostics.Debug": "[4.0.0, )",
          "System.Globalization": "[4.0.0, )",
          "System.Linq": "[4.0.0, )",
          "System.Linq.Expressions": "[4.0.10, )",
          "System.ObjectModel": "[4.0.0, )",
          "System.Reflection": "[4.0.0, )",
          "System.Reflection.Emit": "[4.0.0, )",
          "System.Reflection.Primitives": "[4.0.0, )",
          "System.Reflection.TypeExtensions": "[4.0.0, )",
          "System.Resources.ResourceManager": "[4.0.0, )",
          "System.Runtime": "[4.0.20, )",
          "System.Runtime.Extensions": "[4.0.0, )",
          "System.Threading": "[4.0.0, )"
        },
        "compile": {
          "ref/dotnet/System.Dynamic.Runtime.dll": {}
        },
        "runtime": {
          "lib/DNXCore50/System.Dynamic.Runtime.dll": {}
        }
      },
      "System.Globalization/4.0.10": {
        "dependencies": {
          "System.Runtime": "[4.0.0, )"
        },
        "compile": {
          "ref/dotnet/System.Globalization.dll": {}
        },
        "runtime": {
          "lib/DNXCore50/System.Globalization.dll": {}
        }
      },
      "System.Globalization.Calendars/4.0.0": {
        "dependencies": {
          "System.Globalization": "[4.0.0, )",
          "System.Runtime": "[4.0.0, )"
        },
        "compile": {
          "ref/dotnet/System.Globalization.Calendars.dll": {}
        },
        "runtime": {
          "lib/DNXCore50/System.Globalization.Calendars.dll": {}
        }
      },
      "System.Globalization.Extensions/4.0.0": {
        "dependencies": {
          "System.Globalization": "[4.0.10, )",
          "System.Resources.ResourceManager": "[4.0.0, )",
          "System.Runtime": "[4.0.20, )",
          "System.Runtime.Extensions": "[4.0.10, )",
          "System.Runtime.InteropServices": "[4.0.20, )"
        },
        "compile": {
          "ref/dotnet/System.Globalization.Extensions.dll": {}
        },
        "runtime": {
          "lib/dotnet/System.Globalization.Extensions.dll": {}
        }
      },
      "System.IO/4.0.10": {
        "dependencies": {
          "System.Runtime": "[4.0.20, )",
          "System.Text.Encoding": "[4.0.0, )",
          "System.Threading.Tasks": "[4.0.0, )"
        },
        "compile": {
          "ref/dotnet/System.IO.dll": {}
        },
        "runtime": {
          "lib/DNXCore50/System.IO.dll": {}
        }
      },
      "System.IO.Compression/4.0.0": {
        "dependencies": {
          "System.Collections": "[4.0.0, )",
          "System.IO": "[4.0.0, )",
          "System.Resources.ResourceManager": "[4.0.0, )",
          "System.Runtime": "[4.0.0, )",
          "System.Runtime.Extensions": "[4.0.0, )",
          "System.Runtime.InteropServices": "[4.0.0, )",
          "System.Text.Encoding": "[4.0.0, )",
          "System.Threading": "[4.0.0, )",
          "System.Threading.Tasks": "[4.0.0, )"
        },
        "compile": {
          "ref/dotnet/System.IO.Compression.dll": {}
        },
        "runtime": {
          "lib/dotnet/System.IO.Compression.dll": {}
        }
      },
      "System.IO.Compression.ZipFile/4.0.0": {
        "dependencies": {
          "System.IO": "[4.0.10, )",
          "System.IO.Compression": "[4.0.0, )",
          "System.IO.FileSystem": "[4.0.0, )",
          "System.IO.FileSystem.Primitives": "[4.0.0, )",
          "System.Resources.ResourceManager": "[4.0.0, )",
          "System.Runtime": "[4.0.20, )",
          "System.Runtime.Extensions": "[4.0.10, )",
          "System.Text.Encoding": "[4.0.10, )"
        },
        "compile": {
          "ref/dotnet/System.IO.Compression.ZipFile.dll": {}
        },
        "runtime": {
          "lib/dotnet/System.IO.Compression.ZipFile.dll": {}
        }
      },
      "System.IO.FileSystem/4.0.0": {
        "dependencies": {
          "System.Collections": "[4.0.10, )",
          "System.IO": "[4.0.10, )",
          "System.IO.FileSystem.Primitives": "[4.0.0, )",
          "System.Resources.ResourceManager": "[4.0.0, )",
          "System.Runtime": "[4.0.20, )",
          "System.Runtime.Extensions": "[4.0.10, )",
          "System.Runtime.Handles": "[4.0.0, )",
          "System.Runtime.InteropServices": "[4.0.20, )",
          "System.Text.Encoding": "[4.0.10, )",
          "System.Text.Encoding.Extensions": "[4.0.10, )",
          "System.Threading": "[4.0.10, )",
          "System.Threading.Overlapped": "[4.0.0, )",
          "System.Threading.Tasks": "[4.0.10, )"
        },
        "compile": {
          "ref/dotnet/System.IO.FileSystem.dll": {}
        },
        "runtime": {
          "lib/DNXCore50/System.IO.FileSystem.dll": {}
        }
      },
      "System.IO.FileSystem.Primitives/4.0.0": {
        "dependencies": {
          "System.Runtime": "[4.0.20, )"
        },
        "compile": {
          "ref/dotnet/System.IO.FileSystem.Primitives.dll": {}
        },
        "runtime": {
          "lib/dotnet/System.IO.FileSystem.Primitives.dll": {}
        }
      },
      "System.IO.UnmanagedMemoryStream/4.0.0": {
        "dependencies": {
          "System.IO": "[4.0.10, )",
          "System.IO.FileSystem.Primitives": "[4.0.0, )",
          "System.Resources.ResourceManager": "[4.0.0, )",
          "System.Runtime": "[4.0.20, )",
          "System.Runtime.InteropServices": "[4.0.20, )",
          "System.Threading": "[4.0.10, )",
          "System.Threading.Tasks": "[4.0.10, )"
        },
        "compile": {
          "ref/dotnet/System.IO.UnmanagedMemoryStream.dll": {}
        },
        "runtime": {
          "lib/dotnet/System.IO.UnmanagedMemoryStream.dll": {}
        }
      },
      "System.Linq/4.0.0": {
        "dependencies": {
          "System.Collections": "[4.0.10, )",
          "System.Diagnostics.Debug": "[4.0.10, )",
          "System.Resources.ResourceManager": "[4.0.0, )",
          "System.Runtime": "[4.0.20, )",
          "System.Runtime.Extensions": "[4.0.10, )"
        },
        "compile": {
          "ref/dotnet/System.Linq.dll": {}
        },
        "runtime": {
          "lib/dotnet/System.Linq.dll": {}
        }
      },
      "System.Linq.Expressions/4.0.10": {
        "dependencies": {
          "System.Collections": "[4.0.0, )",
          "System.Diagnostics.Debug": "[4.0.0, )",
          "System.Globalization": "[4.0.0, )",
          "System.IO": "[4.0.0, )",
          "System.Linq": "[4.0.0, )",
          "System.ObjectModel": "[4.0.0, )",
          "System.Reflection": "[4.0.0, )",
          "System.Reflection.Emit": "[4.0.0, )",
          "System.Reflection.Extensions": "[4.0.0, )",
          "System.Reflection.Primitives": "[4.0.0, )",
          "System.Reflection.TypeExtensions": "[4.0.0, )",
          "System.Resources.ResourceManager": "[4.0.0, )",
          "System.Runtime": "[4.0.20, )",
          "System.Runtime.Extensions": "[4.0.0, )",
          "System.Threading": "[4.0.0, )"
        },
        "compile": {
          "ref/dotnet/System.Linq.Expressions.dll": {}
        },
        "runtime": {
          "lib/DNXCore50/System.Linq.Expressions.dll": {}
        }
      },
      "System.Linq.Parallel/4.0.0": {
        "dependencies": {
          "System.Collections": "[4.0.10, )",
          "System.Collections.Concurrent": "[4.0.10, )",
          "System.Diagnostics.Debug": "[4.0.10, )",
          "System.Diagnostics.Tracing": "[4.0.20, )",
          "System.Linq": "[4.0.0, )",
          "System.Resources.ResourceManager": "[4.0.0, )",
          "System.Runtime": "[4.0.20, )",
          "System.Runtime.Extensions": "[4.0.10, )",
          "System.Threading": "[4.0.10, )",
          "System.Threading.Tasks": "[4.0.10, )"
        },
        "compile": {
          "ref/dotnet/System.Linq.Parallel.dll": {}
        },
        "runtime": {
          "lib/dotnet/System.Linq.Parallel.dll": {}
        }
      },
      "System.Linq.Queryable/4.0.0": {
        "dependencies": {
          "System.Collections": "[4.0.10, )",
          "System.Linq": "[4.0.0, )",
          "System.Linq.Expressions": "[4.0.10, )",
          "System.Reflection": "[4.0.10, )",
          "System.Reflection.Extensions": "[4.0.0, )",
          "System.Resources.ResourceManager": "[4.0.0, )",
          "System.Runtime": "[4.0.20, )"
        },
        "compile": {
          "ref/dotnet/System.Linq.Queryable.dll": {}
        },
        "runtime": {
          "lib/dotnet/System.Linq.Queryable.dll": {}
        }
      },
      "System.Net.Http/4.0.0": {
        "dependencies": {
          "Microsoft.Win32.Primitives": "[4.0.0, )",
          "System.Collections": "[4.0.10, )",
          "System.Diagnostics.Debug": "[4.0.10, )",
          "System.Globalization": "[4.0.10, )",
          "System.IO": "[4.0.10, )",
          "System.IO.Compression": "[4.0.0, )",
          "System.Net.Primitives": "[4.0.10, )",
          "System.Resources.ResourceManager": "[4.0.0, )",
          "System.Runtime": "[4.0.20, )",
          "System.Runtime.Extensions": "[4.0.10, )",
          "System.Runtime.Handles": "[4.0.0, )",
          "System.Runtime.InteropServices": "[4.0.20, )",
          "System.Text.Encoding": "[4.0.10, )",
          "System.Threading": "[4.0.10, )",
          "System.Threading.Tasks": "[4.0.10, )"
        },
        "compile": {
          "ref/dotnet/System.Net.Http.dll": {}
        },
        "runtime": {
          "lib/DNXCore50/System.Net.Http.dll": {}
        }
      },
      "System.Net.NetworkInformation/4.0.0": {
        "dependencies": {
          "System.Runtime": "[4.0.0, )"
        },
        "compile": {
          "ref/dotnet/System.Net.NetworkInformation.dll": {}
        }
      },
      "System.Net.Primitives/4.0.10": {
        "dependencies": {
          "System.Private.Networking": "[4.0.0, )"
        },
        "compile": {
          "ref/dotnet/System.Net.Primitives.dll": {}
        },
        "runtime": {
          "lib/DNXCore50/System.Net.Primitives.dll": {}
        }
      },
      "System.Numerics.Vectors/4.1.0": {
        "dependencies": {
          "System.Globalization": "[4.0.10, )",
          "System.Resources.ResourceManager": "[4.0.0, )",
          "System.Runtime": "[4.0.20, )",
          "System.Runtime.Extensions": "[4.0.10, )"
        },
        "compile": {
          "ref/dotnet/System.Numerics.Vectors.dll": {}
        },
        "runtime": {
          "lib/dotnet/System.Numerics.Vectors.dll": {}
        }
      },
      "System.ObjectModel/4.0.10": {
        "dependencies": {
          "System.Collections": "[4.0.10, )",
          "System.Diagnostics.Debug": "[4.0.10, )",
          "System.Resources.ResourceManager": "[4.0.0, )",
          "System.Runtime": "[4.0.20, )",
          "System.Threading": "[4.0.10, )"
        },
        "compile": {
          "ref/dotnet/System.ObjectModel.dll": {}
        },
        "runtime": {
          "lib/dotnet/System.ObjectModel.dll": {}
        }
      },
      "System.Private.Networking/4.0.0": {
        "dependencies": {
          "Microsoft.Win32.Primitives": "[4.0.0, )",
          "System.Collections": "[4.0.10, )",
          "System.Collections.Concurrent": "[4.0.0, )",
          "System.Collections.NonGeneric": "[4.0.0, )",
          "System.ComponentModel.EventBasedAsync": "[4.0.10, )",
          "System.Diagnostics.Debug": "[4.0.10, )",
          "System.Diagnostics.Tracing": "[4.0.20, )",
          "System.Globalization": "[4.0.10, )",
          "System.IO": "[4.0.10, )",
          "System.IO.FileSystem": "[4.0.0, )",
          "System.IO.FileSystem.Primitives": "[4.0.0, )",
          "System.Resources.ResourceManager": "[4.0.0, )",
          "System.Runtime": "[4.0.20, )",
          "System.Runtime.Extensions": "[4.0.10, )",
          "System.Runtime.Handles": "[4.0.0, )",
          "System.Runtime.InteropServices": "[4.0.20, )",
          "System.Threading": "[4.0.10, )",
          "System.Threading.Overlapped": "[4.0.0, )",
          "System.Threading.Tasks": "[4.0.10, )"
        },
        "compile": {
          "ref/dnxcore50/_._": {}
        },
        "runtime": {
          "lib/DNXCore50/System.Private.Networking.dll": {}
        }
      },
      "System.Private.Uri/4.0.0": {
        "compile": {
          "ref/dnxcore50/_._": {}
        },
        "runtime": {
          "lib/DNXCore50/System.Private.Uri.dll": {}
        }
      },
      "System.Reflection/4.0.10": {
        "dependencies": {
          "System.IO": "[4.0.0, )",
          "System.Reflection.Primitives": "[4.0.0, )",
          "System.Runtime": "[4.0.20, )"
        },
        "compile": {
          "ref/dotnet/System.Reflection.dll": {}
        },
        "runtime": {
          "lib/DNXCore50/System.Reflection.dll": {}
        }
      },
      "System.Reflection.DispatchProxy/4.0.0": {
        "dependencies": {
          "System.Collections": "[4.0.10, )",
          "System.Linq": "[4.0.0, )",
          "System.Reflection": "[4.0.10, )",
          "System.Reflection.Extensions": "[4.0.0, )",
          "System.Reflection.Primitives": "[4.0.0, )",
          "System.Resources.ResourceManager": "[4.0.0, )",
          "System.Runtime": "[4.0.20, )",
          "System.Threading": "[4.0.10, )"
        },
        "compile": {
          "ref/dotnet/System.Reflection.DispatchProxy.dll": {}
        },
        "runtime": {
          "lib/DNXCore50/System.Reflection.DispatchProxy.dll": {}
        }
      },
      "System.Reflection.Emit/4.0.0": {
        "dependencies": {
          "System.IO": "[4.0.0, )",
          "System.Reflection": "[4.0.0, )",
          "System.Reflection.Emit.ILGeneration": "[4.0.0, )",
          "System.Reflection.Primitives": "[4.0.0, )",
          "System.Runtime": "[4.0.0, )"
        },
        "compile": {
          "ref/dotnet/System.Reflection.Emit.dll": {}
        },
        "runtime": {
          "lib/DNXCore50/System.Reflection.Emit.dll": {}
        }
      },
      "System.Reflection.Emit.ILGeneration/4.0.0": {
        "dependencies": {
          "System.Reflection": "[4.0.0, )",
          "System.Reflection.Primitives": "[4.0.0, )",
          "System.Runtime": "[4.0.0, )"
        },
        "compile": {
          "ref/dotnet/System.Reflection.Emit.ILGeneration.dll": {}
        },
        "runtime": {
          "lib/DNXCore50/System.Reflection.Emit.ILGeneration.dll": {}
        }
      },
      "System.Reflection.Extensions/4.0.0": {
        "dependencies": {
          "System.Reflection": "[4.0.0, )",
          "System.Runtime": "[4.0.0, )"
        },
        "compile": {
          "ref/dotnet/System.Reflection.Extensions.dll": {}
        },
        "runtime": {
          "lib/DNXCore50/System.Reflection.Extensions.dll": {}
        }
      },
      "System.Reflection.Metadata/1.0.22": {
        "dependencies": {
          "System.Collections": "[4.0.0, )",
          "System.Collections.Immutable": "[1.1.37, )",
          "System.Diagnostics.Debug": "[4.0.0, )",
          "System.IO": "[4.0.0, )",
          "System.Reflection": "[4.0.0, )",
          "System.Reflection.Extensions": "[4.0.0, )",
          "System.Reflection.Primitives": "[4.0.0, )",
          "System.Resources.ResourceManager": "[4.0.0, )",
          "System.Runtime": "[4.0.0, )",
          "System.Runtime.Extensions": "[4.0.0, )",
          "System.Runtime.InteropServices": "[4.0.0, )",
          "System.Text.Encoding": "[4.0.0, )",
          "System.Text.Encoding.Extensions": "[4.0.0, )",
          "System.Threading": "[4.0.0, )"
        },
        "compile": {
          "lib/dotnet/System.Reflection.Metadata.dll": {}
        },
        "runtime": {
          "lib/dotnet/System.Reflection.Metadata.dll": {}
        }
      },
      "System.Reflection.Primitives/4.0.0": {
        "dependencies": {
          "System.Runtime": "[4.0.0, )"
        },
        "compile": {
          "ref/dotnet/System.Reflection.Primitives.dll": {}
        },
        "runtime": {
          "lib/DNXCore50/System.Reflection.Primitives.dll": {}
        }
      },
      "System.Reflection.TypeExtensions/4.0.0": {
        "dependencies": {
          "System.Reflection": "[4.0.0, )",
          "System.Runtime": "[4.0.0, )"
        },
        "compile": {
          "ref/dotnet/System.Reflection.TypeExtensions.dll": {}
        },
        "runtime": {
          "lib/DNXCore50/System.Reflection.TypeExtensions.dll": {}
        }
      },
      "System.Resources.ResourceManager/4.0.0": {
        "dependencies": {
          "System.Globalization": "[4.0.0, )",
          "System.Reflection": "[4.0.0, )",
          "System.Runtime": "[4.0.0, )"
        },
        "compile": {
          "ref/dotnet/System.Resources.ResourceManager.dll": {}
        },
        "runtime": {
          "lib/DNXCore50/System.Resources.ResourceManager.dll": {}
        }
      },
      "System.Runtime/4.0.20": {
        "dependencies": {
          "System.Private.Uri": "[4.0.0, )"
        },
        "compile": {
          "ref/dotnet/System.Runtime.dll": {}
        },
        "runtime": {
          "lib/DNXCore50/System.Runtime.dll": {}
        }
      },
      "System.Runtime.Extensions/4.0.10": {
        "dependencies": {
          "System.Runtime": "[4.0.20, )"
        },
        "compile": {
          "ref/dotnet/System.Runtime.Extensions.dll": {}
        },
        "runtime": {
          "lib/DNXCore50/System.Runtime.Extensions.dll": {}
        }
      },
      "System.Runtime.Handles/4.0.0": {
        "dependencies": {
          "System.Runtime": "[4.0.0, )"
        },
        "compile": {
          "ref/dotnet/System.Runtime.Handles.dll": {}
        },
        "runtime": {
          "lib/DNXCore50/System.Runtime.Handles.dll": {}
        }
      },
      "System.Runtime.InteropServices/4.0.20": {
        "dependencies": {
          "System.Reflection": "[4.0.0, )",
          "System.Reflection.Primitives": "[4.0.0, )",
          "System.Runtime": "[4.0.0, )",
          "System.Runtime.Handles": "[4.0.0, )"
        },
        "compile": {
          "ref/dotnet/System.Runtime.InteropServices.dll": {}
        },
        "runtime": {
          "lib/DNXCore50/System.Runtime.InteropServices.dll": {}
        }
      },
      "System.Runtime.InteropServices.RuntimeInformation/4.0.0-beta-23213": {
        "dependencies": {
          "System.Resources.ResourceManager": "[4.0.0, )",
          "System.Runtime": "[4.0.20, )"
        },
        "compile": {
          "ref/dotnet/System.Runtime.InteropServices.RuntimeInformation.dll": {}
        },
        "runtime": {
          "lib/dotnet/System.Runtime.InteropServices.RuntimeInformation.dll": {}
        }
      },
      "System.Runtime.Numerics/4.0.0": {
        "dependencies": {
          "System.Globalization": "[4.0.10, )",
          "System.Resources.ResourceManager": "[4.0.0, )",
          "System.Runtime": "[4.0.20, )",
          "System.Runtime.Extensions": "[4.0.10, )"
        },
        "compile": {
          "ref/dotnet/System.Runtime.Numerics.dll": {}
        },
        "runtime": {
          "lib/dotnet/System.Runtime.Numerics.dll": {}
        }
      },
      "System.Security.Claims/4.0.0": {
        "dependencies": {
          "System.Collections": "[4.0.0, )",
          "System.Diagnostics.Debug": "[4.0.0, )",
          "System.Globalization": "[4.0.0, )",
          "System.IO": "[4.0.0, )",
          "System.Resources.ResourceManager": "[4.0.0, )",
          "System.Runtime": "[4.0.20, )",
          "System.Runtime.Extensions": "[4.0.0, )",
          "System.Security.Principal": "[4.0.0, )"
        },
        "compile": {
          "ref/dotnet/System.Security.Claims.dll": {}
        },
        "runtime": {
          "lib/dotnet/System.Security.Claims.dll": {}
        }
      },
      "System.Security.Cryptography.Encryption/4.0.0-beta-23123": {
        "dependencies": {
          "System.Globalization": "[4.0.0, )",
          "System.IO": "[4.0.0, )",
          "System.Resources.ResourceManager": "[4.0.0, )",
          "System.Runtime": "[4.0.0, )",
          "System.Threading.Tasks": "[4.0.0, )"
        },
        "compile": {
          "ref/dotnet/System.Security.Cryptography.Encryption.dll": {}
        },
        "runtime": {
          "lib/DNXCore50/System.Security.Cryptography.Encryption.dll": {}
        }
      },
      "System.Security.Principal/4.0.0": {
        "dependencies": {
          "System.Runtime": "[4.0.0, )"
        },
        "compile": {
          "ref/dotnet/System.Security.Principal.dll": {}
        },
        "runtime": {
          "lib/dotnet/System.Security.Principal.dll": {}
        }
      },
      "System.Security.SecureString/4.0.0-beta-23123": {
        "dependencies": {
          "System.Resources.ResourceManager": "[4.0.0, )",
          "System.Runtime": "[4.0.20, )",
          "System.Runtime.Handles": "[4.0.0, )",
          "System.Runtime.InteropServices": "[4.0.20, )",
          "System.Security.Cryptography.Encryption": "[4.0.0-beta-23123, )",
          "System.Threading": "[4.0.10, )"
        },
        "compile": {
          "ref/dotnet/System.Security.SecureString.dll": {}
        },
        "runtime": {
          "lib/DNXCore50/System.Security.SecureString.dll": {}
        }
      },
      "System.Text.Encoding/4.0.10": {
        "dependencies": {
          "System.Runtime": "[4.0.0, )"
        },
        "compile": {
          "ref/dotnet/System.Text.Encoding.dll": {}
        },
        "runtime": {
          "lib/DNXCore50/System.Text.Encoding.dll": {}
        }
      },
      "System.Text.Encoding.Extensions/4.0.10": {
        "dependencies": {
          "System.Runtime": "[4.0.0, )",
          "System.Text.Encoding": "[4.0.10, )"
        },
        "compile": {
          "ref/dotnet/System.Text.Encoding.Extensions.dll": {}
        },
        "runtime": {
          "lib/DNXCore50/System.Text.Encoding.Extensions.dll": {}
        }
      },
      "System.Text.RegularExpressions/4.0.10": {
        "dependencies": {
          "System.Collections": "[4.0.10, )",
          "System.Globalization": "[4.0.10, )",
          "System.Resources.ResourceManager": "[4.0.0, )",
          "System.Runtime": "[4.0.20, )",
          "System.Runtime.Extensions": "[4.0.10, )",
          "System.Threading": "[4.0.10, )"
        },
        "compile": {
          "ref/dotnet/System.Text.RegularExpressions.dll": {}
        },
        "runtime": {
          "lib/dotnet/System.Text.RegularExpressions.dll": {}
        }
      },
      "System.Threading/4.0.10": {
        "dependencies": {
          "System.Runtime": "[4.0.0, )",
          "System.Threading.Tasks": "[4.0.0, )"
        },
        "compile": {
          "ref/dotnet/System.Threading.dll": {}
        },
        "runtime": {
          "lib/DNXCore50/System.Threading.dll": {}
        }
      },
      "System.Threading.Overlapped/4.0.0": {
        "dependencies": {
          "System.Runtime": "[4.0.0, )",
          "System.Runtime.Handles": "[4.0.0, )"
        },
        "compile": {
          "ref/dotnet/System.Threading.Overlapped.dll": {}
        },
        "runtime": {
          "lib/DNXCore50/System.Threading.Overlapped.dll": {}
        }
      },
      "System.Threading.Tasks/4.0.10": {
        "dependencies": {
          "System.Runtime": "[4.0.0, )"
        },
        "compile": {
          "ref/dotnet/System.Threading.Tasks.dll": {}
        },
        "runtime": {
          "lib/DNXCore50/System.Threading.Tasks.dll": {}
        }
      },
      "System.Threading.Tasks.Dataflow/4.5.25": {
        "dependencies": {
          "System.Collections": "[4.0.0, )",
          "System.Collections.Concurrent": "[4.0.0, )",
          "System.Diagnostics.Debug": "[4.0.0, )",
          "System.Diagnostics.Tracing": "[4.0.0, )",
          "System.Dynamic.Runtime": "[4.0.0, )",
          "System.Linq": "[4.0.0, )",
          "System.Resources.ResourceManager": "[4.0.0, )",
          "System.Runtime": "[4.0.0, )",
          "System.Runtime.Extensions": "[4.0.0, )",
          "System.Threading": "[4.0.0, )",
          "System.Threading.Tasks": "[4.0.0, )"
        },
        "compile": {
          "lib/dotnet/System.Threading.Tasks.Dataflow.dll": {}
        },
        "runtime": {
          "lib/dotnet/System.Threading.Tasks.Dataflow.dll": {}
        }
      },
      "System.Threading.Tasks.Parallel/4.0.0": {
        "dependencies": {
          "System.Collections.Concurrent": "[4.0.10, )",
          "System.Diagnostics.Debug": "[4.0.10, )",
          "System.Diagnostics.Tracing": "[4.0.20, )",
          "System.Resources.ResourceManager": "[4.0.0, )",
          "System.Runtime": "[4.0.20, )",
          "System.Runtime.Extensions": "[4.0.10, )",
          "System.Threading": "[4.0.10, )",
          "System.Threading.Tasks": "[4.0.10, )"
        },
        "compile": {
          "ref/dotnet/System.Threading.Tasks.Parallel.dll": {}
        },
        "runtime": {
          "lib/dotnet/System.Threading.Tasks.Parallel.dll": {}
        }
      },
      "System.Threading.Thread/4.0.0-beta-23123": {
        "dependencies": {
          "System.Runtime": "[4.0.0, )"
        },
        "compile": {
          "ref/dotnet/System.Threading.Thread.dll": {}
        },
        "runtime": {
          "lib/DNXCore50/System.Threading.Thread.dll": {}
        }
      },
      "System.Threading.ThreadPool/4.0.10-beta-23123": {
        "dependencies": {
          "System.Runtime": "[4.0.0, )",
          "System.Runtime.InteropServices": "[4.0.0, )"
        },
        "compile": {
          "ref/dotnet/System.Threading.ThreadPool.dll": {}
        },
        "runtime": {
          "lib/DNXCore50/System.Threading.ThreadPool.dll": {}
        }
      },
      "System.Threading.Timer/4.0.0": {
        "dependencies": {
          "System.Runtime": "[4.0.0, )"
        },
        "compile": {
          "ref/dotnet/System.Threading.Timer.dll": {}
        },
        "runtime": {
          "lib/DNXCore50/System.Threading.Timer.dll": {}
        }
      },
      "System.Xml.ReaderWriter/4.0.10": {
        "dependencies": {
          "System.Collections": "[4.0.10, )",
          "System.Diagnostics.Debug": "[4.0.10, )",
          "System.Globalization": "[4.0.10, )",
          "System.IO": "[4.0.10, )",
          "System.IO.FileSystem": "[4.0.0, )",
          "System.IO.FileSystem.Primitives": "[4.0.0, )",
          "System.Resources.ResourceManager": "[4.0.0, )",
          "System.Runtime": "[4.0.20, )",
          "System.Runtime.Extensions": "[4.0.10, )",
          "System.Runtime.InteropServices": "[4.0.20, )",
          "System.Text.Encoding": "[4.0.10, )",
          "System.Text.Encoding.Extensions": "[4.0.10, )",
          "System.Text.RegularExpressions": "[4.0.10, )",
          "System.Threading.Tasks": "[4.0.10, )"
        },
        "compile": {
          "ref/dotnet/System.Xml.ReaderWriter.dll": {}
        },
        "runtime": {
          "lib/dotnet/System.Xml.ReaderWriter.dll": {}
        }
      },
      "System.Xml.XDocument/4.0.10": {
        "dependencies": {
          "System.Collections": "[4.0.10, )",
          "System.Diagnostics.Debug": "[4.0.10, )",
          "System.Globalization": "[4.0.10, )",
          "System.IO": "[4.0.10, )",
          "System.Reflection": "[4.0.10, )",
          "System.Resources.ResourceManager": "[4.0.0, )",
          "System.Runtime": "[4.0.20, )",
          "System.Runtime.Extensions": "[4.0.10, )",
          "System.Text.Encoding": "[4.0.10, )",
          "System.Threading": "[4.0.10, )",
          "System.Xml.ReaderWriter": "[4.0.10, )"
        },
        "compile": {
          "ref/dotnet/System.Xml.XDocument.dll": {}
        },
        "runtime": {
          "lib/dotnet/System.Xml.XDocument.dll": {}
        }
      },
      "System.Xml.XmlDocument/4.0.0": {
        "dependencies": {
          "System.Collections": "[4.0.10, )",
          "System.Diagnostics.Debug": "[4.0.10, )",
          "System.Globalization": "[4.0.10, )",
          "System.IO": "[4.0.10, )",
          "System.Resources.ResourceManager": "[4.0.0, )",
          "System.Runtime": "[4.0.20, )",
          "System.Runtime.Extensions": "[4.0.10, )",
          "System.Text.Encoding": "[4.0.10, )",
          "System.Threading": "[4.0.10, )",
          "System.Xml.ReaderWriter": "[4.0.10, )"
        },
        "compile": {
          "ref/dotnet/System.Xml.XmlDocument.dll": {}
        },
        "runtime": {
          "lib/dotnet/System.Xml.XmlDocument.dll": {}
        }
      },
      "System.Xml.XPath/4.0.0": {
        "dependencies": {
          "System.Collections": "[4.0.10, )",
          "System.Diagnostics.Debug": "[4.0.10, )",
          "System.Globalization": "[4.0.10, )",
          "System.IO": "[4.0.10, )",
          "System.Resources.ResourceManager": "[4.0.0, )",
          "System.Runtime": "[4.0.20, )",
          "System.Runtime.Extensions": "[4.0.10, )",
          "System.Threading": "[4.0.10, )",
          "System.Xml.ReaderWriter": "[4.0.10, )"
        },
        "compile": {
          "ref/dotnet/System.Xml.XPath.dll": {}
        },
        "runtime": {
          "lib/dotnet/System.Xml.XPath.dll": {}
        }
      },
      "System.Xml.XPath.XmlDocument/4.0.0": {
        "dependencies": {
          "System.Collections": "[4.0.10, )",
          "System.Globalization": "[4.0.10, )",
          "System.IO": "[4.0.10, )",
          "System.Resources.ResourceManager": "[4.0.0, )",
          "System.Runtime": "[4.0.20, )",
          "System.Runtime.Extensions": "[4.0.10, )",
          "System.Threading": "[4.0.10, )",
          "System.Xml.ReaderWriter": "[4.0.10, )",
          "System.Xml.XmlDocument": "[4.0.0, )",
          "System.Xml.XPath": "[4.0.0, )"
        },
        "compile": {
          "ref/dotnet/System.Xml.XPath.XmlDocument.dll": {}
        },
        "runtime": {
          "lib/dotnet/System.Xml.XPath.XmlDocument.dll": {}
        }
      }
    },
    ".NETFramework,Version=v4.5.1/win7-x86": {},
    ".NETFramework,Version=v4.6/win7-x86": {},
    "DNXCore,Version=v5.0/win7-x86": {
      "Microsoft.CSharp/4.0.0": {
        "dependencies": {
          "System.Collections": "[4.0.10, )",
          "System.Diagnostics.Debug": "[4.0.10, )",
          "System.Dynamic.Runtime": "[4.0.0, )",
          "System.Globalization": "[4.0.10, )",
          "System.Linq": "[4.0.0, )",
          "System.Linq.Expressions": "[4.0.0, )",
          "System.ObjectModel": "[4.0.10, )",
          "System.Reflection": "[4.0.10, )",
          "System.Reflection.Extensions": "[4.0.0, )",
          "System.Reflection.Primitives": "[4.0.0, )",
          "System.Reflection.TypeExtensions": "[4.0.0, )",
          "System.Resources.ResourceManager": "[4.0.0, )",
          "System.Runtime": "[4.0.20, )",
          "System.Runtime.Extensions": "[4.0.10, )",
          "System.Runtime.InteropServices": "[4.0.20, )",
          "System.Threading": "[4.0.10, )"
        },
        "compile": {
          "ref/dotnet/Microsoft.CSharp.dll": {}
        },
        "runtime": {
          "lib/dotnet/Microsoft.CSharp.dll": {}
        }
      },
      "Microsoft.NETCore/5.0.0": {
        "dependencies": {
          "Microsoft.CSharp": "[4.0.0, )",
          "Microsoft.NETCore.Targets": "[1.0.0, )",
          "Microsoft.VisualBasic": "[10.0.0, )",
          "System.AppContext": "[4.0.0, )",
          "System.Collections": "[4.0.10, )",
          "System.Collections.Concurrent": "[4.0.10, )",
          "System.Collections.Immutable": "[1.1.37, )",
          "System.ComponentModel": "[4.0.0, )",
          "System.ComponentModel.Annotations": "[4.0.10, )",
          "System.Diagnostics.Debug": "[4.0.10, )",
          "System.Diagnostics.Tools": "[4.0.0, )",
          "System.Diagnostics.Tracing": "[4.0.20, )",
          "System.Dynamic.Runtime": "[4.0.10, )",
          "System.Globalization": "[4.0.10, )",
          "System.Globalization.Calendars": "[4.0.0, )",
          "System.Globalization.Extensions": "[4.0.0, )",
          "System.IO": "[4.0.10, )",
          "System.IO.Compression": "[4.0.0, )",
          "System.IO.Compression.ZipFile": "[4.0.0, )",
          "System.IO.FileSystem": "[4.0.0, )",
          "System.IO.FileSystem.Primitives": "[4.0.0, )",
          "System.IO.UnmanagedMemoryStream": "[4.0.0, )",
          "System.Linq": "[4.0.0, )",
          "System.Linq.Expressions": "[4.0.10, )",
          "System.Linq.Parallel": "[4.0.0, )",
          "System.Linq.Queryable": "[4.0.0, )",
          "System.Net.Http": "[4.0.0, )",
          "System.Net.NetworkInformation": "[4.0.0, )",
          "System.Net.Primitives": "[4.0.10, )",
          "System.Numerics.Vectors": "[4.1.0, )",
          "System.ObjectModel": "[4.0.10, )",
          "System.Reflection": "[4.0.10, )",
          "System.Reflection.DispatchProxy": "[4.0.0, )",
          "System.Reflection.Extensions": "[4.0.0, )",
          "System.Reflection.Metadata": "[1.0.22, )",
          "System.Reflection.Primitives": "[4.0.0, )",
          "System.Reflection.TypeExtensions": "[4.0.0, )",
          "System.Resources.ResourceManager": "[4.0.0, )",
          "System.Runtime": "[4.0.20, )",
          "System.Runtime.Extensions": "[4.0.10, )",
          "System.Runtime.Handles": "[4.0.0, )",
          "System.Runtime.InteropServices": "[4.0.20, )",
          "System.Runtime.Numerics": "[4.0.0, )",
          "System.Security.Claims": "[4.0.0, )",
          "System.Security.Principal": "[4.0.0, )",
          "System.Text.Encoding": "[4.0.10, )",
          "System.Text.Encoding.Extensions": "[4.0.10, )",
          "System.Text.RegularExpressions": "[4.0.10, )",
          "System.Threading": "[4.0.10, )",
          "System.Threading.Tasks": "[4.0.10, )",
          "System.Threading.Tasks.Dataflow": "[4.5.25, )",
          "System.Threading.Tasks.Parallel": "[4.0.0, )",
          "System.Threading.Timer": "[4.0.0, )",
          "System.Xml.ReaderWriter": "[4.0.10, )",
          "System.Xml.XDocument": "[4.0.10, )"
        }
      },
      "Microsoft.NETCore.Platforms/1.0.0": {},
      "Microsoft.NETCore.Portable.Compatibility/1.0.0": {
        "dependencies": {
          "Microsoft.NETCore.Runtime": "[1.0.0, )"
        },
        "compile": {
          "ref/dotnet/mscorlib.dll": {},
          "ref/dotnet/System.ComponentModel.DataAnnotations.dll": {},
          "ref/dotnet/System.Core.dll": {},
          "ref/dotnet/System.dll": {},
          "ref/dotnet/System.Net.dll": {},
          "ref/dotnet/System.Numerics.dll": {},
          "ref/dotnet/System.Runtime.Serialization.dll": {},
          "ref/dotnet/System.ServiceModel.dll": {},
          "ref/dotnet/System.ServiceModel.Web.dll": {},
          "ref/dotnet/System.Windows.dll": {},
          "ref/dotnet/System.Xml.dll": {},
          "ref/dotnet/System.Xml.Linq.dll": {},
          "ref/dotnet/System.Xml.Serialization.dll": {}
        },
        "runtime": {
          "lib/dnxcore50/System.ComponentModel.DataAnnotations.dll": {},
          "lib/dnxcore50/System.Core.dll": {},
          "lib/dnxcore50/System.dll": {},
          "lib/dnxcore50/System.Net.dll": {},
          "lib/dnxcore50/System.Numerics.dll": {},
          "lib/dnxcore50/System.Runtime.Serialization.dll": {},
          "lib/dnxcore50/System.ServiceModel.dll": {},
          "lib/dnxcore50/System.ServiceModel.Web.dll": {},
          "lib/dnxcore50/System.Windows.dll": {},
          "lib/dnxcore50/System.Xml.dll": {},
          "lib/dnxcore50/System.Xml.Linq.dll": {},
          "lib/dnxcore50/System.Xml.Serialization.dll": {}
        }
      },
      "Microsoft.NETCore.Runtime/1.0.0": {},
      "Microsoft.NETCore.Runtime.CoreCLR-x86/1.0.0": {
        "dependencies": {
          "System.Collections": "[4.0.10, 4.0.10]",
          "System.Diagnostics.Contracts": "[4.0.0, 4.0.0]",
          "System.Diagnostics.Debug": "[4.0.10, 4.0.10]",
          "System.Diagnostics.StackTrace": "[4.0.0, 4.0.0]",
          "System.Diagnostics.Tools": "[4.0.0, 4.0.0]",
          "System.Diagnostics.Tracing": "[4.0.20, 4.0.20]",
          "System.Globalization": "[4.0.10, 4.0.10]",
          "System.Globalization.Calendars": "[4.0.0, 4.0.0]",
          "System.IO": "[4.0.10, 4.0.10]",
          "System.ObjectModel": "[4.0.10, 4.0.10]",
          "System.Private.Uri": "[4.0.0, 4.0.0]",
          "System.Reflection": "[4.0.10, 4.0.10]",
          "System.Reflection.Extensions": "[4.0.0, 4.0.0]",
          "System.Reflection.Primitives": "[4.0.0, 4.0.0]",
          "System.Resources.ResourceManager": "[4.0.0, 4.0.0]",
          "System.Runtime": "[4.0.20, 4.0.20]",
          "System.Runtime.Extensions": "[4.0.10, 4.0.10]",
          "System.Runtime.Handles": "[4.0.0, 4.0.0]",
          "System.Runtime.InteropServices": "[4.0.20, 4.0.20]",
          "System.Text.Encoding": "[4.0.10, 4.0.10]",
          "System.Text.Encoding.Extensions": "[4.0.10, 4.0.10]",
          "System.Threading": "[4.0.10, 4.0.10]",
          "System.Threading.Tasks": "[4.0.10, 4.0.10]",
          "System.Threading.Timer": "[4.0.0, 4.0.0]"
        },
        "compile": {
          "ref/dotnet/_._": {}
        },
        "runtime": {
          "runtimes/win7-x86/lib/dotnet/mscorlib.ni.dll": {}
        },
        "native": {
          "runtimes/win7-x86/native/clretwrc.dll": {},
          "runtimes/win7-x86/native/coreclr.dll": {},
          "runtimes/win7-x86/native/dbgshim.dll": {},
          "runtimes/win7-x86/native/mscordaccore.dll": {},
          "runtimes/win7-x86/native/mscordbi.dll": {},
          "runtimes/win7-x86/native/mscorrc.debug.dll": {},
          "runtimes/win7-x86/native/mscorrc.dll": {}
        }
      },
      "Microsoft.NETCore.Targets/1.0.0": {
        "dependencies": {
          "Microsoft.NETCore.Platforms": "[1.0.0, )",
          "Microsoft.NETCore.Targets.DNXCore": "[4.9.0, )"
        }
      },
      "Microsoft.NETCore.Targets.DNXCore/4.9.0": {},
      "Microsoft.NETCore.TestHost-x86/1.0.0-beta-23123": {
        "native": {
          "runtimes/win7-x86/native/CoreRun.exe": {}
        }
      },
      "Microsoft.NETCore.Windows.ApiSets-x86/1.0.0": {
        "native": {
          "runtimes/win7-x86/native/API-MS-Win-Base-Util-L1-1-0.dll": {},
          "runtimes/win7-x86/native/api-ms-win-core-com-l1-1-0.dll": {},
          "runtimes/win7-x86/native/api-ms-win-core-comm-l1-1-0.dll": {},
          "runtimes/win7-x86/native/api-ms-win-core-com-private-l1-1-0.dll": {},
          "runtimes/win7-x86/native/api-ms-win-core-console-l1-1-0.dll": {},
          "runtimes/win7-x86/native/api-ms-win-core-console-l2-1-0.dll": {},
          "runtimes/win7-x86/native/api-ms-win-core-datetime-l1-1-0.dll": {},
          "runtimes/win7-x86/native/api-ms-win-core-datetime-l1-1-1.dll": {},
          "runtimes/win7-x86/native/api-ms-win-core-debug-l1-1-0.dll": {},
          "runtimes/win7-x86/native/api-ms-win-core-debug-l1-1-1.dll": {},
          "runtimes/win7-x86/native/api-ms-win-core-delayload-l1-1-0.dll": {},
          "runtimes/win7-x86/native/api-ms-win-core-errorhandling-l1-1-0.dll": {},
          "runtimes/win7-x86/native/api-ms-win-core-errorhandling-l1-1-1.dll": {},
          "runtimes/win7-x86/native/api-ms-win-core-fibers-l1-1-0.dll": {},
          "runtimes/win7-x86/native/api-ms-win-core-fibers-l1-1-1.dll": {},
          "runtimes/win7-x86/native/api-ms-win-core-file-l1-1-0.dll": {},
          "runtimes/win7-x86/native/api-ms-win-core-file-l1-2-0.dll": {},
          "runtimes/win7-x86/native/api-ms-win-core-file-l1-2-1.dll": {},
          "runtimes/win7-x86/native/api-ms-win-core-file-l2-1-0.dll": {},
          "runtimes/win7-x86/native/api-ms-win-core-file-l2-1-1.dll": {},
          "runtimes/win7-x86/native/api-ms-win-core-handle-l1-1-0.dll": {},
          "runtimes/win7-x86/native/api-ms-win-core-heap-l1-1-0.dll": {},
          "runtimes/win7-x86/native/api-ms-win-core-heap-obsolete-l1-1-0.dll": {},
          "runtimes/win7-x86/native/api-ms-win-core-interlocked-l1-1-0.dll": {},
          "runtimes/win7-x86/native/api-ms-win-core-io-l1-1-0.dll": {},
          "runtimes/win7-x86/native/api-ms-win-core-io-l1-1-1.dll": {},
          "runtimes/win7-x86/native/api-ms-win-core-kernel32-legacy-l1-1-0.dll": {},
          "runtimes/win7-x86/native/api-ms-win-core-kernel32-legacy-l1-1-1.dll": {},
          "runtimes/win7-x86/native/api-ms-win-core-kernel32-legacy-l1-1-2.dll": {},
          "runtimes/win7-x86/native/API-MS-Win-Core-Kernel32-Private-L1-1-0.dll": {},
          "runtimes/win7-x86/native/API-MS-Win-Core-Kernel32-Private-L1-1-1.dll": {},
          "runtimes/win7-x86/native/API-MS-Win-Core-Kernel32-Private-L1-1-2.dll": {},
          "runtimes/win7-x86/native/api-ms-win-core-libraryloader-l1-1-0.dll": {},
          "runtimes/win7-x86/native/api-ms-win-core-libraryloader-l1-1-1.dll": {},
          "runtimes/win7-x86/native/api-ms-win-core-localization-l1-2-0.dll": {},
          "runtimes/win7-x86/native/api-ms-win-core-localization-l1-2-1.dll": {},
          "runtimes/win7-x86/native/api-ms-win-core-localization-l2-1-0.dll": {},
          "runtimes/win7-x86/native/api-ms-win-core-localization-obsolete-l1-2-0.dll": {},
          "runtimes/win7-x86/native/api-ms-win-core-memory-l1-1-0.dll": {},
          "runtimes/win7-x86/native/api-ms-win-core-memory-l1-1-1.dll": {},
          "runtimes/win7-x86/native/api-ms-win-core-memory-l1-1-2.dll": {},
          "runtimes/win7-x86/native/api-ms-win-core-memory-l1-1-3.dll": {},
          "runtimes/win7-x86/native/api-ms-win-core-namedpipe-l1-1-0.dll": {},
          "runtimes/win7-x86/native/api-ms-win-core-namedpipe-l1-2-1.dll": {},
          "runtimes/win7-x86/native/api-ms-win-core-normalization-l1-1-0.dll": {},
          "runtimes/win7-x86/native/API-MS-Win-Core-PrivateProfile-L1-1-0.dll": {},
          "runtimes/win7-x86/native/api-ms-win-core-privateprofile-l1-1-1.dll": {},
          "runtimes/win7-x86/native/api-ms-win-core-processenvironment-l1-1-0.dll": {},
          "runtimes/win7-x86/native/api-ms-win-core-processenvironment-l1-2-0.dll": {},
          "runtimes/win7-x86/native/api-ms-win-core-processsecurity-l1-1-0.dll": {},
          "runtimes/win7-x86/native/api-ms-win-core-processthreads-l1-1-0.dll": {},
          "runtimes/win7-x86/native/api-ms-win-core-processthreads-l1-1-1.dll": {},
          "runtimes/win7-x86/native/api-ms-win-core-processthreads-l1-1-2.dll": {},
          "runtimes/win7-x86/native/API-MS-Win-Core-ProcessTopology-Obsolete-L1-1-0.dll": {},
          "runtimes/win7-x86/native/api-ms-win-core-profile-l1-1-0.dll": {},
          "runtimes/win7-x86/native/api-ms-win-core-psapi-ansi-l1-1-0.dll": {},
          "runtimes/win7-x86/native/api-ms-win-core-psapi-l1-1-0.dll": {},
          "runtimes/win7-x86/native/api-ms-win-core-psapi-obsolete-l1-1-0.dll": {},
          "runtimes/win7-x86/native/api-ms-win-core-realtime-l1-1-0.dll": {},
          "runtimes/win7-x86/native/api-ms-win-core-registry-l1-1-0.dll": {},
          "runtimes/win7-x86/native/api-ms-win-core-registry-l2-1-0.dll": {},
          "runtimes/win7-x86/native/api-ms-win-core-rtlsupport-l1-1-0.dll": {},
          "runtimes/win7-x86/native/api-ms-win-core-shlwapi-legacy-l1-1-0.dll": {},
          "runtimes/win7-x86/native/api-ms-win-core-shlwapi-obsolete-l1-1-0.dll": {},
          "runtimes/win7-x86/native/api-ms-win-core-shutdown-l1-1-0.dll": {},
          "runtimes/win7-x86/native/api-ms-win-core-shutdown-l1-1-1.dll": {},
          "runtimes/win7-x86/native/API-MS-Win-Core-StringAnsi-L1-1-0.dll": {},
          "runtimes/win7-x86/native/api-ms-win-core-string-l1-1-0.dll": {},
          "runtimes/win7-x86/native/API-MS-Win-Core-String-L2-1-0.dll": {},
          "runtimes/win7-x86/native/api-ms-win-core-stringloader-l1-1-0.dll": {},
          "runtimes/win7-x86/native/api-ms-win-core-stringloader-l1-1-1.dll": {},
          "runtimes/win7-x86/native/api-ms-win-core-string-obsolete-l1-1-0.dll": {},
          "runtimes/win7-x86/native/api-ms-win-core-string-obsolete-l1-1-1.dll": {},
          "runtimes/win7-x86/native/api-ms-win-core-synch-l1-1-0.dll": {},
          "runtimes/win7-x86/native/api-ms-win-core-synch-l1-2-0.dll": {},
          "runtimes/win7-x86/native/api-ms-win-core-sysinfo-l1-1-0.dll": {},
          "runtimes/win7-x86/native/api-ms-win-core-sysinfo-l1-2-0.dll": {},
          "runtimes/win7-x86/native/api-ms-win-core-sysinfo-l1-2-1.dll": {},
          "runtimes/win7-x86/native/api-ms-win-core-sysinfo-l1-2-2.dll": {},
          "runtimes/win7-x86/native/api-ms-win-core-sysinfo-l1-2-3.dll": {},
          "runtimes/win7-x86/native/api-ms-win-core-threadpool-l1-2-0.dll": {},
          "runtimes/win7-x86/native/api-ms-win-core-threadpool-legacy-l1-1-0.dll": {},
          "runtimes/win7-x86/native/api-ms-win-core-threadpool-private-l1-1-0.dll": {},
          "runtimes/win7-x86/native/api-ms-win-core-timezone-l1-1-0.dll": {},
          "runtimes/win7-x86/native/api-ms-win-core-url-l1-1-0.dll": {},
          "runtimes/win7-x86/native/api-ms-win-core-util-l1-1-0.dll": {},
          "runtimes/win7-x86/native/api-ms-win-core-version-l1-1-0.dll": {},
          "runtimes/win7-x86/native/api-ms-win-core-winrt-error-l1-1-0.dll": {},
          "runtimes/win7-x86/native/api-ms-win-core-winrt-error-l1-1-1.dll": {},
          "runtimes/win7-x86/native/api-ms-win-core-winrt-l1-1-0.dll": {},
          "runtimes/win7-x86/native/api-ms-win-core-winrt-registration-l1-1-0.dll": {},
          "runtimes/win7-x86/native/api-ms-win-core-winrt-robuffer-l1-1-0.dll": {},
          "runtimes/win7-x86/native/api-ms-win-core-winrt-roparameterizediid-l1-1-0.dll": {},
          "runtimes/win7-x86/native/api-ms-win-core-winrt-string-l1-1-0.dll": {},
          "runtimes/win7-x86/native/api-ms-win-core-wow64-l1-1-0.dll": {},
          "runtimes/win7-x86/native/api-ms-win-core-xstate-l1-1-0.dll": {},
          "runtimes/win7-x86/native/api-ms-win-core-xstate-l2-1-0.dll": {},
          "runtimes/win7-x86/native/API-MS-Win-devices-config-L1-1-0.dll": {},
          "runtimes/win7-x86/native/API-MS-Win-devices-config-L1-1-1.dll": {},
          "runtimes/win7-x86/native/API-MS-Win-Eventing-ClassicProvider-L1-1-0.dll": {},
          "runtimes/win7-x86/native/API-MS-Win-Eventing-Consumer-L1-1-0.dll": {},
          "runtimes/win7-x86/native/API-MS-Win-Eventing-Controller-L1-1-0.dll": {},
          "runtimes/win7-x86/native/API-MS-Win-Eventing-Legacy-L1-1-0.dll": {},
          "runtimes/win7-x86/native/API-MS-Win-Eventing-Provider-L1-1-0.dll": {},
          "runtimes/win7-x86/native/API-MS-Win-EventLog-Legacy-L1-1-0.dll": {},
          "runtimes/win7-x86/native/api-ms-win-ro-typeresolution-l1-1-0.dll": {},
          "runtimes/win7-x86/native/api-ms-win-security-base-l1-1-0.dll": {},
          "runtimes/win7-x86/native/api-ms-win-security-cpwl-l1-1-0.dll": {},
          "runtimes/win7-x86/native/api-ms-win-security-cryptoapi-l1-1-0.dll": {},
          "runtimes/win7-x86/native/api-ms-win-security-lsalookup-l2-1-0.dll": {},
          "runtimes/win7-x86/native/api-ms-win-security-lsalookup-l2-1-1.dll": {},
          "runtimes/win7-x86/native/API-MS-Win-Security-LsaPolicy-L1-1-0.dll": {},
          "runtimes/win7-x86/native/api-ms-win-security-provider-l1-1-0.dll": {},
          "runtimes/win7-x86/native/api-ms-win-security-sddl-l1-1-0.dll": {},
          "runtimes/win7-x86/native/api-ms-win-service-core-l1-1-0.dll": {},
          "runtimes/win7-x86/native/api-ms-win-service-core-l1-1-1.dll": {},
          "runtimes/win7-x86/native/api-ms-win-service-management-l1-1-0.dll": {},
          "runtimes/win7-x86/native/api-ms-win-service-management-l2-1-0.dll": {},
          "runtimes/win7-x86/native/api-ms-win-service-private-l1-1-0.dll": {},
          "runtimes/win7-x86/native/api-ms-win-service-private-l1-1-1.dll": {},
          "runtimes/win7-x86/native/api-ms-win-service-winsvc-l1-1-0.dll": {},
          "runtimes/win7-x86/native/ext-ms-win-advapi32-encryptedfile-l1-1-0.dll": {}
        }
      },
      "Microsoft.VisualBasic/10.0.0": {
        "dependencies": {
          "System.Collections": "[4.0.10, )",
          "System.Diagnostics.Debug": "[4.0.10, )",
          "System.Dynamic.Runtime": "[4.0.10, )",
          "System.Globalization": "[4.0.10, )",
          "System.Linq": "[4.0.0, )",
          "System.Linq.Expressions": "[4.0.10, )",
          "System.ObjectModel": "[4.0.10, )",
          "System.Reflection": "[4.0.10, )",
          "System.Reflection.Extensions": "[4.0.0, )",
          "System.Reflection.Primitives": "[4.0.0, )",
          "System.Reflection.TypeExtensions": "[4.0.0, )",
          "System.Resources.ResourceManager": "[4.0.0, )",
          "System.Runtime": "[4.0.20, )",
          "System.Runtime.Extensions": "[4.0.10, )",
          "System.Runtime.InteropServices": "[4.0.20, )",
          "System.Threading": "[4.0.10, )"
        },
        "compile": {
          "ref/dotnet/Microsoft.VisualBasic.dll": {}
        },
        "runtime": {
          "lib/dotnet/Microsoft.VisualBasic.dll": {}
        }
      },
      "Microsoft.Win32.Primitives/4.0.0": {
        "dependencies": {
          "System.Runtime": "[4.0.20, )",
          "System.Runtime.InteropServices": "[4.0.20, )"
        },
        "compile": {
          "ref/dotnet/Microsoft.Win32.Primitives.dll": {}
        },
        "runtime": {
          "lib/dotnet/Microsoft.Win32.Primitives.dll": {}
        }
      },
      "Microsoft.Win32.Registry/4.0.0-beta-23123": {
        "dependencies": {
          "System.Collections": "[4.0.10, )",
          "System.Globalization": "[4.0.10, )",
          "System.Resources.ResourceManager": "[4.0.0, )",
          "System.Runtime": "[4.0.20, )",
          "System.Runtime.Extensions": "[4.0.10, )",
          "System.Runtime.Handles": "[4.0.0, )",
          "System.Runtime.InteropServices": "[4.0.20, )"
        },
        "compile": {
          "ref/dotnet/Microsoft.Win32.Registry.dll": {}
        },
        "runtime": {
          "lib/DNXCore50/Microsoft.Win32.Registry.dll": {}
        }
      },
      "System.AppContext/4.0.0": {
        "dependencies": {
          "System.Runtime": "[4.0.0, )"
        },
        "compile": {
          "ref/dotnet/System.AppContext.dll": {}
        },
        "runtime": {
          "lib/DNXCore50/System.AppContext.dll": {}
        }
      },
      "System.Collections/4.0.10": {
        "dependencies": {
          "System.Runtime": "[4.0.20, )"
        },
        "compile": {
          "ref/dotnet/System.Collections.dll": {}
        },
        "runtime": {
          "lib/DNXCore50/System.Collections.dll": {}
        }
      },
      "System.Collections.Concurrent/4.0.10": {
        "dependencies": {
          "System.Collections": "[4.0.10, )",
          "System.Diagnostics.Debug": "[4.0.10, )",
          "System.Diagnostics.Tracing": "[4.0.20, )",
          "System.Globalization": "[4.0.10, )",
          "System.Resources.ResourceManager": "[4.0.0, )",
          "System.Runtime": "[4.0.20, )",
          "System.Runtime.Extensions": "[4.0.10, )",
          "System.Threading": "[4.0.10, )",
          "System.Threading.Tasks": "[4.0.10, )"
        },
        "compile": {
          "ref/dotnet/System.Collections.Concurrent.dll": {}
        },
        "runtime": {
          "lib/dotnet/System.Collections.Concurrent.dll": {}
        }
      },
      "System.Collections.Immutable/1.1.37": {
        "dependencies": {
          "System.Collections": "[4.0.0, )",
          "System.Diagnostics.Debug": "[4.0.0, )",
          "System.Globalization": "[4.0.0, )",
          "System.Linq": "[4.0.0, )",
          "System.Resources.ResourceManager": "[4.0.0, )",
          "System.Runtime": "[4.0.0, )",
          "System.Runtime.Extensions": "[4.0.0, )",
          "System.Threading": "[4.0.0, )"
        },
        "compile": {
          "lib/dotnet/System.Collections.Immutable.dll": {}
        },
        "runtime": {
          "lib/dotnet/System.Collections.Immutable.dll": {}
        }
      },
      "System.Collections.NonGeneric/4.0.0": {
        "dependencies": {
          "System.Diagnostics.Debug": "[4.0.10, )",
          "System.Globalization": "[4.0.10, )",
          "System.Resources.ResourceManager": "[4.0.0, )",
          "System.Runtime": "[4.0.20, )",
          "System.Runtime.Extensions": "[4.0.10, )",
          "System.Threading": "[4.0.10, )"
        },
        "compile": {
          "ref/dotnet/System.Collections.NonGeneric.dll": {}
        },
        "runtime": {
          "lib/dotnet/System.Collections.NonGeneric.dll": {}
        }
      },
      "System.ComponentModel/4.0.0": {
        "dependencies": {
          "System.Runtime": "[4.0.20, )"
        },
        "compile": {
          "ref/dotnet/System.ComponentModel.dll": {}
        },
        "runtime": {
          "lib/dotnet/System.ComponentModel.dll": {}
        }
      },
      "System.ComponentModel.Annotations/4.0.10": {
        "dependencies": {
          "System.Collections": "[4.0.10, )",
          "System.ComponentModel": "[4.0.0, )",
          "System.Globalization": "[4.0.10, )",
          "System.Linq": "[4.0.0, )",
          "System.Reflection": "[4.0.10, )",
          "System.Reflection.Extensions": "[4.0.0, )",
          "System.Resources.ResourceManager": "[4.0.0, )",
          "System.Runtime": "[4.0.20, )",
          "System.Runtime.Extensions": "[4.0.10, )",
          "System.Text.RegularExpressions": "[4.0.10, )",
          "System.Threading": "[4.0.10, )"
        },
        "compile": {
          "ref/dotnet/System.ComponentModel.Annotations.dll": {}
        },
        "runtime": {
          "lib/dotnet/System.ComponentModel.Annotations.dll": {}
        }
      },
      "System.ComponentModel.EventBasedAsync/4.0.10": {
        "dependencies": {
          "System.Resources.ResourceManager": "[4.0.0, )",
          "System.Runtime": "[4.0.20, )",
          "System.Threading": "[4.0.10, )",
          "System.Threading.Tasks": "[4.0.10, )"
        },
        "compile": {
          "ref/dotnet/System.ComponentModel.EventBasedAsync.dll": {}
        },
        "runtime": {
          "lib/dotnet/System.ComponentModel.EventBasedAsync.dll": {}
        }
      },
      "System.Console/4.0.0-beta-23123": {
        "dependencies": {
          "System.IO": "[4.0.10, )",
          "System.IO.FileSystem.Primitives": "[4.0.0, )",
          "System.Resources.ResourceManager": "[4.0.0, )",
          "System.Runtime": "[4.0.20, )",
          "System.Runtime.InteropServices": "[4.0.20, )",
          "System.Text.Encoding": "[4.0.10, )",
          "System.Text.Encoding.Extensions": "[4.0.10, )",
          "System.Threading": "[4.0.10, )",
          "System.Threading.Tasks": "[4.0.10, )"
        },
        "compile": {
          "ref/dotnet/System.Console.dll": {}
        },
        "runtime": {
          "lib/DNXCore50/System.Console.dll": {}
        }
      },
      "System.Diagnostics.Contracts/4.0.0": {
        "dependencies": {
          "System.Runtime": "[4.0.0, )"
        },
        "compile": {
          "ref/dotnet/System.Diagnostics.Contracts.dll": {}
        },
        "runtime": {
          "lib/DNXCore50/System.Diagnostics.Contracts.dll": {}
        }
      },
      "System.Diagnostics.Debug/4.0.10": {
        "dependencies": {
          "System.Runtime": "[4.0.0, )"
        },
        "compile": {
          "ref/dotnet/System.Diagnostics.Debug.dll": {}
        },
        "runtime": {
          "lib/DNXCore50/System.Diagnostics.Debug.dll": {}
        }
      },
      "System.Diagnostics.Process/4.0.0-beta-23123": {
        "dependencies": {
          "Microsoft.Win32.Primitives": "[4.0.0, )",
          "Microsoft.Win32.Registry": "[4.0.0-beta-23123, )",
          "System.Collections": "[4.0.10, )",
          "System.Globalization": "[4.0.10, )",
          "System.IO": "[4.0.10, )",
          "System.IO.FileSystem": "[4.0.0, )",
          "System.IO.FileSystem.Primitives": "[4.0.0, )",
          "System.Resources.ResourceManager": "[4.0.0, )",
          "System.Runtime": "[4.0.20, )",
          "System.Runtime.Extensions": "[4.0.10, )",
          "System.Runtime.Handles": "[4.0.0, )",
          "System.Runtime.InteropServices": "[4.0.20, )",
          "System.Security.SecureString": "[4.0.0-beta-23123, )",
          "System.Text.Encoding": "[4.0.10, )",
          "System.Text.Encoding.Extensions": "[4.0.10, )",
          "System.Threading": "[4.0.10, )",
          "System.Threading.Tasks": "[4.0.10, )",
          "System.Threading.Thread": "[4.0.0-beta-23123, )",
          "System.Threading.ThreadPool": "[4.0.10-beta-23123, )"
        },
        "compile": {
          "ref/dotnet/System.Diagnostics.Process.dll": {}
        },
        "runtime": {
          "lib/DNXCore50/System.Diagnostics.Process.dll": {}
        }
      },
      "System.Diagnostics.StackTrace/4.0.0": {
        "dependencies": {
          "System.Reflection": "[4.0.0, )",
          "System.Runtime": "[4.0.0, )"
        },
        "compile": {
          "ref/dotnet/System.Diagnostics.StackTrace.dll": {}
        },
        "runtime": {
          "lib/DNXCore50/System.Diagnostics.StackTrace.dll": {}
        }
      },
      "System.Diagnostics.Tools/4.0.0": {
        "dependencies": {
          "System.Runtime": "[4.0.0, )"
        },
        "compile": {
          "ref/dotnet/System.Diagnostics.Tools.dll": {}
        },
        "runtime": {
          "lib/DNXCore50/System.Diagnostics.Tools.dll": {}
        }
      },
      "System.Diagnostics.TraceSource/4.0.0-beta-23019": {
        "dependencies": {
          "System.Collections": "[4.0.10-beta-23019, )",
          "System.Diagnostics.Debug": "[4.0.10-beta-23019, )",
          "System.Globalization": "[4.0.10-beta-23019, )",
          "System.Resources.ResourceManager": "[4.0.0-beta-23019, )",
          "System.Runtime": "[4.0.20-beta-23019, )",
          "System.Runtime.Extensions": "[4.0.10-beta-23019, )",
          "System.Threading": "[4.0.10-beta-23019, )"
        },
        "compile": {
          "ref/dotnet/System.Diagnostics.TraceSource.dll": {}
        },
        "runtime": {
          "lib/DNXCore50/System.Diagnostics.TraceSource.dll": {}
        }
      },
      "System.Diagnostics.Tracing/4.0.20": {
        "dependencies": {
          "System.Runtime": "[4.0.0, )"
        },
        "compile": {
          "ref/dotnet/System.Diagnostics.Tracing.dll": {}
        },
        "runtime": {
          "lib/DNXCore50/System.Diagnostics.Tracing.dll": {}
        }
      },
      "System.Dynamic.Runtime/4.0.10": {
        "dependencies": {
          "System.Collections": "[4.0.0, )",
          "System.Diagnostics.Debug": "[4.0.0, )",
          "System.Globalization": "[4.0.0, )",
          "System.Linq": "[4.0.0, )",
          "System.Linq.Expressions": "[4.0.10, )",
          "System.ObjectModel": "[4.0.0, )",
          "System.Reflection": "[4.0.0, )",
          "System.Reflection.Emit": "[4.0.0, )",
          "System.Reflection.Primitives": "[4.0.0, )",
          "System.Reflection.TypeExtensions": "[4.0.0, )",
          "System.Resources.ResourceManager": "[4.0.0, )",
          "System.Runtime": "[4.0.20, )",
          "System.Runtime.Extensions": "[4.0.0, )",
          "System.Threading": "[4.0.0, )"
        },
        "compile": {
          "ref/dotnet/System.Dynamic.Runtime.dll": {}
        },
        "runtime": {
          "lib/DNXCore50/System.Dynamic.Runtime.dll": {}
        }
      },
      "System.Globalization/4.0.10": {
        "dependencies": {
          "System.Runtime": "[4.0.0, )"
        },
        "compile": {
          "ref/dotnet/System.Globalization.dll": {}
        },
        "runtime": {
          "lib/DNXCore50/System.Globalization.dll": {}
        }
      },
      "System.Globalization.Calendars/4.0.0": {
        "dependencies": {
          "System.Globalization": "[4.0.0, )",
          "System.Runtime": "[4.0.0, )"
        },
        "compile": {
          "ref/dotnet/System.Globalization.Calendars.dll": {}
        },
        "runtime": {
          "lib/DNXCore50/System.Globalization.Calendars.dll": {}
        }
      },
      "System.Globalization.Extensions/4.0.0": {
        "dependencies": {
          "System.Globalization": "[4.0.10, )",
          "System.Resources.ResourceManager": "[4.0.0, )",
          "System.Runtime": "[4.0.20, )",
          "System.Runtime.Extensions": "[4.0.10, )",
          "System.Runtime.InteropServices": "[4.0.20, )"
        },
        "compile": {
          "ref/dotnet/System.Globalization.Extensions.dll": {}
        },
        "runtime": {
          "lib/dotnet/System.Globalization.Extensions.dll": {}
        }
      },
      "System.IO/4.0.10": {
        "dependencies": {
          "System.Runtime": "[4.0.20, )",
          "System.Text.Encoding": "[4.0.0, )",
          "System.Threading.Tasks": "[4.0.0, )"
        },
        "compile": {
          "ref/dotnet/System.IO.dll": {}
        },
        "runtime": {
          "lib/DNXCore50/System.IO.dll": {}
        }
      },
      "System.IO.Compression/4.0.0": {
        "dependencies": {
          "System.Collections": "[4.0.0, )",
          "System.IO": "[4.0.0, )",
          "System.Resources.ResourceManager": "[4.0.0, )",
          "System.Runtime": "[4.0.0, )",
          "System.Runtime.Extensions": "[4.0.0, )",
          "System.Runtime.InteropServices": "[4.0.0, )",
          "System.Text.Encoding": "[4.0.0, )",
          "System.Threading": "[4.0.0, )",
          "System.Threading.Tasks": "[4.0.0, )"
        },
        "compile": {
          "ref/dotnet/System.IO.Compression.dll": {}
        },
        "runtime": {
          "lib/dotnet/System.IO.Compression.dll": {}
        }
      },
      "System.IO.Compression.clrcompression-x86/4.0.0": {
        "native": {
          "runtimes/win7-x86/native/clrcompression.dll": {}
        }
      },
      "System.IO.Compression.ZipFile/4.0.0": {
        "dependencies": {
          "System.IO": "[4.0.10, )",
          "System.IO.Compression": "[4.0.0, )",
          "System.IO.FileSystem": "[4.0.0, )",
          "System.IO.FileSystem.Primitives": "[4.0.0, )",
          "System.Resources.ResourceManager": "[4.0.0, )",
          "System.Runtime": "[4.0.20, )",
          "System.Runtime.Extensions": "[4.0.10, )",
          "System.Text.Encoding": "[4.0.10, )"
        },
        "compile": {
          "ref/dotnet/System.IO.Compression.ZipFile.dll": {}
        },
        "runtime": {
          "lib/dotnet/System.IO.Compression.ZipFile.dll": {}
        }
      },
      "System.IO.FileSystem/4.0.0": {
        "dependencies": {
          "System.Collections": "[4.0.10, )",
          "System.IO": "[4.0.10, )",
          "System.IO.FileSystem.Primitives": "[4.0.0, )",
          "System.Resources.ResourceManager": "[4.0.0, )",
          "System.Runtime": "[4.0.20, )",
          "System.Runtime.Extensions": "[4.0.10, )",
          "System.Runtime.Handles": "[4.0.0, )",
          "System.Runtime.InteropServices": "[4.0.20, )",
          "System.Text.Encoding": "[4.0.10, )",
          "System.Text.Encoding.Extensions": "[4.0.10, )",
          "System.Threading": "[4.0.10, )",
          "System.Threading.Overlapped": "[4.0.0, )",
          "System.Threading.Tasks": "[4.0.10, )"
        },
        "compile": {
          "ref/dotnet/System.IO.FileSystem.dll": {}
        },
        "runtime": {
          "lib/DNXCore50/System.IO.FileSystem.dll": {}
        }
      },
      "System.IO.FileSystem.Primitives/4.0.0": {
        "dependencies": {
          "System.Runtime": "[4.0.20, )"
        },
        "compile": {
          "ref/dotnet/System.IO.FileSystem.Primitives.dll": {}
        },
        "runtime": {
          "lib/dotnet/System.IO.FileSystem.Primitives.dll": {}
        }
      },
      "System.IO.UnmanagedMemoryStream/4.0.0": {
        "dependencies": {
          "System.IO": "[4.0.10, )",
          "System.IO.FileSystem.Primitives": "[4.0.0, )",
          "System.Resources.ResourceManager": "[4.0.0, )",
          "System.Runtime": "[4.0.20, )",
          "System.Runtime.InteropServices": "[4.0.20, )",
          "System.Threading": "[4.0.10, )",
          "System.Threading.Tasks": "[4.0.10, )"
        },
        "compile": {
          "ref/dotnet/System.IO.UnmanagedMemoryStream.dll": {}
        },
        "runtime": {
          "lib/dotnet/System.IO.UnmanagedMemoryStream.dll": {}
        }
      },
      "System.Linq/4.0.0": {
        "dependencies": {
          "System.Collections": "[4.0.10, )",
          "System.Diagnostics.Debug": "[4.0.10, )",
          "System.Resources.ResourceManager": "[4.0.0, )",
          "System.Runtime": "[4.0.20, )",
          "System.Runtime.Extensions": "[4.0.10, )"
        },
        "compile": {
          "ref/dotnet/System.Linq.dll": {}
        },
        "runtime": {
          "lib/dotnet/System.Linq.dll": {}
        }
      },
      "System.Linq.Expressions/4.0.10": {
        "dependencies": {
          "System.Collections": "[4.0.0, )",
          "System.Diagnostics.Debug": "[4.0.0, )",
          "System.Globalization": "[4.0.0, )",
          "System.IO": "[4.0.0, )",
          "System.Linq": "[4.0.0, )",
          "System.ObjectModel": "[4.0.0, )",
          "System.Reflection": "[4.0.0, )",
          "System.Reflection.Emit": "[4.0.0, )",
          "System.Reflection.Extensions": "[4.0.0, )",
          "System.Reflection.Primitives": "[4.0.0, )",
          "System.Reflection.TypeExtensions": "[4.0.0, )",
          "System.Resources.ResourceManager": "[4.0.0, )",
          "System.Runtime": "[4.0.20, )",
          "System.Runtime.Extensions": "[4.0.0, )",
          "System.Threading": "[4.0.0, )"
        },
        "compile": {
          "ref/dotnet/System.Linq.Expressions.dll": {}
        },
        "runtime": {
          "lib/DNXCore50/System.Linq.Expressions.dll": {}
        }
      },
      "System.Linq.Parallel/4.0.0": {
        "dependencies": {
          "System.Collections": "[4.0.10, )",
          "System.Collections.Concurrent": "[4.0.10, )",
          "System.Diagnostics.Debug": "[4.0.10, )",
          "System.Diagnostics.Tracing": "[4.0.20, )",
          "System.Linq": "[4.0.0, )",
          "System.Resources.ResourceManager": "[4.0.0, )",
          "System.Runtime": "[4.0.20, )",
          "System.Runtime.Extensions": "[4.0.10, )",
          "System.Threading": "[4.0.10, )",
          "System.Threading.Tasks": "[4.0.10, )"
        },
        "compile": {
          "ref/dotnet/System.Linq.Parallel.dll": {}
        },
        "runtime": {
          "lib/dotnet/System.Linq.Parallel.dll": {}
        }
      },
      "System.Linq.Queryable/4.0.0": {
        "dependencies": {
          "System.Collections": "[4.0.10, )",
          "System.Linq": "[4.0.0, )",
          "System.Linq.Expressions": "[4.0.10, )",
          "System.Reflection": "[4.0.10, )",
          "System.Reflection.Extensions": "[4.0.0, )",
          "System.Resources.ResourceManager": "[4.0.0, )",
          "System.Runtime": "[4.0.20, )"
        },
        "compile": {
          "ref/dotnet/System.Linq.Queryable.dll": {}
        },
        "runtime": {
          "lib/dotnet/System.Linq.Queryable.dll": {}
        }
      },
      "System.Net.Http/4.0.0": {
        "dependencies": {
          "Microsoft.Win32.Primitives": "[4.0.0, )",
          "System.Collections": "[4.0.10, )",
          "System.Diagnostics.Debug": "[4.0.10, )",
          "System.Globalization": "[4.0.10, )",
          "System.IO": "[4.0.10, )",
          "System.IO.Compression": "[4.0.0, )",
          "System.Net.Primitives": "[4.0.10, )",
          "System.Resources.ResourceManager": "[4.0.0, )",
          "System.Runtime": "[4.0.20, )",
          "System.Runtime.Extensions": "[4.0.10, )",
          "System.Runtime.Handles": "[4.0.0, )",
          "System.Runtime.InteropServices": "[4.0.20, )",
          "System.Text.Encoding": "[4.0.10, )",
          "System.Threading": "[4.0.10, )",
          "System.Threading.Tasks": "[4.0.10, )"
        },
        "compile": {
          "ref/dotnet/System.Net.Http.dll": {}
        },
        "runtime": {
          "lib/DNXCore50/System.Net.Http.dll": {}
        }
      },
      "System.Net.NetworkInformation/4.0.10-beta-23123": {
        "dependencies": {
          "System.Private.Networking": "[4.0.0, )"
        },
        "compile": {
          "ref/dotnet/System.Net.NetworkInformation.dll": {}
        },
        "runtime": {
          "lib/DNXCore50/System.Net.NetworkInformation.dll": {}
        }
      },
      "System.Net.Primitives/4.0.10": {
        "dependencies": {
          "System.Private.Networking": "[4.0.0, )"
        },
        "compile": {
          "ref/dotnet/System.Net.Primitives.dll": {}
        },
        "runtime": {
          "lib/DNXCore50/System.Net.Primitives.dll": {}
        }
      },
      "System.Numerics.Vectors/4.1.0": {
        "dependencies": {
          "System.Globalization": "[4.0.10, )",
          "System.Resources.ResourceManager": "[4.0.0, )",
          "System.Runtime": "[4.0.20, )",
          "System.Runtime.Extensions": "[4.0.10, )"
        },
        "compile": {
          "ref/dotnet/System.Numerics.Vectors.dll": {}
        },
        "runtime": {
          "lib/dotnet/System.Numerics.Vectors.dll": {}
        }
      },
      "System.ObjectModel/4.0.10": {
        "dependencies": {
          "System.Collections": "[4.0.10, )",
          "System.Diagnostics.Debug": "[4.0.10, )",
          "System.Resources.ResourceManager": "[4.0.0, )",
          "System.Runtime": "[4.0.20, )",
          "System.Threading": "[4.0.10, )"
        },
        "compile": {
          "ref/dotnet/System.ObjectModel.dll": {}
        },
        "runtime": {
          "lib/dotnet/System.ObjectModel.dll": {}
        }
      },
      "System.Private.Networking/4.0.0": {
        "dependencies": {
          "Microsoft.Win32.Primitives": "[4.0.0, )",
          "System.Collections": "[4.0.10, )",
          "System.Collections.Concurrent": "[4.0.0, )",
          "System.Collections.NonGeneric": "[4.0.0, )",
          "System.ComponentModel.EventBasedAsync": "[4.0.10, )",
          "System.Diagnostics.Debug": "[4.0.10, )",
          "System.Diagnostics.Tracing": "[4.0.20, )",
          "System.Globalization": "[4.0.10, )",
          "System.IO": "[4.0.10, )",
          "System.IO.FileSystem": "[4.0.0, )",
          "System.IO.FileSystem.Primitives": "[4.0.0, )",
          "System.Resources.ResourceManager": "[4.0.0, )",
          "System.Runtime": "[4.0.20, )",
          "System.Runtime.Extensions": "[4.0.10, )",
          "System.Runtime.Handles": "[4.0.0, )",
          "System.Runtime.InteropServices": "[4.0.20, )",
          "System.Threading": "[4.0.10, )",
          "System.Threading.Overlapped": "[4.0.0, )",
          "System.Threading.Tasks": "[4.0.10, )"
        },
        "compile": {
          "ref/dnxcore50/_._": {}
        },
        "runtime": {
          "lib/DNXCore50/System.Private.Networking.dll": {}
        }
      },
      "System.Private.Uri/4.0.0": {
        "compile": {
          "ref/dnxcore50/_._": {}
        },
        "runtime": {
          "lib/DNXCore50/System.Private.Uri.dll": {}
        }
      },
      "System.Reflection/4.0.10": {
        "dependencies": {
          "System.IO": "[4.0.0, )",
          "System.Reflection.Primitives": "[4.0.0, )",
          "System.Runtime": "[4.0.20, )"
        },
        "compile": {
          "ref/dotnet/System.Reflection.dll": {}
        },
        "runtime": {
          "lib/DNXCore50/System.Reflection.dll": {}
        }
      },
      "System.Reflection.DispatchProxy/4.0.0": {
        "dependencies": {
          "System.Collections": "[4.0.10, )",
          "System.Linq": "[4.0.0, )",
          "System.Reflection": "[4.0.10, )",
          "System.Reflection.Extensions": "[4.0.0, )",
          "System.Reflection.Primitives": "[4.0.0, )",
          "System.Resources.ResourceManager": "[4.0.0, )",
          "System.Runtime": "[4.0.20, )",
          "System.Threading": "[4.0.10, )"
        },
        "compile": {
          "ref/dotnet/System.Reflection.DispatchProxy.dll": {}
        },
        "runtime": {
          "lib/DNXCore50/System.Reflection.DispatchProxy.dll": {}
        }
      },
      "System.Reflection.Emit/4.0.0": {
        "dependencies": {
          "System.IO": "[4.0.0, )",
          "System.Reflection": "[4.0.0, )",
          "System.Reflection.Emit.ILGeneration": "[4.0.0, )",
          "System.Reflection.Primitives": "[4.0.0, )",
          "System.Runtime": "[4.0.0, )"
        },
        "compile": {
          "ref/dotnet/System.Reflection.Emit.dll": {}
        },
        "runtime": {
          "lib/DNXCore50/System.Reflection.Emit.dll": {}
        }
      },
      "System.Reflection.Emit.ILGeneration/4.0.0": {
        "dependencies": {
          "System.Reflection": "[4.0.0, )",
          "System.Reflection.Primitives": "[4.0.0, )",
          "System.Runtime": "[4.0.0, )"
        },
        "compile": {
          "ref/dotnet/System.Reflection.Emit.ILGeneration.dll": {}
        },
        "runtime": {
          "lib/DNXCore50/System.Reflection.Emit.ILGeneration.dll": {}
        }
      },
      "System.Reflection.Emit.Lightweight/4.0.0": {
        "dependencies": {
          "System.Reflection": "[4.0.0, )",
          "System.Reflection.Emit.ILGeneration": "[4.0.0, )",
          "System.Reflection.Primitives": "[4.0.0, )",
          "System.Runtime": "[4.0.0, )"
        },
        "compile": {
          "ref/dotnet/System.Reflection.Emit.Lightweight.dll": {}
        },
        "runtime": {
          "lib/DNXCore50/System.Reflection.Emit.Lightweight.dll": {}
        }
      },
      "System.Reflection.Extensions/4.0.0": {
        "dependencies": {
          "System.Reflection": "[4.0.0, )",
          "System.Runtime": "[4.0.0, )"
        },
        "compile": {
          "ref/dotnet/System.Reflection.Extensions.dll": {}
        },
        "runtime": {
          "lib/DNXCore50/System.Reflection.Extensions.dll": {}
        }
      },
      "System.Reflection.Metadata/1.0.22": {
        "dependencies": {
          "System.Collections": "[4.0.0, )",
          "System.Collections.Immutable": "[1.1.37, )",
          "System.Diagnostics.Debug": "[4.0.0, )",
          "System.IO": "[4.0.0, )",
          "System.Reflection": "[4.0.0, )",
          "System.Reflection.Extensions": "[4.0.0, )",
          "System.Reflection.Primitives": "[4.0.0, )",
          "System.Resources.ResourceManager": "[4.0.0, )",
          "System.Runtime": "[4.0.0, )",
          "System.Runtime.Extensions": "[4.0.0, )",
          "System.Runtime.InteropServices": "[4.0.0, )",
          "System.Text.Encoding": "[4.0.0, )",
          "System.Text.Encoding.Extensions": "[4.0.0, )",
          "System.Threading": "[4.0.0, )"
        },
        "compile": {
          "lib/dotnet/System.Reflection.Metadata.dll": {}
        },
        "runtime": {
          "lib/dotnet/System.Reflection.Metadata.dll": {}
        }
      },
      "System.Reflection.Primitives/4.0.0": {
        "dependencies": {
          "System.Runtime": "[4.0.0, )"
        },
        "compile": {
          "ref/dotnet/System.Reflection.Primitives.dll": {}
        },
        "runtime": {
          "lib/DNXCore50/System.Reflection.Primitives.dll": {}
        }
      },
      "System.Reflection.TypeExtensions/4.0.0": {
        "dependencies": {
          "System.Reflection": "[4.0.0, )",
          "System.Runtime": "[4.0.0, )"
        },
        "compile": {
          "ref/dotnet/System.Reflection.TypeExtensions.dll": {}
        },
        "runtime": {
          "lib/DNXCore50/System.Reflection.TypeExtensions.dll": {}
        }
      },
      "System.Resources.ResourceManager/4.0.0": {
        "dependencies": {
          "System.Globalization": "[4.0.0, )",
          "System.Reflection": "[4.0.0, )",
          "System.Runtime": "[4.0.0, )"
        },
        "compile": {
          "ref/dotnet/System.Resources.ResourceManager.dll": {}
        },
        "runtime": {
          "lib/DNXCore50/System.Resources.ResourceManager.dll": {}
        }
      },
      "System.Runtime/4.0.20": {
        "dependencies": {
          "System.Private.Uri": "[4.0.0, )"
        },
        "compile": {
          "ref/dotnet/System.Runtime.dll": {}
        },
        "runtime": {
          "lib/DNXCore50/System.Runtime.dll": {}
        }
      },
      "System.Runtime.Extensions/4.0.10": {
        "dependencies": {
          "System.Runtime": "[4.0.20, )"
        },
        "compile": {
          "ref/dotnet/System.Runtime.Extensions.dll": {}
        },
        "runtime": {
          "lib/DNXCore50/System.Runtime.Extensions.dll": {}
        }
      },
      "System.Runtime.Handles/4.0.0": {
        "dependencies": {
          "System.Runtime": "[4.0.0, )"
        },
        "compile": {
          "ref/dotnet/System.Runtime.Handles.dll": {}
        },
        "runtime": {
          "lib/DNXCore50/System.Runtime.Handles.dll": {}
        }
      },
      "System.Runtime.InteropServices/4.0.20": {
        "dependencies": {
          "System.Reflection": "[4.0.0, )",
          "System.Reflection.Primitives": "[4.0.0, )",
          "System.Runtime": "[4.0.0, )",
          "System.Runtime.Handles": "[4.0.0, )"
        },
        "compile": {
          "ref/dotnet/System.Runtime.InteropServices.dll": {}
        },
        "runtime": {
          "lib/DNXCore50/System.Runtime.InteropServices.dll": {}
        }
      },
      "System.Runtime.InteropServices.RuntimeInformation/4.0.0-beta-23213": {
        "dependencies": {
          "System.Resources.ResourceManager": "[4.0.0, )",
          "System.Runtime": "[4.0.20, )"
        },
        "compile": {
          "ref/dotnet/System.Runtime.InteropServices.RuntimeInformation.dll": {}
        },
        "runtime": {
          "lib/dotnet/System.Runtime.InteropServices.RuntimeInformation.dll": {}
        }
      },
      "System.Runtime.Numerics/4.0.0": {
        "dependencies": {
          "System.Globalization": "[4.0.10, )",
          "System.Resources.ResourceManager": "[4.0.0, )",
          "System.Runtime": "[4.0.20, )",
          "System.Runtime.Extensions": "[4.0.10, )"
        },
        "compile": {
          "ref/dotnet/System.Runtime.Numerics.dll": {}
        },
        "runtime": {
          "lib/dotnet/System.Runtime.Numerics.dll": {}
        }
      },
      "System.Security.Claims/4.0.0": {
        "dependencies": {
          "System.Collections": "[4.0.0, )",
          "System.Diagnostics.Debug": "[4.0.0, )",
          "System.Globalization": "[4.0.0, )",
          "System.IO": "[4.0.0, )",
          "System.Resources.ResourceManager": "[4.0.0, )",
          "System.Runtime": "[4.0.20, )",
          "System.Runtime.Extensions": "[4.0.0, )",
          "System.Security.Principal": "[4.0.0, )"
        },
        "compile": {
          "ref/dotnet/System.Security.Claims.dll": {}
        },
        "runtime": {
          "lib/dotnet/System.Security.Claims.dll": {}
        }
      },
      "System.Security.Cryptography.Encryption/4.0.0-beta-23123": {
        "dependencies": {
          "System.Globalization": "[4.0.0, )",
          "System.IO": "[4.0.0, )",
          "System.Resources.ResourceManager": "[4.0.0, )",
          "System.Runtime": "[4.0.0, )",
          "System.Threading.Tasks": "[4.0.0, )"
        },
        "compile": {
          "ref/dotnet/System.Security.Cryptography.Encryption.dll": {}
        },
        "runtime": {
          "lib/DNXCore50/System.Security.Cryptography.Encryption.dll": {}
        }
      },
      "System.Security.Principal/4.0.0": {
        "dependencies": {
          "System.Runtime": "[4.0.0, )"
        },
        "compile": {
          "ref/dotnet/System.Security.Principal.dll": {}
        },
        "runtime": {
          "lib/dotnet/System.Security.Principal.dll": {}
        }
      },
      "System.Security.SecureString/4.0.0-beta-23123": {
        "dependencies": {
          "System.Resources.ResourceManager": "[4.0.0, )",
          "System.Runtime": "[4.0.20, )",
          "System.Runtime.Handles": "[4.0.0, )",
          "System.Runtime.InteropServices": "[4.0.20, )",
          "System.Security.Cryptography.Encryption": "[4.0.0-beta-23123, )",
          "System.Threading": "[4.0.10, )"
        },
        "compile": {
          "ref/dotnet/System.Security.SecureString.dll": {}
        },
        "runtime": {
          "lib/DNXCore50/System.Security.SecureString.dll": {}
        }
      },
      "System.Text.Encoding/4.0.10": {
        "dependencies": {
          "System.Runtime": "[4.0.0, )"
        },
        "compile": {
          "ref/dotnet/System.Text.Encoding.dll": {}
        },
        "runtime": {
          "lib/DNXCore50/System.Text.Encoding.dll": {}
        }
      },
      "System.Text.Encoding.Extensions/4.0.10": {
        "dependencies": {
          "System.Runtime": "[4.0.0, )",
          "System.Text.Encoding": "[4.0.10, )"
        },
        "compile": {
          "ref/dotnet/System.Text.Encoding.Extensions.dll": {}
        },
        "runtime": {
          "lib/DNXCore50/System.Text.Encoding.Extensions.dll": {}
        }
      },
      "System.Text.RegularExpressions/4.0.10": {
        "dependencies": {
          "System.Collections": "[4.0.10, )",
          "System.Globalization": "[4.0.10, )",
          "System.Resources.ResourceManager": "[4.0.0, )",
          "System.Runtime": "[4.0.20, )",
          "System.Runtime.Extensions": "[4.0.10, )",
          "System.Threading": "[4.0.10, )"
        },
        "compile": {
          "ref/dotnet/System.Text.RegularExpressions.dll": {}
        },
        "runtime": {
          "lib/dotnet/System.Text.RegularExpressions.dll": {}
        }
      },
      "System.Threading/4.0.10": {
        "dependencies": {
          "System.Runtime": "[4.0.0, )",
          "System.Threading.Tasks": "[4.0.0, )"
        },
        "compile": {
          "ref/dotnet/System.Threading.dll": {}
        },
        "runtime": {
          "lib/DNXCore50/System.Threading.dll": {}
        }
      },
      "System.Threading.Overlapped/4.0.0": {
        "dependencies": {
          "System.Runtime": "[4.0.0, )",
          "System.Runtime.Handles": "[4.0.0, )"
        },
        "compile": {
          "ref/dotnet/System.Threading.Overlapped.dll": {}
        },
        "runtime": {
          "lib/DNXCore50/System.Threading.Overlapped.dll": {}
        }
      },
      "System.Threading.Tasks/4.0.10": {
        "dependencies": {
          "System.Runtime": "[4.0.0, )"
        },
        "compile": {
          "ref/dotnet/System.Threading.Tasks.dll": {}
        },
        "runtime": {
          "lib/DNXCore50/System.Threading.Tasks.dll": {}
        }
      },
      "System.Threading.Tasks.Dataflow/4.5.25": {
        "dependencies": {
          "System.Collections": "[4.0.0, )",
          "System.Collections.Concurrent": "[4.0.0, )",
          "System.Diagnostics.Debug": "[4.0.0, )",
          "System.Diagnostics.Tracing": "[4.0.0, )",
          "System.Dynamic.Runtime": "[4.0.0, )",
          "System.Linq": "[4.0.0, )",
          "System.Resources.ResourceManager": "[4.0.0, )",
          "System.Runtime": "[4.0.0, )",
          "System.Runtime.Extensions": "[4.0.0, )",
          "System.Threading": "[4.0.0, )",
          "System.Threading.Tasks": "[4.0.0, )"
        },
        "compile": {
          "lib/dotnet/System.Threading.Tasks.Dataflow.dll": {}
        },
        "runtime": {
          "lib/dotnet/System.Threading.Tasks.Dataflow.dll": {}
        }
      },
      "System.Threading.Tasks.Parallel/4.0.0": {
        "dependencies": {
          "System.Collections.Concurrent": "[4.0.10, )",
          "System.Diagnostics.Debug": "[4.0.10, )",
          "System.Diagnostics.Tracing": "[4.0.20, )",
          "System.Resources.ResourceManager": "[4.0.0, )",
          "System.Runtime": "[4.0.20, )",
          "System.Runtime.Extensions": "[4.0.10, )",
          "System.Threading": "[4.0.10, )",
          "System.Threading.Tasks": "[4.0.10, )"
        },
        "compile": {
          "ref/dotnet/System.Threading.Tasks.Parallel.dll": {}
        },
        "runtime": {
          "lib/dotnet/System.Threading.Tasks.Parallel.dll": {}
        }
      },
      "System.Threading.Thread/4.0.0-beta-23123": {
        "dependencies": {
          "System.Runtime": "[4.0.0, )"
        },
        "compile": {
          "ref/dotnet/System.Threading.Thread.dll": {}
        },
        "runtime": {
          "lib/DNXCore50/System.Threading.Thread.dll": {}
        }
      },
      "System.Threading.ThreadPool/4.0.10-beta-23123": {
        "dependencies": {
          "System.Runtime": "[4.0.0, )",
          "System.Runtime.InteropServices": "[4.0.0, )"
        },
        "compile": {
          "ref/dotnet/System.Threading.ThreadPool.dll": {}
        },
        "runtime": {
          "lib/DNXCore50/System.Threading.ThreadPool.dll": {}
        }
      },
      "System.Threading.Timer/4.0.0": {
        "dependencies": {
          "System.Runtime": "[4.0.0, )"
        },
        "compile": {
          "ref/dotnet/System.Threading.Timer.dll": {}
        },
        "runtime": {
          "lib/DNXCore50/System.Threading.Timer.dll": {}
        }
      },
      "System.Xml.ReaderWriter/4.0.10": {
        "dependencies": {
          "System.Collections": "[4.0.10, )",
          "System.Diagnostics.Debug": "[4.0.10, )",
          "System.Globalization": "[4.0.10, )",
          "System.IO": "[4.0.10, )",
          "System.IO.FileSystem": "[4.0.0, )",
          "System.IO.FileSystem.Primitives": "[4.0.0, )",
          "System.Resources.ResourceManager": "[4.0.0, )",
          "System.Runtime": "[4.0.20, )",
          "System.Runtime.Extensions": "[4.0.10, )",
          "System.Runtime.InteropServices": "[4.0.20, )",
          "System.Text.Encoding": "[4.0.10, )",
          "System.Text.Encoding.Extensions": "[4.0.10, )",
          "System.Text.RegularExpressions": "[4.0.10, )",
          "System.Threading.Tasks": "[4.0.10, )"
        },
        "compile": {
          "ref/dotnet/System.Xml.ReaderWriter.dll": {}
        },
        "runtime": {
          "lib/dotnet/System.Xml.ReaderWriter.dll": {}
        }
      },
      "System.Xml.XDocument/4.0.10": {
        "dependencies": {
          "System.Collections": "[4.0.10, )",
          "System.Diagnostics.Debug": "[4.0.10, )",
          "System.Globalization": "[4.0.10, )",
          "System.IO": "[4.0.10, )",
          "System.Reflection": "[4.0.10, )",
          "System.Resources.ResourceManager": "[4.0.0, )",
          "System.Runtime": "[4.0.20, )",
          "System.Runtime.Extensions": "[4.0.10, )",
          "System.Text.Encoding": "[4.0.10, )",
          "System.Threading": "[4.0.10, )",
          "System.Xml.ReaderWriter": "[4.0.10, )"
        },
        "compile": {
          "ref/dotnet/System.Xml.XDocument.dll": {}
        },
        "runtime": {
          "lib/dotnet/System.Xml.XDocument.dll": {}
        }
      },
      "System.Xml.XmlDocument/4.0.0": {
        "dependencies": {
          "System.Collections": "[4.0.10, )",
          "System.Diagnostics.Debug": "[4.0.10, )",
          "System.Globalization": "[4.0.10, )",
          "System.IO": "[4.0.10, )",
          "System.Resources.ResourceManager": "[4.0.0, )",
          "System.Runtime": "[4.0.20, )",
          "System.Runtime.Extensions": "[4.0.10, )",
          "System.Text.Encoding": "[4.0.10, )",
          "System.Threading": "[4.0.10, )",
          "System.Xml.ReaderWriter": "[4.0.10, )"
        },
        "compile": {
          "ref/dotnet/System.Xml.XmlDocument.dll": {}
        },
        "runtime": {
          "lib/dotnet/System.Xml.XmlDocument.dll": {}
        }
      },
      "System.Xml.XPath/4.0.0": {
        "dependencies": {
          "System.Collections": "[4.0.10, )",
          "System.Diagnostics.Debug": "[4.0.10, )",
          "System.Globalization": "[4.0.10, )",
          "System.IO": "[4.0.10, )",
          "System.Resources.ResourceManager": "[4.0.0, )",
          "System.Runtime": "[4.0.20, )",
          "System.Runtime.Extensions": "[4.0.10, )",
          "System.Threading": "[4.0.10, )",
          "System.Xml.ReaderWriter": "[4.0.10, )"
        },
        "compile": {
          "ref/dotnet/System.Xml.XPath.dll": {}
        },
        "runtime": {
          "lib/dotnet/System.Xml.XPath.dll": {}
        }
      },
      "System.Xml.XPath.XmlDocument/4.0.0": {
        "dependencies": {
          "System.Collections": "[4.0.10, )",
          "System.Globalization": "[4.0.10, )",
          "System.IO": "[4.0.10, )",
          "System.Resources.ResourceManager": "[4.0.0, )",
          "System.Runtime": "[4.0.20, )",
          "System.Runtime.Extensions": "[4.0.10, )",
          "System.Threading": "[4.0.10, )",
          "System.Xml.ReaderWriter": "[4.0.10, )",
          "System.Xml.XmlDocument": "[4.0.0, )",
          "System.Xml.XPath": "[4.0.0, )"
        },
        "compile": {
          "ref/dotnet/System.Xml.XPath.XmlDocument.dll": {}
        },
        "runtime": {
          "lib/dotnet/System.Xml.XPath.XmlDocument.dll": {}
        }
      }
    }
  },
  "libraries": {
    "Microsoft.CSharp/4.0.0": {
      "sha512": "oWqeKUxHXdK6dL2CFjgMcaBISbkk+AqEg+yvJHE4DElNzS4QaTsCflgkkqZwVlWby1Dg9zo9n+iCAMFefFdJ/A==",
      "type": "Package",
      "files": [
        "[Content_Types].xml",
        "_rels/.rels",
        "lib/dotnet/Microsoft.CSharp.dll",
        "lib/MonoAndroid10/_._",
        "lib/MonoTouch10/_._",
        "lib/net45/_._",
        "lib/netcore50/Microsoft.CSharp.dll",
        "lib/win8/_._",
        "lib/wp80/_._",
        "lib/wpa81/_._",
        "lib/xamarinios10/_._",
        "lib/xamarinmac20/_._",
        "Microsoft.CSharp.nuspec",
        "package/services/metadata/core-properties/a8a7171824ab4656b3141cda0591ff66.psmdcp",
        "ref/dotnet/de/Microsoft.CSharp.xml",
        "ref/dotnet/es/Microsoft.CSharp.xml",
        "ref/dotnet/fr/Microsoft.CSharp.xml",
        "ref/dotnet/it/Microsoft.CSharp.xml",
        "ref/dotnet/ja/Microsoft.CSharp.xml",
        "ref/dotnet/ko/Microsoft.CSharp.xml",
        "ref/dotnet/Microsoft.CSharp.dll",
        "ref/dotnet/Microsoft.CSharp.xml",
        "ref/dotnet/ru/Microsoft.CSharp.xml",
        "ref/dotnet/zh-hans/Microsoft.CSharp.xml",
        "ref/dotnet/zh-hant/Microsoft.CSharp.xml",
        "ref/MonoAndroid10/_._",
        "ref/MonoTouch10/_._",
        "ref/net45/_._",
        "ref/netcore50/Microsoft.CSharp.dll",
        "ref/netcore50/Microsoft.CSharp.xml",
        "ref/win8/_._",
        "ref/wp80/_._",
        "ref/wpa81/_._",
        "ref/xamarinios10/_._",
        "ref/xamarinmac20/_._"
      ]
    },
    "Microsoft.NETCore/5.0.0": {
      "sha512": "QQMp0yYQbIdfkKhdEE6Umh2Xonau7tasG36Trw/YlHoWgYQLp7T9L+ZD8EPvdj5ubRhtOuKEKwM7HMpkagB9ZA==",
      "type": "Package",
      "files": [
        "[Content_Types].xml",
        "_._",
        "_rels/.rels",
        "Microsoft.NETCore.nuspec",
        "package/services/metadata/core-properties/340ac37fb1224580ae47c59ebdd88964.psmdcp"
      ]
    },
    "Microsoft.NETCore.Platforms/1.0.0": {
      "sha512": "0N77OwGZpXqUco2C/ynv1os7HqdFYifvNIbveLDKqL5PZaz05Rl9enCwVBjF61aumHKueLWIJ3prnmdAXxww4A==",
      "type": "Package",
      "files": [
        "[Content_Types].xml",
        "_rels/.rels",
        "Microsoft.NETCore.Platforms.nuspec",
        "package/services/metadata/core-properties/36b51d4c6b524527902ff1a182a64e42.psmdcp",
        "runtime.json"
      ]
    },
    "Microsoft.NETCore.Portable.Compatibility/1.0.0": {
      "sha512": "5/IFqf2zN1jzktRJitxO+5kQ+0AilcIbPvSojSJwDG3cGNSMZg44LXLB5E9RkSETE0Wh4QoALdNh1koKoF7/mA==",
      "type": "Package",
      "files": [
        "[Content_Types].xml",
        "_rels/.rels",
        "lib/dnxcore50/System.ComponentModel.DataAnnotations.dll",
        "lib/dnxcore50/System.Core.dll",
        "lib/dnxcore50/System.dll",
        "lib/dnxcore50/System.Net.dll",
        "lib/dnxcore50/System.Numerics.dll",
        "lib/dnxcore50/System.Runtime.Serialization.dll",
        "lib/dnxcore50/System.ServiceModel.dll",
        "lib/dnxcore50/System.ServiceModel.Web.dll",
        "lib/dnxcore50/System.Windows.dll",
        "lib/dnxcore50/System.Xml.dll",
        "lib/dnxcore50/System.Xml.Linq.dll",
        "lib/dnxcore50/System.Xml.Serialization.dll",
        "lib/net45/_._",
        "lib/netcore50/System.ComponentModel.DataAnnotations.dll",
        "lib/netcore50/System.Core.dll",
        "lib/netcore50/System.dll",
        "lib/netcore50/System.Net.dll",
        "lib/netcore50/System.Numerics.dll",
        "lib/netcore50/System.Runtime.Serialization.dll",
        "lib/netcore50/System.ServiceModel.dll",
        "lib/netcore50/System.ServiceModel.Web.dll",
        "lib/netcore50/System.Windows.dll",
        "lib/netcore50/System.Xml.dll",
        "lib/netcore50/System.Xml.Linq.dll",
        "lib/netcore50/System.Xml.Serialization.dll",
        "lib/win8/_._",
        "lib/wp80/_._",
        "lib/wpa81/_._",
        "Microsoft.NETCore.Portable.Compatibility.nuspec",
        "package/services/metadata/core-properties/8131b8ae030a45e7986737a0c1d04ef5.psmdcp",
        "ref/dotnet/mscorlib.dll",
        "ref/dotnet/System.ComponentModel.DataAnnotations.dll",
        "ref/dotnet/System.Core.dll",
        "ref/dotnet/System.dll",
        "ref/dotnet/System.Net.dll",
        "ref/dotnet/System.Numerics.dll",
        "ref/dotnet/System.Runtime.Serialization.dll",
        "ref/dotnet/System.ServiceModel.dll",
        "ref/dotnet/System.ServiceModel.Web.dll",
        "ref/dotnet/System.Windows.dll",
        "ref/dotnet/System.Xml.dll",
        "ref/dotnet/System.Xml.Linq.dll",
        "ref/dotnet/System.Xml.Serialization.dll",
        "ref/net45/_._",
        "ref/netcore50/mscorlib.dll",
        "ref/netcore50/System.ComponentModel.DataAnnotations.dll",
        "ref/netcore50/System.Core.dll",
        "ref/netcore50/System.dll",
        "ref/netcore50/System.Net.dll",
        "ref/netcore50/System.Numerics.dll",
        "ref/netcore50/System.Runtime.Serialization.dll",
        "ref/netcore50/System.ServiceModel.dll",
        "ref/netcore50/System.ServiceModel.Web.dll",
        "ref/netcore50/System.Windows.dll",
        "ref/netcore50/System.Xml.dll",
        "ref/netcore50/System.Xml.Linq.dll",
        "ref/netcore50/System.Xml.Serialization.dll",
        "ref/win8/_._",
        "ref/wp80/_._",
        "ref/wpa81/_._",
        "runtimes/aot/lib/netcore50/mscorlib.dll",
        "runtimes/aot/lib/netcore50/System.ComponentModel.DataAnnotations.dll",
        "runtimes/aot/lib/netcore50/System.Core.dll",
        "runtimes/aot/lib/netcore50/System.dll",
        "runtimes/aot/lib/netcore50/System.Net.dll",
        "runtimes/aot/lib/netcore50/System.Numerics.dll",
        "runtimes/aot/lib/netcore50/System.Runtime.Serialization.dll",
        "runtimes/aot/lib/netcore50/System.ServiceModel.dll",
        "runtimes/aot/lib/netcore50/System.ServiceModel.Web.dll",
        "runtimes/aot/lib/netcore50/System.Windows.dll",
        "runtimes/aot/lib/netcore50/System.Xml.dll",
        "runtimes/aot/lib/netcore50/System.Xml.Linq.dll",
        "runtimes/aot/lib/netcore50/System.Xml.Serialization.dll"
      ]
    },
    "Microsoft.NETCore.Runtime/1.0.0": {
      "sha512": "AjaMNpXLW4miEQorIqyn6iQ+BZBId6qXkhwyeh1vl6kXLqosZusbwmLNlvj/xllSQrd3aImJbvlHusam85g+xQ==",
      "type": "Package",
      "files": [
        "[Content_Types].xml",
        "_rels/.rels",
        "Microsoft.NETCore.Runtime.nuspec",
        "package/services/metadata/core-properties/f289de2ffef9428684eca0c193bc8765.psmdcp",
        "runtime.json"
      ]
    },
    "Microsoft.NETCore.Runtime.CoreCLR-x86/1.0.0": {
      "sha512": "2LDffu5Is/X01GVPVuye4Wmz9/SyGDNq1Opgl5bXG3206cwNiCwsQgILOtfSWVp5mn4w401+8cjhBy3THW8HQQ==",
      "type": "Package",
      "files": [
        "[Content_Types].xml",
        "_rels/.rels",
        "Microsoft.NETCore.Runtime.CoreCLR-x86.nuspec",
        "package/services/metadata/core-properties/dd7e29450ade4bdaab9794850cd11d7a.psmdcp",
        "ref/dotnet/_._",
        "runtimes/win7-x86/lib/dotnet/mscorlib.ni.dll",
        "runtimes/win7-x86/native/clretwrc.dll",
        "runtimes/win7-x86/native/coreclr.dll",
        "runtimes/win7-x86/native/dbgshim.dll",
        "runtimes/win7-x86/native/mscordaccore.dll",
        "runtimes/win7-x86/native/mscordbi.dll",
        "runtimes/win7-x86/native/mscorrc.debug.dll",
        "runtimes/win7-x86/native/mscorrc.dll"
      ]
    },
    "Microsoft.NETCore.Targets/1.0.0": {
      "sha512": "XfITpPjYLYRmAeZtb9diw6P7ylLQsSC1U2a/xj10iQpnHxkiLEBXop/psw15qMPuNca7lqgxWvzZGpQxphuXaw==",
      "type": "Package",
      "files": [
        "[Content_Types].xml",
        "_rels/.rels",
        "Microsoft.NETCore.Targets.nuspec",
        "package/services/metadata/core-properties/5413a5ed3fde4121a1c9ee8feb12ba66.psmdcp",
        "runtime.json"
      ]
    },
    "Microsoft.NETCore.Targets.DNXCore/4.9.0": {
      "sha512": "32pNFQTn/nVB15hYIztKn1Ij05ibGn8C9CfOiENbc+GbzxWWQQztDyWhS/vGzUcrFFZpcXbJ0yGHem2syNHMwQ==",
      "type": "Package",
      "files": [
        "[Content_Types].xml",
        "_rels/.rels",
        "Microsoft.NETCore.Targets.DNXCore.nuspec",
        "package/services/metadata/core-properties/49a06ab6e27f4682b9b0c258f69b4fe2.psmdcp",
        "runtime.json"
      ]
    },
    "Microsoft.NETCore.TestHost-x86/1.0.0-beta-23123": {
      "sha512": "hLIFc0enPvCCOt1pXl3etWtkhvB+lb8qcjxWM39Jk9n8UTLvIH4lwzFbTv6Tij3LYmNbToTKEPKYmx3TfjUevw==",
      "type": "Package",
      "files": [
        "[Content_Types].xml",
        "_rels/.rels",
        "Microsoft.NETCore.TestHost-x86.nuspec",
        "package/services/metadata/core-properties/71ad7e2008a84dfdb75618cb7527719a.psmdcp",
        "runtimes/win7-x86/native/CoreRun.exe"
      ]
    },
    "Microsoft.NETCore.Windows.ApiSets-x86/1.0.0": {
      "sha512": "/HDRdhz5bZyhHwQ/uk/IbnDIX5VDTsHntEZYkTYo57dM+U3Ttel9/OJv0mjL64wTO/QKUJJNKp9XO+m7nSVjJQ==",
      "type": "Package",
      "files": [
        "[Content_Types].xml",
        "_rels/.rels",
        "Microsoft.NETCore.Windows.ApiSets-x86.nuspec",
        "package/services/metadata/core-properties/b773d829b3664669b45b4b4e97bdb635.psmdcp",
        "runtimes/win10-x86/native/_._",
        "runtimes/win7-x86/native/API-MS-Win-Base-Util-L1-1-0.dll",
        "runtimes/win7-x86/native/api-ms-win-core-com-l1-1-0.dll",
        "runtimes/win7-x86/native/api-ms-win-core-comm-l1-1-0.dll",
        "runtimes/win7-x86/native/api-ms-win-core-com-private-l1-1-0.dll",
        "runtimes/win7-x86/native/api-ms-win-core-console-l1-1-0.dll",
        "runtimes/win7-x86/native/api-ms-win-core-console-l2-1-0.dll",
        "runtimes/win7-x86/native/api-ms-win-core-datetime-l1-1-0.dll",
        "runtimes/win7-x86/native/api-ms-win-core-datetime-l1-1-1.dll",
        "runtimes/win7-x86/native/api-ms-win-core-debug-l1-1-0.dll",
        "runtimes/win7-x86/native/api-ms-win-core-debug-l1-1-1.dll",
        "runtimes/win7-x86/native/api-ms-win-core-delayload-l1-1-0.dll",
        "runtimes/win7-x86/native/api-ms-win-core-errorhandling-l1-1-0.dll",
        "runtimes/win7-x86/native/api-ms-win-core-errorhandling-l1-1-1.dll",
        "runtimes/win7-x86/native/api-ms-win-core-fibers-l1-1-0.dll",
        "runtimes/win7-x86/native/api-ms-win-core-fibers-l1-1-1.dll",
        "runtimes/win7-x86/native/api-ms-win-core-file-l1-1-0.dll",
        "runtimes/win7-x86/native/api-ms-win-core-file-l1-2-0.dll",
        "runtimes/win7-x86/native/api-ms-win-core-file-l1-2-1.dll",
        "runtimes/win7-x86/native/api-ms-win-core-file-l2-1-0.dll",
        "runtimes/win7-x86/native/api-ms-win-core-file-l2-1-1.dll",
        "runtimes/win7-x86/native/api-ms-win-core-handle-l1-1-0.dll",
        "runtimes/win7-x86/native/api-ms-win-core-heap-l1-1-0.dll",
        "runtimes/win7-x86/native/api-ms-win-core-heap-obsolete-l1-1-0.dll",
        "runtimes/win7-x86/native/api-ms-win-core-interlocked-l1-1-0.dll",
        "runtimes/win7-x86/native/api-ms-win-core-io-l1-1-0.dll",
        "runtimes/win7-x86/native/api-ms-win-core-io-l1-1-1.dll",
        "runtimes/win7-x86/native/api-ms-win-core-kernel32-legacy-l1-1-0.dll",
        "runtimes/win7-x86/native/api-ms-win-core-kernel32-legacy-l1-1-1.dll",
        "runtimes/win7-x86/native/api-ms-win-core-kernel32-legacy-l1-1-2.dll",
        "runtimes/win7-x86/native/API-MS-Win-Core-Kernel32-Private-L1-1-0.dll",
        "runtimes/win7-x86/native/API-MS-Win-Core-Kernel32-Private-L1-1-1.dll",
        "runtimes/win7-x86/native/API-MS-Win-Core-Kernel32-Private-L1-1-2.dll",
        "runtimes/win7-x86/native/api-ms-win-core-libraryloader-l1-1-0.dll",
        "runtimes/win7-x86/native/api-ms-win-core-libraryloader-l1-1-1.dll",
        "runtimes/win7-x86/native/api-ms-win-core-localization-l1-2-0.dll",
        "runtimes/win7-x86/native/api-ms-win-core-localization-l1-2-1.dll",
        "runtimes/win7-x86/native/api-ms-win-core-localization-l2-1-0.dll",
        "runtimes/win7-x86/native/api-ms-win-core-localization-obsolete-l1-2-0.dll",
        "runtimes/win7-x86/native/api-ms-win-core-memory-l1-1-0.dll",
        "runtimes/win7-x86/native/api-ms-win-core-memory-l1-1-1.dll",
        "runtimes/win7-x86/native/api-ms-win-core-memory-l1-1-2.dll",
        "runtimes/win7-x86/native/api-ms-win-core-memory-l1-1-3.dll",
        "runtimes/win7-x86/native/api-ms-win-core-namedpipe-l1-1-0.dll",
        "runtimes/win7-x86/native/api-ms-win-core-namedpipe-l1-2-1.dll",
        "runtimes/win7-x86/native/api-ms-win-core-normalization-l1-1-0.dll",
        "runtimes/win7-x86/native/API-MS-Win-Core-PrivateProfile-L1-1-0.dll",
        "runtimes/win7-x86/native/api-ms-win-core-privateprofile-l1-1-1.dll",
        "runtimes/win7-x86/native/api-ms-win-core-processenvironment-l1-1-0.dll",
        "runtimes/win7-x86/native/api-ms-win-core-processenvironment-l1-2-0.dll",
        "runtimes/win7-x86/native/api-ms-win-core-processsecurity-l1-1-0.dll",
        "runtimes/win7-x86/native/api-ms-win-core-processthreads-l1-1-0.dll",
        "runtimes/win7-x86/native/api-ms-win-core-processthreads-l1-1-1.dll",
        "runtimes/win7-x86/native/api-ms-win-core-processthreads-l1-1-2.dll",
        "runtimes/win7-x86/native/API-MS-Win-Core-ProcessTopology-Obsolete-L1-1-0.dll",
        "runtimes/win7-x86/native/api-ms-win-core-profile-l1-1-0.dll",
        "runtimes/win7-x86/native/api-ms-win-core-psapi-ansi-l1-1-0.dll",
        "runtimes/win7-x86/native/api-ms-win-core-psapi-l1-1-0.dll",
        "runtimes/win7-x86/native/api-ms-win-core-psapi-obsolete-l1-1-0.dll",
        "runtimes/win7-x86/native/api-ms-win-core-realtime-l1-1-0.dll",
        "runtimes/win7-x86/native/api-ms-win-core-registry-l1-1-0.dll",
        "runtimes/win7-x86/native/api-ms-win-core-registry-l2-1-0.dll",
        "runtimes/win7-x86/native/api-ms-win-core-rtlsupport-l1-1-0.dll",
        "runtimes/win7-x86/native/api-ms-win-core-shlwapi-legacy-l1-1-0.dll",
        "runtimes/win7-x86/native/api-ms-win-core-shlwapi-obsolete-l1-1-0.dll",
        "runtimes/win7-x86/native/api-ms-win-core-shutdown-l1-1-0.dll",
        "runtimes/win7-x86/native/api-ms-win-core-shutdown-l1-1-1.dll",
        "runtimes/win7-x86/native/API-MS-Win-Core-StringAnsi-L1-1-0.dll",
        "runtimes/win7-x86/native/api-ms-win-core-string-l1-1-0.dll",
        "runtimes/win7-x86/native/API-MS-Win-Core-String-L2-1-0.dll",
        "runtimes/win7-x86/native/api-ms-win-core-stringloader-l1-1-0.dll",
        "runtimes/win7-x86/native/api-ms-win-core-stringloader-l1-1-1.dll",
        "runtimes/win7-x86/native/api-ms-win-core-string-obsolete-l1-1-0.dll",
        "runtimes/win7-x86/native/api-ms-win-core-string-obsolete-l1-1-1.dll",
        "runtimes/win7-x86/native/api-ms-win-core-synch-l1-1-0.dll",
        "runtimes/win7-x86/native/api-ms-win-core-synch-l1-2-0.dll",
        "runtimes/win7-x86/native/api-ms-win-core-sysinfo-l1-1-0.dll",
        "runtimes/win7-x86/native/api-ms-win-core-sysinfo-l1-2-0.dll",
        "runtimes/win7-x86/native/api-ms-win-core-sysinfo-l1-2-1.dll",
        "runtimes/win7-x86/native/api-ms-win-core-sysinfo-l1-2-2.dll",
        "runtimes/win7-x86/native/api-ms-win-core-sysinfo-l1-2-3.dll",
        "runtimes/win7-x86/native/api-ms-win-core-threadpool-l1-2-0.dll",
        "runtimes/win7-x86/native/api-ms-win-core-threadpool-legacy-l1-1-0.dll",
        "runtimes/win7-x86/native/api-ms-win-core-threadpool-private-l1-1-0.dll",
        "runtimes/win7-x86/native/api-ms-win-core-timezone-l1-1-0.dll",
        "runtimes/win7-x86/native/api-ms-win-core-url-l1-1-0.dll",
        "runtimes/win7-x86/native/api-ms-win-core-util-l1-1-0.dll",
        "runtimes/win7-x86/native/api-ms-win-core-version-l1-1-0.dll",
        "runtimes/win7-x86/native/api-ms-win-core-winrt-error-l1-1-0.dll",
        "runtimes/win7-x86/native/api-ms-win-core-winrt-error-l1-1-1.dll",
        "runtimes/win7-x86/native/api-ms-win-core-winrt-l1-1-0.dll",
        "runtimes/win7-x86/native/api-ms-win-core-winrt-registration-l1-1-0.dll",
        "runtimes/win7-x86/native/api-ms-win-core-winrt-robuffer-l1-1-0.dll",
        "runtimes/win7-x86/native/api-ms-win-core-winrt-roparameterizediid-l1-1-0.dll",
        "runtimes/win7-x86/native/api-ms-win-core-winrt-string-l1-1-0.dll",
        "runtimes/win7-x86/native/api-ms-win-core-wow64-l1-1-0.dll",
        "runtimes/win7-x86/native/api-ms-win-core-xstate-l1-1-0.dll",
        "runtimes/win7-x86/native/api-ms-win-core-xstate-l2-1-0.dll",
        "runtimes/win7-x86/native/API-MS-Win-devices-config-L1-1-0.dll",
        "runtimes/win7-x86/native/API-MS-Win-devices-config-L1-1-1.dll",
        "runtimes/win7-x86/native/API-MS-Win-Eventing-ClassicProvider-L1-1-0.dll",
        "runtimes/win7-x86/native/API-MS-Win-Eventing-Consumer-L1-1-0.dll",
        "runtimes/win7-x86/native/API-MS-Win-Eventing-Controller-L1-1-0.dll",
        "runtimes/win7-x86/native/API-MS-Win-Eventing-Legacy-L1-1-0.dll",
        "runtimes/win7-x86/native/API-MS-Win-Eventing-Provider-L1-1-0.dll",
        "runtimes/win7-x86/native/API-MS-Win-EventLog-Legacy-L1-1-0.dll",
        "runtimes/win7-x86/native/api-ms-win-ro-typeresolution-l1-1-0.dll",
        "runtimes/win7-x86/native/api-ms-win-security-base-l1-1-0.dll",
        "runtimes/win7-x86/native/api-ms-win-security-cpwl-l1-1-0.dll",
        "runtimes/win7-x86/native/api-ms-win-security-cryptoapi-l1-1-0.dll",
        "runtimes/win7-x86/native/api-ms-win-security-lsalookup-l2-1-0.dll",
        "runtimes/win7-x86/native/api-ms-win-security-lsalookup-l2-1-1.dll",
        "runtimes/win7-x86/native/API-MS-Win-Security-LsaPolicy-L1-1-0.dll",
        "runtimes/win7-x86/native/api-ms-win-security-provider-l1-1-0.dll",
        "runtimes/win7-x86/native/api-ms-win-security-sddl-l1-1-0.dll",
        "runtimes/win7-x86/native/api-ms-win-service-core-l1-1-0.dll",
        "runtimes/win7-x86/native/api-ms-win-service-core-l1-1-1.dll",
        "runtimes/win7-x86/native/api-ms-win-service-management-l1-1-0.dll",
        "runtimes/win7-x86/native/api-ms-win-service-management-l2-1-0.dll",
        "runtimes/win7-x86/native/api-ms-win-service-private-l1-1-0.dll",
        "runtimes/win7-x86/native/api-ms-win-service-private-l1-1-1.dll",
        "runtimes/win7-x86/native/api-ms-win-service-winsvc-l1-1-0.dll",
        "runtimes/win7-x86/native/ext-ms-win-advapi32-encryptedfile-l1-1-0.dll",
        "runtimes/win81-x86/native/api-ms-win-core-kernel32-legacy-l1-1-2.dll",
        "runtimes/win81-x86/native/API-MS-Win-Core-Kernel32-Private-L1-1-2.dll",
        "runtimes/win81-x86/native/api-ms-win-core-memory-l1-1-3.dll",
        "runtimes/win81-x86/native/api-ms-win-core-namedpipe-l1-2-1.dll",
        "runtimes/win81-x86/native/api-ms-win-core-string-obsolete-l1-1-1.dll",
        "runtimes/win81-x86/native/api-ms-win-core-sysinfo-l1-2-2.dll",
        "runtimes/win81-x86/native/api-ms-win-core-sysinfo-l1-2-3.dll",
        "runtimes/win81-x86/native/api-ms-win-security-cpwl-l1-1-0.dll",
        "runtimes/win8-x86/native/api-ms-win-core-file-l1-2-1.dll",
        "runtimes/win8-x86/native/api-ms-win-core-file-l2-1-1.dll",
        "runtimes/win8-x86/native/api-ms-win-core-kernel32-legacy-l1-1-1.dll",
        "runtimes/win8-x86/native/api-ms-win-core-kernel32-legacy-l1-1-2.dll",
        "runtimes/win8-x86/native/API-MS-Win-Core-Kernel32-Private-L1-1-1.dll",
        "runtimes/win8-x86/native/API-MS-Win-Core-Kernel32-Private-L1-1-2.dll",
        "runtimes/win8-x86/native/api-ms-win-core-localization-l1-2-1.dll",
        "runtimes/win8-x86/native/api-ms-win-core-localization-obsolete-l1-2-0.dll",
        "runtimes/win8-x86/native/api-ms-win-core-memory-l1-1-2.dll",
        "runtimes/win8-x86/native/api-ms-win-core-memory-l1-1-3.dll",
        "runtimes/win8-x86/native/api-ms-win-core-namedpipe-l1-2-1.dll",
        "runtimes/win8-x86/native/api-ms-win-core-privateprofile-l1-1-1.dll",
        "runtimes/win8-x86/native/api-ms-win-core-processthreads-l1-1-2.dll",
        "runtimes/win8-x86/native/api-ms-win-core-shutdown-l1-1-1.dll",
        "runtimes/win8-x86/native/api-ms-win-core-stringloader-l1-1-1.dll",
        "runtimes/win8-x86/native/api-ms-win-core-string-obsolete-l1-1-1.dll",
        "runtimes/win8-x86/native/api-ms-win-core-sysinfo-l1-2-1.dll",
        "runtimes/win8-x86/native/api-ms-win-core-sysinfo-l1-2-2.dll",
        "runtimes/win8-x86/native/api-ms-win-core-sysinfo-l1-2-3.dll",
        "runtimes/win8-x86/native/api-ms-win-core-winrt-error-l1-1-1.dll",
        "runtimes/win8-x86/native/api-ms-win-core-xstate-l2-1-0.dll",
        "runtimes/win8-x86/native/API-MS-Win-devices-config-L1-1-1.dll",
        "runtimes/win8-x86/native/api-ms-win-security-cpwl-l1-1-0.dll",
        "runtimes/win8-x86/native/api-ms-win-security-cryptoapi-l1-1-0.dll",
        "runtimes/win8-x86/native/api-ms-win-security-lsalookup-l2-1-1.dll",
        "runtimes/win8-x86/native/api-ms-win-service-private-l1-1-1.dll"
      ]
    },
    "Microsoft.VisualBasic/10.0.0": {
      "sha512": "5BEm2/HAVd97whRlCChU7rmSh/9cwGlZ/NTNe3Jl07zuPWfKQq5TUvVNUmdvmEe8QRecJLZ4/e7WF1i1O8V42g==",
      "type": "Package",
      "files": [
        "[Content_Types].xml",
        "_rels/.rels",
        "lib/dotnet/Microsoft.VisualBasic.dll",
        "lib/net45/_._",
        "lib/netcore50/Microsoft.VisualBasic.dll",
        "lib/win8/_._",
        "lib/wpa81/_._",
        "Microsoft.VisualBasic.nuspec",
        "package/services/metadata/core-properties/5dbd3a7042354092a8b352b655cf4376.psmdcp",
        "ref/dotnet/de/Microsoft.VisualBasic.xml",
        "ref/dotnet/es/Microsoft.VisualBasic.xml",
        "ref/dotnet/fr/Microsoft.VisualBasic.xml",
        "ref/dotnet/it/Microsoft.VisualBasic.xml",
        "ref/dotnet/ja/Microsoft.VisualBasic.xml",
        "ref/dotnet/ko/Microsoft.VisualBasic.xml",
        "ref/dotnet/Microsoft.VisualBasic.dll",
        "ref/dotnet/Microsoft.VisualBasic.xml",
        "ref/dotnet/ru/Microsoft.VisualBasic.xml",
        "ref/dotnet/zh-hans/Microsoft.VisualBasic.xml",
        "ref/dotnet/zh-hant/Microsoft.VisualBasic.xml",
        "ref/net45/_._",
        "ref/netcore50/Microsoft.VisualBasic.dll",
        "ref/netcore50/Microsoft.VisualBasic.xml",
        "ref/win8/_._",
        "ref/wpa81/_._"
      ]
    },
    "Microsoft.Win32.Primitives/4.0.0": {
      "sha512": "CypEz9/lLOup8CEhiAmvr7aLs1zKPYyEU1sxQeEr6G0Ci8/F0Y6pYR1zzkROjM8j8Mq0typmbu676oYyvErQvg==",
      "type": "Package",
      "files": [
        "[Content_Types].xml",
        "_rels/.rels",
        "lib/dotnet/Microsoft.Win32.Primitives.dll",
        "lib/MonoAndroid10/_._",
        "lib/MonoTouch10/_._",
        "lib/net46/Microsoft.Win32.Primitives.dll",
        "lib/xamarinios10/_._",
        "lib/xamarinmac20/_._",
        "Microsoft.Win32.Primitives.nuspec",
        "package/services/metadata/core-properties/1d4eb9d0228b48b88d2df3822fba2d86.psmdcp",
        "ref/dotnet/de/Microsoft.Win32.Primitives.xml",
        "ref/dotnet/es/Microsoft.Win32.Primitives.xml",
        "ref/dotnet/fr/Microsoft.Win32.Primitives.xml",
        "ref/dotnet/it/Microsoft.Win32.Primitives.xml",
        "ref/dotnet/ja/Microsoft.Win32.Primitives.xml",
        "ref/dotnet/ko/Microsoft.Win32.Primitives.xml",
        "ref/dotnet/Microsoft.Win32.Primitives.dll",
        "ref/dotnet/Microsoft.Win32.Primitives.xml",
        "ref/dotnet/ru/Microsoft.Win32.Primitives.xml",
        "ref/dotnet/zh-hans/Microsoft.Win32.Primitives.xml",
        "ref/dotnet/zh-hant/Microsoft.Win32.Primitives.xml",
        "ref/MonoAndroid10/_._",
        "ref/MonoTouch10/_._",
        "ref/net46/Microsoft.Win32.Primitives.dll",
        "ref/xamarinios10/_._",
        "ref/xamarinmac20/_._"
      ]
    },
    "Microsoft.Win32.Registry/4.0.0-beta-23123": {
      "sha512": "uDHpWnfXuynO2QyCsQbUjK3u6WZGXiiMOfHtFJ83Mkt/M3EtMeA6z3N/eHMnR9qBdfTAFon9yelVmwRBXXU1nQ==",
      "type": "Package",
      "files": [
        "[Content_Types].xml",
        "_rels/.rels",
        "lib/DNXCore50/Microsoft.Win32.Registry.dll",
        "lib/net46/Microsoft.Win32.Registry.dll",
        "Microsoft.Win32.Registry.nuspec",
        "package/services/metadata/core-properties/a3c99102d20347a1b22da1fd42a907b4.psmdcp",
        "ref/dotnet/de/Microsoft.Win32.Registry.xml",
        "ref/dotnet/es/Microsoft.Win32.Registry.xml",
        "ref/dotnet/fr/Microsoft.Win32.Registry.xml",
        "ref/dotnet/it/Microsoft.Win32.Registry.xml",
        "ref/dotnet/ja/Microsoft.Win32.Registry.xml",
        "ref/dotnet/ko/Microsoft.Win32.Registry.xml",
        "ref/dotnet/Microsoft.Win32.Registry.dll",
        "ref/dotnet/Microsoft.Win32.Registry.xml",
        "ref/dotnet/ru/Microsoft.Win32.Registry.xml",
        "ref/dotnet/zh-hans/Microsoft.Win32.Registry.xml",
        "ref/dotnet/zh-hant/Microsoft.Win32.Registry.xml",
        "ref/net46/Microsoft.Win32.Registry.dll"
      ]
    },
    "System.AppContext/4.0.0": {
      "sha512": "gUoYgAWDC3+xhKeU5KSLbYDhTdBYk9GssrMSCcWUADzOglW+s0AmwVhOUGt2tL5xUl7ZXoYTPdA88zCgKrlG0A==",
      "type": "Package",
      "files": [
        "[Content_Types].xml",
        "_rels/.rels",
        "lib/DNXCore50/System.AppContext.dll",
        "lib/MonoAndroid10/_._",
        "lib/MonoTouch10/_._",
        "lib/net46/System.AppContext.dll",
        "lib/netcore50/System.AppContext.dll",
        "lib/xamarinios10/_._",
        "lib/xamarinmac20/_._",
        "package/services/metadata/core-properties/3b390478e0cd42eb8818bbab19299738.psmdcp",
        "ref/dotnet/de/System.AppContext.xml",
        "ref/dotnet/es/System.AppContext.xml",
        "ref/dotnet/fr/System.AppContext.xml",
        "ref/dotnet/it/System.AppContext.xml",
        "ref/dotnet/ja/System.AppContext.xml",
        "ref/dotnet/ko/System.AppContext.xml",
        "ref/dotnet/ru/System.AppContext.xml",
        "ref/dotnet/System.AppContext.dll",
        "ref/dotnet/System.AppContext.xml",
        "ref/dotnet/zh-hans/System.AppContext.xml",
        "ref/dotnet/zh-hant/System.AppContext.xml",
        "ref/MonoAndroid10/_._",
        "ref/MonoTouch10/_._",
        "ref/net46/System.AppContext.dll",
        "ref/xamarinios10/_._",
        "ref/xamarinmac20/_._",
        "System.AppContext.nuspec"
      ]
    },
    "System.Collections/4.0.10": {
      "sha512": "ux6ilcZZjV/Gp7JEZpe+2V1eTueq6NuoGRM3eZCFuPM25hLVVgCRuea6STW8hvqreIOE59irJk5/ovpA5xQipw==",
      "type": "Package",
      "files": [
        "[Content_Types].xml",
        "_rels/.rels",
        "lib/DNXCore50/System.Collections.dll",
        "lib/MonoAndroid10/_._",
        "lib/MonoTouch10/_._",
        "lib/net46/_._",
        "lib/netcore50/System.Collections.dll",
        "lib/xamarinios10/_._",
        "lib/xamarinmac20/_._",
        "package/services/metadata/core-properties/b4f8061406e54dbda8f11b23186be11a.psmdcp",
        "ref/dotnet/de/System.Collections.xml",
        "ref/dotnet/es/System.Collections.xml",
        "ref/dotnet/fr/System.Collections.xml",
        "ref/dotnet/it/System.Collections.xml",
        "ref/dotnet/ja/System.Collections.xml",
        "ref/dotnet/ko/System.Collections.xml",
        "ref/dotnet/ru/System.Collections.xml",
        "ref/dotnet/System.Collections.dll",
        "ref/dotnet/System.Collections.xml",
        "ref/dotnet/zh-hans/System.Collections.xml",
        "ref/dotnet/zh-hant/System.Collections.xml",
        "ref/MonoAndroid10/_._",
        "ref/MonoTouch10/_._",
        "ref/net46/_._",
        "ref/xamarinios10/_._",
        "ref/xamarinmac20/_._",
        "runtimes/win8-aot/lib/netcore50/System.Collections.dll",
        "System.Collections.nuspec"
      ]
    },
    "System.Collections.Concurrent/4.0.10": {
      "sha512": "ZtMEqOPAjAIqR8fqom9AOKRaB94a+emO2O8uOP6vyJoNswSPrbiwN7iH53rrVpvjMVx0wr4/OMpI7486uGZjbw==",
      "type": "Package",
      "files": [
        "[Content_Types].xml",
        "_rels/.rels",
        "lib/dotnet/System.Collections.Concurrent.dll",
        "lib/MonoAndroid10/_._",
        "lib/MonoTouch10/_._",
        "lib/net46/_._",
        "lib/xamarinios10/_._",
        "lib/xamarinmac20/_._",
        "package/services/metadata/core-properties/c982a1e1e1644b62952fc4d4dcbe0d42.psmdcp",
        "ref/dotnet/de/System.Collections.Concurrent.xml",
        "ref/dotnet/es/System.Collections.Concurrent.xml",
        "ref/dotnet/fr/System.Collections.Concurrent.xml",
        "ref/dotnet/it/System.Collections.Concurrent.xml",
        "ref/dotnet/ja/System.Collections.Concurrent.xml",
        "ref/dotnet/ko/System.Collections.Concurrent.xml",
        "ref/dotnet/ru/System.Collections.Concurrent.xml",
        "ref/dotnet/System.Collections.Concurrent.dll",
        "ref/dotnet/System.Collections.Concurrent.xml",
        "ref/dotnet/zh-hans/System.Collections.Concurrent.xml",
        "ref/dotnet/zh-hant/System.Collections.Concurrent.xml",
        "ref/MonoAndroid10/_._",
        "ref/MonoTouch10/_._",
        "ref/net46/_._",
        "ref/xamarinios10/_._",
        "ref/xamarinmac20/_._",
        "System.Collections.Concurrent.nuspec"
      ]
    },
    "System.Collections.Immutable/1.1.37": {
      "sha512": "fTpqwZYBzoklTT+XjTRK8KxvmrGkYHzBiylCcKyQcxiOM8k+QvhNBxRvFHDWzy4OEP5f8/9n+xQ9mEgEXY+muA==",
      "type": "Package",
      "files": [
        "[Content_Types].xml",
        "_rels/.rels",
        "lib/dotnet/System.Collections.Immutable.dll",
        "lib/dotnet/System.Collections.Immutable.xml",
        "lib/portable-net45+win8+wp8+wpa81/System.Collections.Immutable.dll",
        "lib/portable-net45+win8+wp8+wpa81/System.Collections.Immutable.xml",
        "package/services/metadata/core-properties/a02fdeabe1114a24bba55860b8703852.psmdcp",
        "System.Collections.Immutable.nuspec"
      ]
    },
    "System.Collections.NonGeneric/4.0.0": {
      "sha512": "rVgwrFBMkmp8LI6GhAYd6Bx+2uLIXjRfNg6Ie+ASfX8ESuh9e2HNxFy2yh1MPIXZq3OAYa+0mmULVwpnEC6UDA==",
      "type": "Package",
      "files": [
        "[Content_Types].xml",
        "_rels/.rels",
        "lib/dotnet/System.Collections.NonGeneric.dll",
        "lib/MonoAndroid10/_._",
        "lib/MonoTouch10/_._",
        "lib/net46/System.Collections.NonGeneric.dll",
        "lib/xamarinios10/_._",
        "lib/xamarinmac20/_._",
        "package/services/metadata/core-properties/185704b1dc164b078b61038bde9ab31a.psmdcp",
        "ref/dotnet/de/System.Collections.NonGeneric.xml",
        "ref/dotnet/es/System.Collections.NonGeneric.xml",
        "ref/dotnet/fr/System.Collections.NonGeneric.xml",
        "ref/dotnet/it/System.Collections.NonGeneric.xml",
        "ref/dotnet/ja/System.Collections.NonGeneric.xml",
        "ref/dotnet/ko/System.Collections.NonGeneric.xml",
        "ref/dotnet/ru/System.Collections.NonGeneric.xml",
        "ref/dotnet/System.Collections.NonGeneric.dll",
        "ref/dotnet/System.Collections.NonGeneric.xml",
        "ref/dotnet/zh-hans/System.Collections.NonGeneric.xml",
        "ref/dotnet/zh-hant/System.Collections.NonGeneric.xml",
        "ref/MonoAndroid10/_._",
        "ref/MonoTouch10/_._",
        "ref/net46/System.Collections.NonGeneric.dll",
        "ref/xamarinios10/_._",
        "ref/xamarinmac20/_._",
        "System.Collections.NonGeneric.nuspec"
      ]
    },
    "System.ComponentModel/4.0.0": {
      "sha512": "BzpLdSi++ld7rJLOOt5f/G9GxujP202bBgKORsHcGV36rLB0mfSA2h8chTMoBzFhgN7TE14TmJ2J7Q1RyNCTAw==",
      "type": "Package",
      "files": [
        "[Content_Types].xml",
        "_rels/.rels",
        "lib/dotnet/System.ComponentModel.dll",
        "lib/net45/_._",
        "lib/netcore50/System.ComponentModel.dll",
        "lib/win8/_._",
        "lib/wp80/_._",
        "lib/wpa81/_._",
        "package/services/metadata/core-properties/58b9abdedb3a4985a487cb8bf4bdcbd7.psmdcp",
        "ref/dotnet/de/System.ComponentModel.xml",
        "ref/dotnet/es/System.ComponentModel.xml",
        "ref/dotnet/fr/System.ComponentModel.xml",
        "ref/dotnet/it/System.ComponentModel.xml",
        "ref/dotnet/ja/System.ComponentModel.xml",
        "ref/dotnet/ko/System.ComponentModel.xml",
        "ref/dotnet/ru/System.ComponentModel.xml",
        "ref/dotnet/System.ComponentModel.dll",
        "ref/dotnet/System.ComponentModel.xml",
        "ref/dotnet/zh-hans/System.ComponentModel.xml",
        "ref/dotnet/zh-hant/System.ComponentModel.xml",
        "ref/net45/_._",
        "ref/netcore50/System.ComponentModel.dll",
        "ref/netcore50/System.ComponentModel.xml",
        "ref/win8/_._",
        "ref/wp80/_._",
        "ref/wpa81/_._",
        "System.ComponentModel.nuspec"
      ]
    },
    "System.ComponentModel.Annotations/4.0.10": {
      "sha512": "7+XGyEZx24nP1kpHxCB9e+c6D0fdVDvFwE1xujE9BzlXyNVcy5J5aIO0H/ECupx21QpyRvzZibGAHfL/XLL6dw==",
      "type": "Package",
      "files": [
        "[Content_Types].xml",
        "_rels/.rels",
        "lib/dotnet/System.ComponentModel.Annotations.dll",
        "lib/MonoAndroid10/_._",
        "lib/MonoTouch10/_._",
        "lib/net46/_._",
        "lib/xamarinios10/_._",
        "lib/xamarinmac20/_._",
        "package/services/metadata/core-properties/012e5fa97b3d450eb20342cd9ba88069.psmdcp",
        "ref/dotnet/de/System.ComponentModel.Annotations.xml",
        "ref/dotnet/es/System.ComponentModel.Annotations.xml",
        "ref/dotnet/fr/System.ComponentModel.Annotations.xml",
        "ref/dotnet/it/System.ComponentModel.Annotations.xml",
        "ref/dotnet/ja/System.ComponentModel.Annotations.xml",
        "ref/dotnet/ko/System.ComponentModel.Annotations.xml",
        "ref/dotnet/ru/System.ComponentModel.Annotations.xml",
        "ref/dotnet/System.ComponentModel.Annotations.dll",
        "ref/dotnet/System.ComponentModel.Annotations.xml",
        "ref/dotnet/zh-hans/System.ComponentModel.Annotations.xml",
        "ref/dotnet/zh-hant/System.ComponentModel.Annotations.xml",
        "ref/MonoAndroid10/_._",
        "ref/MonoTouch10/_._",
        "ref/net46/_._",
        "ref/xamarinios10/_._",
        "ref/xamarinmac20/_._",
        "System.ComponentModel.Annotations.nuspec"
      ]
    },
    "System.ComponentModel.EventBasedAsync/4.0.10": {
      "sha512": "d6kXcHUgP0jSPXEQ6hXJYCO6CzfoCi7t9vR3BfjSQLrj4HzpuATpx1gkN7itmTW1O+wjuw6rai4378Nj6N70yw==",
      "type": "Package",
      "files": [
        "[Content_Types].xml",
        "_rels/.rels",
        "lib/dotnet/System.ComponentModel.EventBasedAsync.dll",
        "lib/MonoAndroid10/_._",
        "lib/MonoTouch10/_._",
        "lib/net46/_._",
        "lib/xamarinios10/_._",
        "lib/xamarinmac20/_._",
        "package/services/metadata/core-properties/5094900f1f7e4f4dae27507acc72f2a5.psmdcp",
        "ref/dotnet/de/System.ComponentModel.EventBasedAsync.xml",
        "ref/dotnet/es/System.ComponentModel.EventBasedAsync.xml",
        "ref/dotnet/fr/System.ComponentModel.EventBasedAsync.xml",
        "ref/dotnet/it/System.ComponentModel.EventBasedAsync.xml",
        "ref/dotnet/ja/System.ComponentModel.EventBasedAsync.xml",
        "ref/dotnet/ko/System.ComponentModel.EventBasedAsync.xml",
        "ref/dotnet/ru/System.ComponentModel.EventBasedAsync.xml",
        "ref/dotnet/System.ComponentModel.EventBasedAsync.dll",
        "ref/dotnet/System.ComponentModel.EventBasedAsync.xml",
        "ref/dotnet/zh-hans/System.ComponentModel.EventBasedAsync.xml",
        "ref/dotnet/zh-hant/System.ComponentModel.EventBasedAsync.xml",
        "ref/MonoAndroid10/_._",
        "ref/MonoTouch10/_._",
        "ref/net46/_._",
        "ref/xamarinios10/_._",
        "ref/xamarinmac20/_._",
        "System.ComponentModel.EventBasedAsync.nuspec"
      ]
    },
    "System.Console/4.0.0-beta-23123": {
      "sha512": "fPglodP4GQV7HBBDhmCZaCD8fzBvhtHmBmiN/8yWiJz0NNnA55YUNBh3myvR2DP/6IOHJ75/tTRkvwdpX3BWXA==",
      "type": "Package",
      "files": [
        "[Content_Types].xml",
        "_rels/.rels",
        "lib/DNXCore50/System.Console.dll",
        "lib/MonoAndroid10/_._",
        "lib/MonoTouch10/_._",
        "lib/net46/System.Console.dll",
        "lib/xamarinios10/_._",
        "lib/xamarinmac20/_._",
        "package/services/metadata/core-properties/8d7a3fc8c6314a7b8e950ea4ca023405.psmdcp",
        "ref/dotnet/de/System.Console.xml",
        "ref/dotnet/es/System.Console.xml",
        "ref/dotnet/fr/System.Console.xml",
        "ref/dotnet/it/System.Console.xml",
        "ref/dotnet/ja/System.Console.xml",
        "ref/dotnet/ko/System.Console.xml",
        "ref/dotnet/ru/System.Console.xml",
        "ref/dotnet/System.Console.dll",
        "ref/dotnet/System.Console.xml",
        "ref/dotnet/zh-hans/System.Console.xml",
        "ref/dotnet/zh-hant/System.Console.xml",
        "ref/MonoAndroid10/_._",
        "ref/MonoTouch10/_._",
        "ref/net46/System.Console.dll",
        "ref/xamarinios10/_._",
        "ref/xamarinmac20/_._",
        "System.Console.nuspec"
      ]
    },
    "System.Diagnostics.Contracts/4.0.0": {
      "sha512": "lMc7HNmyIsu0pKTdA4wf+FMq5jvouUd+oUpV4BdtyqoV0Pkbg9u/7lTKFGqpjZRQosWHq1+B32Lch2wf4AmloA==",
      "type": "Package",
      "files": [
        "[Content_Types].xml",
        "_rels/.rels",
        "lib/DNXCore50/System.Diagnostics.Contracts.dll",
        "lib/net45/_._",
        "lib/netcore50/System.Diagnostics.Contracts.dll",
        "lib/win8/_._",
        "lib/wp80/_._",
        "lib/wpa81/_._",
        "package/services/metadata/core-properties/c6cd3d0bbc304cbca14dc3d6bff6579c.psmdcp",
        "ref/dotnet/de/System.Diagnostics.Contracts.xml",
        "ref/dotnet/es/System.Diagnostics.Contracts.xml",
        "ref/dotnet/fr/System.Diagnostics.Contracts.xml",
        "ref/dotnet/it/System.Diagnostics.Contracts.xml",
        "ref/dotnet/ja/System.Diagnostics.Contracts.xml",
        "ref/dotnet/ko/System.Diagnostics.Contracts.xml",
        "ref/dotnet/ru/System.Diagnostics.Contracts.xml",
        "ref/dotnet/System.Diagnostics.Contracts.dll",
        "ref/dotnet/System.Diagnostics.Contracts.xml",
        "ref/dotnet/zh-hans/System.Diagnostics.Contracts.xml",
        "ref/dotnet/zh-hant/System.Diagnostics.Contracts.xml",
        "ref/net45/_._",
        "ref/netcore50/System.Diagnostics.Contracts.dll",
        "ref/netcore50/System.Diagnostics.Contracts.xml",
        "ref/win8/_._",
        "ref/wp80/_._",
        "ref/wpa81/_._",
        "runtimes/win8-aot/lib/netcore50/System.Diagnostics.Contracts.dll",
        "System.Diagnostics.Contracts.nuspec"
      ]
    },
    "System.Diagnostics.Debug/4.0.10": {
      "sha512": "pi2KthuvI2LWV2c2V+fwReDsDiKpNl040h6DcwFOb59SafsPT/V1fCy0z66OKwysurJkBMmp5j5CBe3Um+ub0g==",
      "type": "Package",
      "files": [
        "[Content_Types].xml",
        "_rels/.rels",
        "lib/DNXCore50/System.Diagnostics.Debug.dll",
        "lib/MonoAndroid10/_._",
        "lib/MonoTouch10/_._",
        "lib/net46/_._",
        "lib/netcore50/System.Diagnostics.Debug.dll",
        "lib/xamarinios10/_._",
        "lib/xamarinmac20/_._",
        "package/services/metadata/core-properties/bfb05c26051f4a5f9015321db9cb045c.psmdcp",
        "ref/dotnet/de/System.Diagnostics.Debug.xml",
        "ref/dotnet/es/System.Diagnostics.Debug.xml",
        "ref/dotnet/fr/System.Diagnostics.Debug.xml",
        "ref/dotnet/it/System.Diagnostics.Debug.xml",
        "ref/dotnet/ja/System.Diagnostics.Debug.xml",
        "ref/dotnet/ko/System.Diagnostics.Debug.xml",
        "ref/dotnet/ru/System.Diagnostics.Debug.xml",
        "ref/dotnet/System.Diagnostics.Debug.dll",
        "ref/dotnet/System.Diagnostics.Debug.xml",
        "ref/dotnet/zh-hans/System.Diagnostics.Debug.xml",
        "ref/dotnet/zh-hant/System.Diagnostics.Debug.xml",
        "ref/MonoAndroid10/_._",
        "ref/MonoTouch10/_._",
        "ref/net46/_._",
        "ref/xamarinios10/_._",
        "ref/xamarinmac20/_._",
        "runtimes/win8-aot/lib/netcore50/System.Diagnostics.Debug.dll",
        "System.Diagnostics.Debug.nuspec"
      ]
    },
    "System.Diagnostics.Process/4.0.0-beta-23123": {
      "sha512": "EUeT1XD9Nmnn4gIhEu1tA7/7RtWlQOIt7ZdETDScQoAYbLUtcY1Zc5Qy6B7+YbKnyqS8TIdGe/fxDEa0EDTsjA==",
      "type": "Package",
      "files": [
        "[Content_Types].xml",
        "_rels/.rels",
        "lib/DNXCore50/System.Diagnostics.Process.dll",
        "lib/MonoAndroid10/_._",
        "lib/MonoTouch10/_._",
        "lib/net46/System.Diagnostics.Process.dll",
        "lib/xamarinios10/_._",
        "lib/xamarinmac20/_._",
        "package/services/metadata/core-properties/62bb66ff8fc94426b267bb086f8f7d40.psmdcp",
        "ref/dotnet/de/System.Diagnostics.Process.xml",
        "ref/dotnet/es/System.Diagnostics.Process.xml",
        "ref/dotnet/fr/System.Diagnostics.Process.xml",
        "ref/dotnet/it/System.Diagnostics.Process.xml",
        "ref/dotnet/ja/System.Diagnostics.Process.xml",
        "ref/dotnet/ko/System.Diagnostics.Process.xml",
        "ref/dotnet/ru/System.Diagnostics.Process.xml",
        "ref/dotnet/System.Diagnostics.Process.dll",
        "ref/dotnet/System.Diagnostics.Process.xml",
        "ref/dotnet/zh-hans/System.Diagnostics.Process.xml",
        "ref/dotnet/zh-hant/System.Diagnostics.Process.xml",
        "ref/MonoAndroid10/_._",
        "ref/MonoTouch10/_._",
        "ref/net46/System.Diagnostics.Process.dll",
        "ref/xamarinios10/_._",
        "ref/xamarinmac20/_._",
        "System.Diagnostics.Process.nuspec"
      ]
    },
    "System.Diagnostics.StackTrace/4.0.0": {
      "sha512": "PItgenqpRiMqErvQONBlfDwctKpWVrcDSW5pppNZPJ6Bpiyz+KjsWoSiaqs5dt03HEbBTMNCrZb8KCkh7YfXmw==",
      "type": "Package",
      "files": [
        "[Content_Types].xml",
        "_rels/.rels",
        "lib/DNXCore50/System.Diagnostics.StackTrace.dll",
        "lib/MonoAndroid10/_._",
        "lib/MonoTouch10/_._",
        "lib/net46/System.Diagnostics.StackTrace.dll",
        "lib/netcore50/System.Diagnostics.StackTrace.dll",
        "lib/xamarinios10/_._",
        "lib/xamarinmac20/_._",
        "package/services/metadata/core-properties/5c7ca489a36944d895c628fced7e9107.psmdcp",
        "ref/dotnet/de/System.Diagnostics.StackTrace.xml",
        "ref/dotnet/es/System.Diagnostics.StackTrace.xml",
        "ref/dotnet/fr/System.Diagnostics.StackTrace.xml",
        "ref/dotnet/it/System.Diagnostics.StackTrace.xml",
        "ref/dotnet/ja/System.Diagnostics.StackTrace.xml",
        "ref/dotnet/ko/System.Diagnostics.StackTrace.xml",
        "ref/dotnet/ru/System.Diagnostics.StackTrace.xml",
        "ref/dotnet/System.Diagnostics.StackTrace.dll",
        "ref/dotnet/System.Diagnostics.StackTrace.xml",
        "ref/dotnet/zh-hans/System.Diagnostics.StackTrace.xml",
        "ref/dotnet/zh-hant/System.Diagnostics.StackTrace.xml",
        "ref/MonoAndroid10/_._",
        "ref/MonoTouch10/_._",
        "ref/net46/System.Diagnostics.StackTrace.dll",
        "ref/xamarinios10/_._",
        "ref/xamarinmac20/_._",
        "runtimes/win8-aot/lib/netcore50/System.Diagnostics.StackTrace.dll",
        "System.Diagnostics.StackTrace.nuspec"
      ]
    },
    "System.Diagnostics.Tools/4.0.0": {
      "sha512": "uw5Qi2u5Cgtv4xv3+8DeB63iaprPcaEHfpeJqlJiLjIVy6v0La4ahJ6VW9oPbJNIjcavd24LKq0ctT9ssuQXsw==",
      "type": "Package",
      "files": [
        "[Content_Types].xml",
        "_rels/.rels",
        "lib/DNXCore50/System.Diagnostics.Tools.dll",
        "lib/net45/_._",
        "lib/netcore50/System.Diagnostics.Tools.dll",
        "lib/win8/_._",
        "lib/wp80/_._",
        "lib/wpa81/_._",
        "package/services/metadata/core-properties/20f622a1ae5b4e3992fc226d88d36d59.psmdcp",
        "ref/dotnet/de/System.Diagnostics.Tools.xml",
        "ref/dotnet/es/System.Diagnostics.Tools.xml",
        "ref/dotnet/fr/System.Diagnostics.Tools.xml",
        "ref/dotnet/it/System.Diagnostics.Tools.xml",
        "ref/dotnet/ja/System.Diagnostics.Tools.xml",
        "ref/dotnet/ko/System.Diagnostics.Tools.xml",
        "ref/dotnet/ru/System.Diagnostics.Tools.xml",
        "ref/dotnet/System.Diagnostics.Tools.dll",
        "ref/dotnet/System.Diagnostics.Tools.xml",
        "ref/dotnet/zh-hans/System.Diagnostics.Tools.xml",
        "ref/dotnet/zh-hant/System.Diagnostics.Tools.xml",
        "ref/net45/_._",
        "ref/netcore50/System.Diagnostics.Tools.dll",
        "ref/netcore50/System.Diagnostics.Tools.xml",
        "ref/win8/_._",
        "ref/wp80/_._",
        "ref/wpa81/_._",
        "runtimes/win8-aot/lib/netcore50/System.Diagnostics.Tools.dll",
        "System.Diagnostics.Tools.nuspec"
      ]
    },
    "System.Diagnostics.TraceSource/4.0.0-beta-23019": {
      "sha512": "MZxMo9Skg9oZrJYwGpRfeOfrTfHxmTPWhj8XIXdIryfArzwG1FjZgzOrkWWcON0PdV9OywZYGly09nUCs/JdhA==",
      "type": "Package",
      "files": [
        "[Content_Types].xml",
        "_rels/.rels",
        "lib/DNXCore50/System.Diagnostics.TraceSource.dll",
        "lib/net46/System.Diagnostics.TraceSource.dll",
        "package/services/metadata/core-properties/9a5f24590c094ed0bb58db8306906532.psmdcp",
        "ref/dotnet/System.Diagnostics.TraceSource.dll",
        "ref/net46/System.Diagnostics.TraceSource.dll",
        "System.Diagnostics.TraceSource.nuspec"
      ]
    },
    "System.Diagnostics.Tracing/4.0.20": {
      "sha512": "gn/wexGHc35Fv++5L1gYHMY5g25COfiZ0PGrL+3PfwzoJd4X2LbTAm/U8d385SI6BKQBI/z4dQfvneS9J27+Tw==",
      "type": "Package",
      "files": [
        "[Content_Types].xml",
        "_rels/.rels",
        "lib/DNXCore50/System.Diagnostics.Tracing.dll",
        "lib/MonoAndroid10/_._",
        "lib/MonoTouch10/_._",
        "lib/net46/_._",
        "lib/netcore50/System.Diagnostics.Tracing.dll",
        "lib/xamarinios10/_._",
        "lib/xamarinmac20/_._",
        "package/services/metadata/core-properties/13423e75e6344b289b3779b51522737c.psmdcp",
        "ref/dotnet/de/System.Diagnostics.Tracing.xml",
        "ref/dotnet/es/System.Diagnostics.Tracing.xml",
        "ref/dotnet/fr/System.Diagnostics.Tracing.xml",
        "ref/dotnet/it/System.Diagnostics.Tracing.xml",
        "ref/dotnet/ja/System.Diagnostics.Tracing.xml",
        "ref/dotnet/ko/System.Diagnostics.Tracing.xml",
        "ref/dotnet/ru/System.Diagnostics.Tracing.xml",
        "ref/dotnet/System.Diagnostics.Tracing.dll",
        "ref/dotnet/System.Diagnostics.Tracing.xml",
        "ref/dotnet/zh-hans/System.Diagnostics.Tracing.xml",
        "ref/dotnet/zh-hant/System.Diagnostics.Tracing.xml",
        "ref/MonoAndroid10/_._",
        "ref/MonoTouch10/_._",
        "ref/net46/_._",
        "ref/xamarinios10/_._",
        "ref/xamarinmac20/_._",
        "runtimes/win8-aot/lib/netcore50/System.Diagnostics.Tracing.dll",
        "System.Diagnostics.Tracing.nuspec"
      ]
    },
    "System.Dynamic.Runtime/4.0.10": {
      "sha512": "r10VTLdlxtYp46BuxomHnwx7vIoMOr04CFoC/jJJfY22f7HQQ4P+cXY2Nxo6/rIxNNqOxwdbQQwv7Gl88Jsu1w==",
      "type": "Package",
      "files": [
        "[Content_Types].xml",
        "_rels/.rels",
        "lib/DNXCore50/System.Dynamic.Runtime.dll",
        "lib/MonoAndroid10/_._",
        "lib/MonoTouch10/_._",
        "lib/net46/_._",
        "lib/netcore50/System.Dynamic.Runtime.dll",
        "lib/xamarinios10/_._",
        "lib/xamarinmac20/_._",
        "package/services/metadata/core-properties/b7571751b95d4952803c5011dab33c3b.psmdcp",
        "ref/dotnet/de/System.Dynamic.Runtime.xml",
        "ref/dotnet/es/System.Dynamic.Runtime.xml",
        "ref/dotnet/fr/System.Dynamic.Runtime.xml",
        "ref/dotnet/it/System.Dynamic.Runtime.xml",
        "ref/dotnet/ja/System.Dynamic.Runtime.xml",
        "ref/dotnet/ko/System.Dynamic.Runtime.xml",
        "ref/dotnet/ru/System.Dynamic.Runtime.xml",
        "ref/dotnet/System.Dynamic.Runtime.dll",
        "ref/dotnet/System.Dynamic.Runtime.xml",
        "ref/dotnet/zh-hans/System.Dynamic.Runtime.xml",
        "ref/dotnet/zh-hant/System.Dynamic.Runtime.xml",
        "ref/MonoAndroid10/_._",
        "ref/MonoTouch10/_._",
        "ref/net46/_._",
        "ref/xamarinios10/_._",
        "ref/xamarinmac20/_._",
        "runtime.json",
        "runtimes/win8-aot/lib/netcore50/System.Dynamic.Runtime.dll",
        "System.Dynamic.Runtime.nuspec"
      ]
    },
    "System.Globalization/4.0.10": {
      "sha512": "kzRtbbCNAxdafFBDogcM36ehA3th8c1PGiz8QRkZn8O5yMBorDHSK8/TGJPYOaCS5zdsGk0u9qXHnW91nqy7fw==",
      "type": "Package",
      "files": [
        "[Content_Types].xml",
        "_rels/.rels",
        "lib/DNXCore50/System.Globalization.dll",
        "lib/MonoAndroid10/_._",
        "lib/MonoTouch10/_._",
        "lib/net46/_._",
        "lib/netcore50/System.Globalization.dll",
        "lib/xamarinios10/_._",
        "lib/xamarinmac20/_._",
        "package/services/metadata/core-properties/93bcad242a4e4ad7afd0b53244748763.psmdcp",
        "ref/dotnet/de/System.Globalization.xml",
        "ref/dotnet/es/System.Globalization.xml",
        "ref/dotnet/fr/System.Globalization.xml",
        "ref/dotnet/it/System.Globalization.xml",
        "ref/dotnet/ja/System.Globalization.xml",
        "ref/dotnet/ko/System.Globalization.xml",
        "ref/dotnet/ru/System.Globalization.xml",
        "ref/dotnet/System.Globalization.dll",
        "ref/dotnet/System.Globalization.xml",
        "ref/dotnet/zh-hans/System.Globalization.xml",
        "ref/dotnet/zh-hant/System.Globalization.xml",
        "ref/MonoAndroid10/_._",
        "ref/MonoTouch10/_._",
        "ref/net46/_._",
        "ref/xamarinios10/_._",
        "ref/xamarinmac20/_._",
        "runtimes/win8-aot/lib/netcore50/System.Globalization.dll",
        "System.Globalization.nuspec"
      ]
    },
    "System.Globalization.Calendars/4.0.0": {
      "sha512": "cL6WrdGKnNBx9W/iTr+jbffsEO4RLjEtOYcpVSzPNDoli6X5Q6bAfWtJYbJNOPi8Q0fXgBEvKK1ncFL/3FTqlA==",
      "type": "Package",
      "files": [
        "[Content_Types].xml",
        "_rels/.rels",
        "lib/DNXCore50/System.Globalization.Calendars.dll",
        "lib/MonoAndroid10/_._",
        "lib/MonoTouch10/_._",
        "lib/net46/System.Globalization.Calendars.dll",
        "lib/netcore50/System.Globalization.Calendars.dll",
        "lib/xamarinios10/_._",
        "lib/xamarinmac20/_._",
        "package/services/metadata/core-properties/95fc8eb4808e4f31a967f407c94eba0f.psmdcp",
        "ref/dotnet/de/System.Globalization.Calendars.xml",
        "ref/dotnet/es/System.Globalization.Calendars.xml",
        "ref/dotnet/fr/System.Globalization.Calendars.xml",
        "ref/dotnet/it/System.Globalization.Calendars.xml",
        "ref/dotnet/ja/System.Globalization.Calendars.xml",
        "ref/dotnet/ko/System.Globalization.Calendars.xml",
        "ref/dotnet/ru/System.Globalization.Calendars.xml",
        "ref/dotnet/System.Globalization.Calendars.dll",
        "ref/dotnet/System.Globalization.Calendars.xml",
        "ref/dotnet/zh-hans/System.Globalization.Calendars.xml",
        "ref/dotnet/zh-hant/System.Globalization.Calendars.xml",
        "ref/MonoAndroid10/_._",
        "ref/MonoTouch10/_._",
        "ref/net46/System.Globalization.Calendars.dll",
        "ref/xamarinios10/_._",
        "ref/xamarinmac20/_._",
        "runtimes/win8-aot/lib/netcore50/System.Globalization.Calendars.dll",
        "System.Globalization.Calendars.nuspec"
      ]
    },
    "System.Globalization.Extensions/4.0.0": {
      "sha512": "rqbUXiwpBCvJ18ySCsjh20zleazO+6fr3s5GihC2sVwhyS0MUl6+oc5Rzk0z6CKkS4kmxbZQSeZLsK7cFSO0ng==",
      "type": "Package",
      "files": [
        "[Content_Types].xml",
        "_rels/.rels",
        "lib/dotnet/System.Globalization.Extensions.dll",
        "lib/MonoAndroid10/_._",
        "lib/MonoTouch10/_._",
        "lib/net46/System.Globalization.Extensions.dll",
        "lib/xamarinios10/_._",
        "lib/xamarinmac20/_._",
        "package/services/metadata/core-properties/a0490a34737f448fb53635b5210e48e4.psmdcp",
        "ref/dotnet/de/System.Globalization.Extensions.xml",
        "ref/dotnet/es/System.Globalization.Extensions.xml",
        "ref/dotnet/fr/System.Globalization.Extensions.xml",
        "ref/dotnet/it/System.Globalization.Extensions.xml",
        "ref/dotnet/ja/System.Globalization.Extensions.xml",
        "ref/dotnet/ko/System.Globalization.Extensions.xml",
        "ref/dotnet/ru/System.Globalization.Extensions.xml",
        "ref/dotnet/System.Globalization.Extensions.dll",
        "ref/dotnet/System.Globalization.Extensions.xml",
        "ref/dotnet/zh-hans/System.Globalization.Extensions.xml",
        "ref/dotnet/zh-hant/System.Globalization.Extensions.xml",
        "ref/MonoAndroid10/_._",
        "ref/MonoTouch10/_._",
        "ref/net46/System.Globalization.Extensions.dll",
        "ref/xamarinios10/_._",
        "ref/xamarinmac20/_._",
        "System.Globalization.Extensions.nuspec"
      ]
    },
    "System.IO/4.0.10": {
      "sha512": "kghf1CeYT+W2lw8a50/GxFz5HR9t6RkL4BvjxtTp1NxtEFWywnMA9W8FH/KYXiDNThcw9u/GOViDON4iJFGXIQ==",
      "type": "Package",
      "files": [
        "[Content_Types].xml",
        "_rels/.rels",
        "lib/DNXCore50/System.IO.dll",
        "lib/MonoAndroid10/_._",
        "lib/MonoTouch10/_._",
        "lib/net46/_._",
        "lib/netcore50/System.IO.dll",
        "lib/xamarinios10/_._",
        "lib/xamarinmac20/_._",
        "package/services/metadata/core-properties/db72fd58a86b4d13a6d2858ebec46705.psmdcp",
        "ref/dotnet/de/System.IO.xml",
        "ref/dotnet/es/System.IO.xml",
        "ref/dotnet/fr/System.IO.xml",
        "ref/dotnet/it/System.IO.xml",
        "ref/dotnet/ja/System.IO.xml",
        "ref/dotnet/ko/System.IO.xml",
        "ref/dotnet/ru/System.IO.xml",
        "ref/dotnet/System.IO.dll",
        "ref/dotnet/System.IO.xml",
        "ref/dotnet/zh-hans/System.IO.xml",
        "ref/dotnet/zh-hant/System.IO.xml",
        "ref/MonoAndroid10/_._",
        "ref/MonoTouch10/_._",
        "ref/net46/_._",
        "ref/xamarinios10/_._",
        "ref/xamarinmac20/_._",
        "runtimes/win8-aot/lib/netcore50/System.IO.dll",
        "System.IO.nuspec"
      ]
    },
    "System.IO.Compression/4.0.0": {
      "sha512": "S+ljBE3py8pujTrsOOYHtDg2cnAifn6kBu/pfh1hMWIXd8DoVh0ADTA6Puv4q+nYj+Msm6JoFLNwuRSmztbsDQ==",
      "type": "Package",
      "files": [
        "[Content_Types].xml",
        "_rels/.rels",
        "lib/dotnet/System.IO.Compression.dll",
        "lib/MonoAndroid10/_._",
        "lib/MonoTouch10/_._",
        "lib/net45/_._",
        "lib/netcore50/System.IO.Compression.dll",
        "lib/win8/_._",
        "lib/wpa81/_._",
        "lib/xamarinios10/_._",
        "lib/xamarinmac20/_._",
        "package/services/metadata/core-properties/cdbbc16eba65486f85d2caf9357894f3.psmdcp",
        "ref/dotnet/de/System.IO.Compression.xml",
        "ref/dotnet/es/System.IO.Compression.xml",
        "ref/dotnet/fr/System.IO.Compression.xml",
        "ref/dotnet/it/System.IO.Compression.xml",
        "ref/dotnet/ja/System.IO.Compression.xml",
        "ref/dotnet/ko/System.IO.Compression.xml",
        "ref/dotnet/ru/System.IO.Compression.xml",
        "ref/dotnet/System.IO.Compression.dll",
        "ref/dotnet/System.IO.Compression.xml",
        "ref/dotnet/zh-hans/System.IO.Compression.xml",
        "ref/dotnet/zh-hant/System.IO.Compression.xml",
        "ref/MonoAndroid10/_._",
        "ref/MonoTouch10/_._",
        "ref/net45/_._",
        "ref/netcore50/System.IO.Compression.dll",
        "ref/netcore50/System.IO.Compression.xml",
        "ref/win8/_._",
        "ref/wpa81/_._",
        "ref/xamarinios10/_._",
        "ref/xamarinmac20/_._",
        "runtime.json",
        "System.IO.Compression.nuspec"
      ]
    },
    "System.IO.Compression.clrcompression-x86/4.0.0": {
      "sha512": "GmevpuaMRzYDXHu+xuV10fxTO8DsP7OKweWxYtkaxwVnDSj9X6RBupSiXdiveq9yj/xjZ1NbG+oRRRb99kj+VQ==",
      "type": "Package",
      "files": [
        "[Content_Types].xml",
        "_rels/.rels",
        "package/services/metadata/core-properties/cd12f86c8cc2449589dfbe349763f7b3.psmdcp",
        "runtimes/win10-x86/native/ClrCompression.dll",
        "runtimes/win7-x86/native/clrcompression.dll",
        "System.IO.Compression.clrcompression-x86.nuspec"
      ]
    },
    "System.IO.Compression.ZipFile/4.0.0": {
      "sha512": "pwntmtsJqtt6Lez4Iyv4GVGW6DaXUTo9Rnlsx0MFagRgX+8F/sxG5S/IzDJabBj68sUWViz1QJrRZL4V9ngWDg==",
      "type": "Package",
      "files": [
        "[Content_Types].xml",
        "_rels/.rels",
        "lib/dotnet/System.IO.Compression.ZipFile.dll",
        "lib/MonoAndroid10/_._",
        "lib/MonoTouch10/_._",
        "lib/net46/System.IO.Compression.ZipFile.dll",
        "lib/xamarinios10/_._",
        "lib/xamarinmac20/_._",
        "package/services/metadata/core-properties/60dc66d592ac41008e1384536912dabf.psmdcp",
        "ref/dotnet/de/System.IO.Compression.ZipFile.xml",
        "ref/dotnet/es/System.IO.Compression.ZipFile.xml",
        "ref/dotnet/fr/System.IO.Compression.ZipFile.xml",
        "ref/dotnet/it/System.IO.Compression.ZipFile.xml",
        "ref/dotnet/ja/System.IO.Compression.ZipFile.xml",
        "ref/dotnet/ko/System.IO.Compression.ZipFile.xml",
        "ref/dotnet/ru/System.IO.Compression.ZipFile.xml",
        "ref/dotnet/System.IO.Compression.ZipFile.dll",
        "ref/dotnet/System.IO.Compression.ZipFile.xml",
        "ref/dotnet/zh-hans/System.IO.Compression.ZipFile.xml",
        "ref/dotnet/zh-hant/System.IO.Compression.ZipFile.xml",
        "ref/MonoAndroid10/_._",
        "ref/MonoTouch10/_._",
        "ref/net46/System.IO.Compression.ZipFile.dll",
        "ref/xamarinios10/_._",
        "ref/xamarinmac20/_._",
        "System.IO.Compression.ZipFile.nuspec"
      ]
    },
    "System.IO.FileSystem/4.0.0": {
      "sha512": "eo05SPWfG+54UA0wxgRIYOuOslq+2QrJLXZaJDDsfLXG15OLguaItW39NYZTqUb4DeGOkU4R0wpOLOW4ynMUDQ==",
      "type": "Package",
      "files": [
        "[Content_Types].xml",
        "_rels/.rels",
        "lib/DNXCore50/System.IO.FileSystem.dll",
        "lib/MonoAndroid10/_._",
        "lib/MonoTouch10/_._",
        "lib/net46/System.IO.FileSystem.dll",
        "lib/netcore50/System.IO.FileSystem.dll",
        "lib/xamarinios10/_._",
        "lib/xamarinmac20/_._",
        "package/services/metadata/core-properties/0405bad2bcdd403884f42a0a79534bc1.psmdcp",
        "ref/dotnet/de/System.IO.FileSystem.xml",
        "ref/dotnet/es/System.IO.FileSystem.xml",
        "ref/dotnet/fr/System.IO.FileSystem.xml",
        "ref/dotnet/it/System.IO.FileSystem.xml",
        "ref/dotnet/ja/System.IO.FileSystem.xml",
        "ref/dotnet/ko/System.IO.FileSystem.xml",
        "ref/dotnet/ru/System.IO.FileSystem.xml",
        "ref/dotnet/System.IO.FileSystem.dll",
        "ref/dotnet/System.IO.FileSystem.xml",
        "ref/dotnet/zh-hans/System.IO.FileSystem.xml",
        "ref/dotnet/zh-hant/System.IO.FileSystem.xml",
        "ref/MonoAndroid10/_._",
        "ref/MonoTouch10/_._",
        "ref/net46/System.IO.FileSystem.dll",
        "ref/xamarinios10/_._",
        "ref/xamarinmac20/_._",
        "System.IO.FileSystem.nuspec"
      ]
    },
    "System.IO.FileSystem.Primitives/4.0.0": {
      "sha512": "7pJUvYi/Yq3A5nagqCCiOw3+aJp3xXc/Cjr8dnJDnER3/6kX3LEencfqmXUcPl9+7OvRNyPMNhqsLAcMK6K/KA==",
      "type": "Package",
      "files": [
        "[Content_Types].xml",
        "_rels/.rels",
        "lib/dotnet/System.IO.FileSystem.Primitives.dll",
        "lib/MonoAndroid10/_._",
        "lib/MonoTouch10/_._",
        "lib/net46/System.IO.FileSystem.Primitives.dll",
        "lib/xamarinios10/_._",
        "lib/xamarinmac20/_._",
        "package/services/metadata/core-properties/2cf3542156f0426483f92b9e37d8d381.psmdcp",
        "ref/dotnet/de/System.IO.FileSystem.Primitives.xml",
        "ref/dotnet/es/System.IO.FileSystem.Primitives.xml",
        "ref/dotnet/fr/System.IO.FileSystem.Primitives.xml",
        "ref/dotnet/it/System.IO.FileSystem.Primitives.xml",
        "ref/dotnet/ja/System.IO.FileSystem.Primitives.xml",
        "ref/dotnet/ko/System.IO.FileSystem.Primitives.xml",
        "ref/dotnet/ru/System.IO.FileSystem.Primitives.xml",
        "ref/dotnet/System.IO.FileSystem.Primitives.dll",
        "ref/dotnet/System.IO.FileSystem.Primitives.xml",
        "ref/dotnet/zh-hans/System.IO.FileSystem.Primitives.xml",
        "ref/dotnet/zh-hant/System.IO.FileSystem.Primitives.xml",
        "ref/MonoAndroid10/_._",
        "ref/MonoTouch10/_._",
        "ref/net46/System.IO.FileSystem.Primitives.dll",
        "ref/xamarinios10/_._",
        "ref/xamarinmac20/_._",
        "System.IO.FileSystem.Primitives.nuspec"
      ]
    },
    "System.IO.UnmanagedMemoryStream/4.0.0": {
      "sha512": "i2xczgQfwHmolORBNHxV9b5izP8VOBxgSA2gf+H55xBvwqtR+9r9adtzlc7at0MAwiLcsk6V1TZlv2vfRQr8Sw==",
      "type": "Package",
      "files": [
        "[Content_Types].xml",
        "_rels/.rels",
        "lib/dotnet/System.IO.UnmanagedMemoryStream.dll",
        "lib/MonoAndroid10/_._",
        "lib/MonoTouch10/_._",
        "lib/net46/System.IO.UnmanagedMemoryStream.dll",
        "lib/xamarinios10/_._",
        "lib/xamarinmac20/_._",
        "package/services/metadata/core-properties/cce1d37d7dc24e5fb4170ead20101af0.psmdcp",
        "ref/dotnet/de/System.IO.UnmanagedMemoryStream.xml",
        "ref/dotnet/es/System.IO.UnmanagedMemoryStream.xml",
        "ref/dotnet/fr/System.IO.UnmanagedMemoryStream.xml",
        "ref/dotnet/it/System.IO.UnmanagedMemoryStream.xml",
        "ref/dotnet/ja/System.IO.UnmanagedMemoryStream.xml",
        "ref/dotnet/ko/System.IO.UnmanagedMemoryStream.xml",
        "ref/dotnet/ru/System.IO.UnmanagedMemoryStream.xml",
        "ref/dotnet/System.IO.UnmanagedMemoryStream.dll",
        "ref/dotnet/System.IO.UnmanagedMemoryStream.xml",
        "ref/dotnet/zh-hans/System.IO.UnmanagedMemoryStream.xml",
        "ref/dotnet/zh-hant/System.IO.UnmanagedMemoryStream.xml",
        "ref/MonoAndroid10/_._",
        "ref/MonoTouch10/_._",
        "ref/net46/System.IO.UnmanagedMemoryStream.dll",
        "ref/xamarinios10/_._",
        "ref/xamarinmac20/_._",
        "System.IO.UnmanagedMemoryStream.nuspec"
      ]
    },
    "System.Linq/4.0.0": {
      "sha512": "r6Hlc+ytE6m/9UBr+nNRRdoJEWjoeQiT3L3lXYFDHoXk3VYsRBCDNXrawcexw7KPLaH0zamQLiAb6avhZ50cGg==",
      "type": "Package",
      "files": [
        "[Content_Types].xml",
        "_rels/.rels",
        "lib/dotnet/System.Linq.dll",
        "lib/net45/_._",
        "lib/netcore50/System.Linq.dll",
        "lib/win8/_._",
        "lib/wp80/_._",
        "lib/wpa81/_._",
        "package/services/metadata/core-properties/6fcde56ce4094f6a8fff4b28267da532.psmdcp",
        "ref/dotnet/de/System.Linq.xml",
        "ref/dotnet/es/System.Linq.xml",
        "ref/dotnet/fr/System.Linq.xml",
        "ref/dotnet/it/System.Linq.xml",
        "ref/dotnet/ja/System.Linq.xml",
        "ref/dotnet/ko/System.Linq.xml",
        "ref/dotnet/ru/System.Linq.xml",
        "ref/dotnet/System.Linq.dll",
        "ref/dotnet/System.Linq.xml",
        "ref/dotnet/zh-hans/System.Linq.xml",
        "ref/dotnet/zh-hant/System.Linq.xml",
        "ref/net45/_._",
        "ref/netcore50/System.Linq.dll",
        "ref/netcore50/System.Linq.xml",
        "ref/win8/_._",
        "ref/wp80/_._",
        "ref/wpa81/_._",
        "System.Linq.nuspec"
      ]
    },
    "System.Linq.Expressions/4.0.10": {
      "sha512": "qhFkPqRsTfXBaacjQhxwwwUoU7TEtwlBIULj7nG7i4qAkvivil31VvOvDKppCSui5yGw0/325ZeNaMYRvTotXw==",
      "type": "Package",
      "files": [
        "[Content_Types].xml",
        "_rels/.rels",
        "lib/DNXCore50/System.Linq.Expressions.dll",
        "lib/MonoAndroid10/_._",
        "lib/MonoTouch10/_._",
        "lib/net46/_._",
        "lib/netcore50/System.Linq.Expressions.dll",
        "lib/xamarinios10/_._",
        "lib/xamarinmac20/_._",
        "package/services/metadata/core-properties/4e3c061f7c0a427fa5b65bd3d84e9bc3.psmdcp",
        "ref/dotnet/de/System.Linq.Expressions.xml",
        "ref/dotnet/es/System.Linq.Expressions.xml",
        "ref/dotnet/fr/System.Linq.Expressions.xml",
        "ref/dotnet/it/System.Linq.Expressions.xml",
        "ref/dotnet/ja/System.Linq.Expressions.xml",
        "ref/dotnet/ko/System.Linq.Expressions.xml",
        "ref/dotnet/ru/System.Linq.Expressions.xml",
        "ref/dotnet/System.Linq.Expressions.dll",
        "ref/dotnet/System.Linq.Expressions.xml",
        "ref/dotnet/zh-hans/System.Linq.Expressions.xml",
        "ref/dotnet/zh-hant/System.Linq.Expressions.xml",
        "ref/MonoAndroid10/_._",
        "ref/MonoTouch10/_._",
        "ref/net46/_._",
        "ref/xamarinios10/_._",
        "ref/xamarinmac20/_._",
        "runtime.json",
        "runtimes/win8-aot/lib/netcore50/System.Linq.Expressions.dll",
        "System.Linq.Expressions.nuspec"
      ]
    },
    "System.Linq.Parallel/4.0.0": {
      "sha512": "PtH7KKh1BbzVow4XY17pnrn7Io63ApMdwzRE2o2HnzsKQD/0o7X5xe6mxrDUqTm9ZCR3/PNhAlP13VY1HnHsbA==",
      "type": "Package",
      "files": [
        "[Content_Types].xml",
        "_rels/.rels",
        "lib/dotnet/System.Linq.Parallel.dll",
        "lib/net45/_._",
        "lib/netcore50/System.Linq.Parallel.dll",
        "lib/win8/_._",
        "lib/wpa81/_._",
        "package/services/metadata/core-properties/5cc7d35889814f73a239a1b7dcd33451.psmdcp",
        "ref/dotnet/de/System.Linq.Parallel.xml",
        "ref/dotnet/es/System.Linq.Parallel.xml",
        "ref/dotnet/fr/System.Linq.Parallel.xml",
        "ref/dotnet/it/System.Linq.Parallel.xml",
        "ref/dotnet/ja/System.Linq.Parallel.xml",
        "ref/dotnet/ko/System.Linq.Parallel.xml",
        "ref/dotnet/ru/System.Linq.Parallel.xml",
        "ref/dotnet/System.Linq.Parallel.dll",
        "ref/dotnet/System.Linq.Parallel.xml",
        "ref/dotnet/zh-hans/System.Linq.Parallel.xml",
        "ref/dotnet/zh-hant/System.Linq.Parallel.xml",
        "ref/net45/_._",
        "ref/netcore50/System.Linq.Parallel.dll",
        "ref/netcore50/System.Linq.Parallel.xml",
        "ref/win8/_._",
        "ref/wpa81/_._",
        "System.Linq.Parallel.nuspec"
      ]
    },
    "System.Linq.Queryable/4.0.0": {
      "sha512": "DIlvCNn3ucFvwMMzXcag4aFnFJ1fdxkQ5NqwJe9Nh7y8ozzhDm07YakQL/yoF3P1dLzY1T2cTpuwbAmVSdXyBA==",
      "type": "Package",
      "files": [
        "[Content_Types].xml",
        "_rels/.rels",
        "lib/dotnet/System.Linq.Queryable.dll",
        "lib/net45/_._",
        "lib/netcore50/System.Linq.Queryable.dll",
        "lib/win8/_._",
        "lib/wp80/_._",
        "lib/wpa81/_._",
        "package/services/metadata/core-properties/24a380caa65148a7883629840bf0c343.psmdcp",
        "ref/dotnet/de/System.Linq.Queryable.xml",
        "ref/dotnet/es/System.Linq.Queryable.xml",
        "ref/dotnet/fr/System.Linq.Queryable.xml",
        "ref/dotnet/it/System.Linq.Queryable.xml",
        "ref/dotnet/ja/System.Linq.Queryable.xml",
        "ref/dotnet/ko/System.Linq.Queryable.xml",
        "ref/dotnet/ru/System.Linq.Queryable.xml",
        "ref/dotnet/System.Linq.Queryable.dll",
        "ref/dotnet/System.Linq.Queryable.xml",
        "ref/dotnet/zh-hans/System.Linq.Queryable.xml",
        "ref/dotnet/zh-hant/System.Linq.Queryable.xml",
        "ref/net45/_._",
        "ref/netcore50/System.Linq.Queryable.dll",
        "ref/netcore50/System.Linq.Queryable.xml",
        "ref/win8/_._",
        "ref/wp80/_._",
        "ref/wpa81/_._",
        "System.Linq.Queryable.nuspec"
      ]
    },
    "System.Net.Http/4.0.0": {
      "sha512": "mZuAl7jw/mFY8jUq4ITKECxVBh9a8SJt9BC/+lJbmo7cRKspxE3PsITz+KiaCEsexN5WYPzwBOx0oJH/0HlPyQ==",
      "type": "Package",
      "files": [
        "[Content_Types].xml",
        "_rels/.rels",
        "lib/DNXCore50/System.Net.Http.dll",
        "lib/net45/_._",
        "lib/netcore50/System.Net.Http.dll",
        "lib/win8/_._",
        "lib/wpa81/_._",
        "package/services/metadata/core-properties/62d64206d25643df9c8d01e867c05e27.psmdcp",
        "ref/dotnet/de/System.Net.Http.xml",
        "ref/dotnet/es/System.Net.Http.xml",
        "ref/dotnet/fr/System.Net.Http.xml",
        "ref/dotnet/it/System.Net.Http.xml",
        "ref/dotnet/ja/System.Net.Http.xml",
        "ref/dotnet/ko/System.Net.Http.xml",
        "ref/dotnet/ru/System.Net.Http.xml",
        "ref/dotnet/System.Net.Http.dll",
        "ref/dotnet/System.Net.Http.xml",
        "ref/dotnet/zh-hans/System.Net.Http.xml",
        "ref/dotnet/zh-hant/System.Net.Http.xml",
        "ref/net45/_._",
        "ref/netcore50/System.Net.Http.dll",
        "ref/netcore50/System.Net.Http.xml",
        "ref/win8/_._",
        "ref/wpa81/_._",
        "System.Net.Http.nuspec"
      ]
    },
    "System.Net.NetworkInformation/4.0.0": {
      "sha512": "D68KCf5VK1G1GgFUwD901gU6cnMITksOdfdxUCt9ReCZfT1pigaDqjJ7XbiLAM4jm7TfZHB7g5mbOf1mbG3yBA==",
      "type": "Package",
      "files": [
        "[Content_Types].xml",
        "_rels/.rels",
        "lib/MonoAndroid10/_._",
        "lib/MonoTouch10/_._",
        "lib/net45/_._",
        "lib/netcore50/System.Net.NetworkInformation.dll",
        "lib/win8/_._",
        "lib/wp80/_._",
        "lib/wpa81/_._",
        "lib/xamarinios10/_._",
        "lib/xamarinmac20/_._",
        "package/services/metadata/core-properties/5daeae3f7319444d8efbd8a0c539559c.psmdcp",
        "ref/dotnet/de/System.Net.NetworkInformation.xml",
        "ref/dotnet/es/System.Net.NetworkInformation.xml",
        "ref/dotnet/fr/System.Net.NetworkInformation.xml",
        "ref/dotnet/it/System.Net.NetworkInformation.xml",
        "ref/dotnet/ja/System.Net.NetworkInformation.xml",
        "ref/dotnet/ko/System.Net.NetworkInformation.xml",
        "ref/dotnet/ru/System.Net.NetworkInformation.xml",
        "ref/dotnet/System.Net.NetworkInformation.dll",
        "ref/dotnet/System.Net.NetworkInformation.xml",
        "ref/dotnet/zh-hans/System.Net.NetworkInformation.xml",
        "ref/dotnet/zh-hant/System.Net.NetworkInformation.xml",
        "ref/MonoAndroid10/_._",
        "ref/MonoTouch10/_._",
        "ref/net45/_._",
        "ref/netcore50/System.Net.NetworkInformation.dll",
        "ref/netcore50/System.Net.NetworkInformation.xml",
        "ref/win8/_._",
        "ref/wp80/_._",
        "ref/wpa81/_._",
        "ref/xamarinios10/_._",
        "ref/xamarinmac20/_._",
        "System.Net.NetworkInformation.nuspec"
      ]
    },
    "System.Net.NetworkInformation/4.0.10-beta-23123": {
      "sha512": "NkKpsUm2MLoxT+YlSwexidAw2jGFIJuc6i4H9pT3nU3TQj7MZVursD/ohWj3nyBxthy7i00XLWkRZAwGao/zsg==",
      "type": "Package",
      "files": [
        "[Content_Types].xml",
        "_rels/.rels",
        "lib/DNXCore50/System.Net.NetworkInformation.dll",
        "lib/MonoAndroid10/_._",
        "lib/MonoTouch10/_._",
        "lib/net46/_._",
        "lib/xamarinios10/_._",
        "lib/xamarinmac20/_._",
        "package/services/metadata/core-properties/3328bb5ab25b4ea996ec8f74eee2a320.psmdcp",
        "ref/dotnet/de/System.Net.NetworkInformation.xml",
        "ref/dotnet/es/System.Net.NetworkInformation.xml",
        "ref/dotnet/fr/System.Net.NetworkInformation.xml",
        "ref/dotnet/it/System.Net.NetworkInformation.xml",
        "ref/dotnet/ja/System.Net.NetworkInformation.xml",
        "ref/dotnet/ko/System.Net.NetworkInformation.xml",
        "ref/dotnet/ru/System.Net.NetworkInformation.xml",
        "ref/dotnet/System.Net.NetworkInformation.dll",
        "ref/dotnet/System.Net.NetworkInformation.xml",
        "ref/dotnet/zh-hans/System.Net.NetworkInformation.xml",
        "ref/dotnet/zh-hant/System.Net.NetworkInformation.xml",
        "ref/MonoAndroid10/_._",
        "ref/MonoTouch10/_._",
        "ref/net46/_._",
        "ref/xamarinios10/_._",
        "ref/xamarinmac20/_._",
        "System.Net.NetworkInformation.nuspec"
      ]
    },
    "System.Net.Primitives/4.0.10": {
      "sha512": "YQqIpmMhnKjIbT7rl6dlf7xM5DxaMR+whduZ9wKb9OhMLjoueAJO3HPPJI+Naf3v034kb+xZqdc3zo44o3HWcg==",
      "type": "Package",
      "files": [
        "[Content_Types].xml",
        "_rels/.rels",
        "lib/DNXCore50/System.Net.Primitives.dll",
        "lib/MonoAndroid10/_._",
        "lib/MonoTouch10/_._",
        "lib/net46/_._",
        "lib/netcore50/System.Net.Primitives.dll",
        "lib/xamarinios10/_._",
        "lib/xamarinmac20/_._",
        "package/services/metadata/core-properties/3e2f49037d5645bdad757b3fd5b7c103.psmdcp",
        "ref/dotnet/de/System.Net.Primitives.xml",
        "ref/dotnet/es/System.Net.Primitives.xml",
        "ref/dotnet/fr/System.Net.Primitives.xml",
        "ref/dotnet/it/System.Net.Primitives.xml",
        "ref/dotnet/ja/System.Net.Primitives.xml",
        "ref/dotnet/ko/System.Net.Primitives.xml",
        "ref/dotnet/ru/System.Net.Primitives.xml",
        "ref/dotnet/System.Net.Primitives.dll",
        "ref/dotnet/System.Net.Primitives.xml",
        "ref/dotnet/zh-hans/System.Net.Primitives.xml",
        "ref/dotnet/zh-hant/System.Net.Primitives.xml",
        "ref/MonoAndroid10/_._",
        "ref/MonoTouch10/_._",
        "ref/net46/_._",
        "ref/xamarinios10/_._",
        "ref/xamarinmac20/_._",
        "System.Net.Primitives.nuspec"
      ]
    },
    "System.Numerics.Vectors/4.1.0": {
      "sha512": "jpubR06GWPoZA0oU5xLM7kHeV59/CKPBXZk4Jfhi0T3DafxbrdueHZ8kXlb+Fb5nd3DAyyMh2/eqEzLX0xv6Qg==",
      "type": "Package",
      "files": [
        "[Content_Types].xml",
        "_rels/.rels",
        "lib/dotnet/System.Numerics.Vectors.dll",
        "lib/MonoAndroid10/_._",
        "lib/MonoTouch10/_._",
        "lib/net46/System.Numerics.Vectors.dll",
        "lib/xamarinios10/_._",
        "lib/xamarinmac20/_._",
        "package/services/metadata/core-properties/e501a8a91f4a4138bd1d134abcc769b0.psmdcp",
        "ref/dotnet/System.Numerics.Vectors.dll",
        "ref/MonoAndroid10/_._",
        "ref/MonoTouch10/_._",
        "ref/net46/System.Numerics.Vectors.dll",
        "ref/xamarinios10/_._",
        "ref/xamarinmac20/_._",
        "System.Numerics.Vectors.nuspec"
      ]
    },
    "System.ObjectModel/4.0.10": {
      "sha512": "Djn1wb0vP662zxbe+c3mOhvC4vkQGicsFs1Wi0/GJJpp3Eqp+oxbJ+p2Sx3O0efYueggAI5SW+BqEoczjfr1cA==",
      "type": "Package",
      "files": [
        "[Content_Types].xml",
        "_rels/.rels",
        "lib/dotnet/System.ObjectModel.dll",
        "lib/MonoAndroid10/_._",
        "lib/MonoTouch10/_._",
        "lib/net46/_._",
        "lib/xamarinios10/_._",
        "lib/xamarinmac20/_._",
        "package/services/metadata/core-properties/36c2aaa0c5d24949a7707921f36ee13f.psmdcp",
        "ref/dotnet/de/System.ObjectModel.xml",
        "ref/dotnet/es/System.ObjectModel.xml",
        "ref/dotnet/fr/System.ObjectModel.xml",
        "ref/dotnet/it/System.ObjectModel.xml",
        "ref/dotnet/ja/System.ObjectModel.xml",
        "ref/dotnet/ko/System.ObjectModel.xml",
        "ref/dotnet/ru/System.ObjectModel.xml",
        "ref/dotnet/System.ObjectModel.dll",
        "ref/dotnet/System.ObjectModel.xml",
        "ref/dotnet/zh-hans/System.ObjectModel.xml",
        "ref/dotnet/zh-hant/System.ObjectModel.xml",
        "ref/MonoAndroid10/_._",
        "ref/MonoTouch10/_._",
        "ref/net46/_._",
        "ref/xamarinios10/_._",
        "ref/xamarinmac20/_._",
        "System.ObjectModel.nuspec"
      ]
    },
    "System.Private.Networking/4.0.0": {
      "sha512": "RUEqdBdJjISC65dO8l4LdN7vTdlXH+attUpKnauDUHVtLbIKdlDB9LKoLzCQsTQRP7vzUJHWYXznHJBkjAA7yA==",
      "type": "Package",
      "files": [
        "[Content_Types].xml",
        "_rels/.rels",
        "lib/DNXCore50/System.Private.Networking.dll",
        "lib/netcore50/System.Private.Networking.dll",
        "package/services/metadata/core-properties/b57bed5f606b4402bbdf153fcf3df3ae.psmdcp",
        "ref/dnxcore50/_._",
        "ref/netcore50/_._",
        "System.Private.Networking.nuspec"
      ]
    },
    "System.Private.Uri/4.0.0": {
      "sha512": "CtuxaCKcRIvPcsqquVl3mPp79EDZPMr2UogfiFCxCs+t2z1VjbpQsKNs1GHZ8VQetqbk1mr0V1yAfMe6y8CHDA==",
      "type": "Package",
      "files": [
        "[Content_Types].xml",
        "_rels/.rels",
        "lib/DNXCore50/System.Private.Uri.dll",
        "lib/netcore50/System.Private.Uri.dll",
        "package/services/metadata/core-properties/86377e21a22d44bbba860094428d894c.psmdcp",
        "ref/dnxcore50/_._",
        "ref/netcore50/_._",
        "runtimes/win8-aot/lib/netcore50/System.Private.Uri.dll",
        "System.Private.Uri.nuspec"
      ]
    },
    "System.Reflection/4.0.10": {
      "sha512": "WZ+4lEE4gqGx6mrqLhSiW4oi6QLPWwdNjzhhTONmhELOrW8Cw9phlO9tltgvRUuQUqYtBiliFwhO5S5fCJElVw==",
      "type": "Package",
      "files": [
        "[Content_Types].xml",
        "_rels/.rels",
        "lib/DNXCore50/System.Reflection.dll",
        "lib/MonoAndroid10/_._",
        "lib/MonoTouch10/_._",
        "lib/net46/_._",
        "lib/netcore50/System.Reflection.dll",
        "lib/xamarinios10/_._",
        "lib/xamarinmac20/_._",
        "package/services/metadata/core-properties/84d992ce164945bfa10835e447244fb1.psmdcp",
        "ref/dotnet/de/System.Reflection.xml",
        "ref/dotnet/es/System.Reflection.xml",
        "ref/dotnet/fr/System.Reflection.xml",
        "ref/dotnet/it/System.Reflection.xml",
        "ref/dotnet/ja/System.Reflection.xml",
        "ref/dotnet/ko/System.Reflection.xml",
        "ref/dotnet/ru/System.Reflection.xml",
        "ref/dotnet/System.Reflection.dll",
        "ref/dotnet/System.Reflection.xml",
        "ref/dotnet/zh-hans/System.Reflection.xml",
        "ref/dotnet/zh-hant/System.Reflection.xml",
        "ref/MonoAndroid10/_._",
        "ref/MonoTouch10/_._",
        "ref/net46/_._",
        "ref/xamarinios10/_._",
        "ref/xamarinmac20/_._",
        "runtimes/win8-aot/lib/netcore50/System.Reflection.dll",
        "System.Reflection.nuspec"
      ]
    },
    "System.Reflection.DispatchProxy/4.0.0": {
      "sha512": "Kd/4o6DqBfJA4058X8oGEu1KlT8Ej0A+WGeoQgZU2h+3f2vC8NRbHxeOSZvxj9/MPZ1RYmZMGL1ApO9xG/4IVA==",
      "type": "Package",
      "files": [
        "[Content_Types].xml",
        "_rels/.rels",
        "lib/DNXCore50/System.Reflection.DispatchProxy.dll",
        "lib/MonoAndroid10/_._",
        "lib/MonoTouch10/_._",
        "lib/net46/System.Reflection.DispatchProxy.dll",
        "lib/netcore50/System.Reflection.DispatchProxy.dll",
        "lib/xamarinios10/_._",
        "lib/xamarinmac20/_._",
        "package/services/metadata/core-properties/1e015137cc52490b9dcde73fb35dee23.psmdcp",
        "ref/dotnet/de/System.Reflection.DispatchProxy.xml",
        "ref/dotnet/es/System.Reflection.DispatchProxy.xml",
        "ref/dotnet/fr/System.Reflection.DispatchProxy.xml",
        "ref/dotnet/it/System.Reflection.DispatchProxy.xml",
        "ref/dotnet/ja/System.Reflection.DispatchProxy.xml",
        "ref/dotnet/ko/System.Reflection.DispatchProxy.xml",
        "ref/dotnet/ru/System.Reflection.DispatchProxy.xml",
        "ref/dotnet/System.Reflection.DispatchProxy.dll",
        "ref/dotnet/System.Reflection.DispatchProxy.xml",
        "ref/dotnet/zh-hans/System.Reflection.DispatchProxy.xml",
        "ref/dotnet/zh-hant/System.Reflection.DispatchProxy.xml",
        "ref/MonoAndroid10/_._",
        "ref/MonoTouch10/_._",
        "ref/xamarinios10/_._",
        "ref/xamarinmac20/_._",
        "runtime.json",
        "runtimes/win8-aot/lib/netcore50/System.Reflection.DispatchProxy.dll",
        "System.Reflection.DispatchProxy.nuspec"
      ]
    },
    "System.Reflection.Emit/4.0.0": {
      "sha512": "CqnQz5LbNbiSxN10cv3Ehnw3j1UZOBCxnE0OO0q/keGQ5ENjyFM6rIG4gm/i0dX6EjdpYkAgKcI/mhZZCaBq4A==",
      "type": "Package",
      "files": [
        "[Content_Types].xml",
        "_rels/.rels",
        "lib/DNXCore50/System.Reflection.Emit.dll",
        "lib/MonoAndroid10/_._",
        "lib/net45/_._",
        "lib/netcore50/System.Reflection.Emit.dll",
        "lib/xamarinmac20/_._",
        "package/services/metadata/core-properties/f6dc998f8a6b43d7b08f33375407a384.psmdcp",
        "ref/dotnet/de/System.Reflection.Emit.xml",
        "ref/dotnet/es/System.Reflection.Emit.xml",
        "ref/dotnet/fr/System.Reflection.Emit.xml",
        "ref/dotnet/it/System.Reflection.Emit.xml",
        "ref/dotnet/ja/System.Reflection.Emit.xml",
        "ref/dotnet/ko/System.Reflection.Emit.xml",
        "ref/dotnet/ru/System.Reflection.Emit.xml",
        "ref/dotnet/System.Reflection.Emit.dll",
        "ref/dotnet/System.Reflection.Emit.xml",
        "ref/dotnet/zh-hans/System.Reflection.Emit.xml",
        "ref/dotnet/zh-hant/System.Reflection.Emit.xml",
        "ref/MonoAndroid10/_._",
        "ref/net45/_._",
        "ref/xamarinmac20/_._",
        "System.Reflection.Emit.nuspec"
      ]
    },
    "System.Reflection.Emit.ILGeneration/4.0.0": {
      "sha512": "02okuusJ0GZiHZSD2IOLIN41GIn6qOr7i5+86C98BPuhlwWqVABwebiGNvhDiXP1f9a6CxEigC7foQD42klcDg==",
      "type": "Package",
      "files": [
        "[Content_Types].xml",
        "_rels/.rels",
        "lib/DNXCore50/System.Reflection.Emit.ILGeneration.dll",
        "lib/net45/_._",
        "lib/netcore50/System.Reflection.Emit.ILGeneration.dll",
        "lib/wp80/_._",
        "package/services/metadata/core-properties/d044dd882ed2456486ddb05f1dd0420f.psmdcp",
        "ref/dotnet/de/System.Reflection.Emit.ILGeneration.xml",
        "ref/dotnet/es/System.Reflection.Emit.ILGeneration.xml",
        "ref/dotnet/fr/System.Reflection.Emit.ILGeneration.xml",
        "ref/dotnet/it/System.Reflection.Emit.ILGeneration.xml",
        "ref/dotnet/ja/System.Reflection.Emit.ILGeneration.xml",
        "ref/dotnet/ko/System.Reflection.Emit.ILGeneration.xml",
        "ref/dotnet/ru/System.Reflection.Emit.ILGeneration.xml",
        "ref/dotnet/System.Reflection.Emit.ILGeneration.dll",
        "ref/dotnet/System.Reflection.Emit.ILGeneration.xml",
        "ref/dotnet/zh-hans/System.Reflection.Emit.ILGeneration.xml",
        "ref/dotnet/zh-hant/System.Reflection.Emit.ILGeneration.xml",
        "ref/net45/_._",
        "ref/wp80/_._",
        "System.Reflection.Emit.ILGeneration.nuspec"
      ]
    },
    "System.Reflection.Emit.Lightweight/4.0.0": {
      "sha512": "DJZhHiOdkN08xJgsJfDjkuOreLLmMcU8qkEEqEHqyhkPUZMMQs0lE8R+6+68BAFWgcdzxtNu0YmIOtEug8j00w==",
      "type": "Package",
      "files": [
        "[Content_Types].xml",
        "_rels/.rels",
        "lib/DNXCore50/System.Reflection.Emit.Lightweight.dll",
        "lib/net45/_._",
        "lib/netcore50/System.Reflection.Emit.Lightweight.dll",
        "lib/wp80/_._",
        "package/services/metadata/core-properties/52abced289cd46eebf8599b9b4c1c67b.psmdcp",
        "ref/dotnet/de/System.Reflection.Emit.Lightweight.xml",
        "ref/dotnet/es/System.Reflection.Emit.Lightweight.xml",
        "ref/dotnet/fr/System.Reflection.Emit.Lightweight.xml",
        "ref/dotnet/it/System.Reflection.Emit.Lightweight.xml",
        "ref/dotnet/ja/System.Reflection.Emit.Lightweight.xml",
        "ref/dotnet/ko/System.Reflection.Emit.Lightweight.xml",
        "ref/dotnet/ru/System.Reflection.Emit.Lightweight.xml",
        "ref/dotnet/System.Reflection.Emit.Lightweight.dll",
        "ref/dotnet/System.Reflection.Emit.Lightweight.xml",
        "ref/dotnet/zh-hans/System.Reflection.Emit.Lightweight.xml",
        "ref/dotnet/zh-hant/System.Reflection.Emit.Lightweight.xml",
        "ref/net45/_._",
        "ref/wp80/_._",
        "System.Reflection.Emit.Lightweight.nuspec"
      ]
    },
    "System.Reflection.Extensions/4.0.0": {
      "sha512": "dbYaZWCyFAu1TGYUqR2n+Q+1casSHPR2vVW0WVNkXpZbrd2BXcZ7cpvpu9C98CTHtNmyfMWCLpCclDqly23t6A==",
      "type": "Package",
      "files": [
        "[Content_Types].xml",
        "_rels/.rels",
        "lib/DNXCore50/System.Reflection.Extensions.dll",
        "lib/net45/_._",
        "lib/netcore50/System.Reflection.Extensions.dll",
        "lib/win8/_._",
        "lib/wp80/_._",
        "lib/wpa81/_._",
        "package/services/metadata/core-properties/0bcc335e1ef540948aef9032aca08bb2.psmdcp",
        "ref/dotnet/de/System.Reflection.Extensions.xml",
        "ref/dotnet/es/System.Reflection.Extensions.xml",
        "ref/dotnet/fr/System.Reflection.Extensions.xml",
        "ref/dotnet/it/System.Reflection.Extensions.xml",
        "ref/dotnet/ja/System.Reflection.Extensions.xml",
        "ref/dotnet/ko/System.Reflection.Extensions.xml",
        "ref/dotnet/ru/System.Reflection.Extensions.xml",
        "ref/dotnet/System.Reflection.Extensions.dll",
        "ref/dotnet/System.Reflection.Extensions.xml",
        "ref/dotnet/zh-hans/System.Reflection.Extensions.xml",
        "ref/dotnet/zh-hant/System.Reflection.Extensions.xml",
        "ref/net45/_._",
        "ref/netcore50/System.Reflection.Extensions.dll",
        "ref/netcore50/System.Reflection.Extensions.xml",
        "ref/win8/_._",
        "ref/wp80/_._",
        "ref/wpa81/_._",
        "runtimes/win8-aot/lib/netcore50/System.Reflection.Extensions.dll",
        "System.Reflection.Extensions.nuspec"
      ]
    },
    "System.Reflection.Metadata/1.0.22": {
      "sha512": "ltoL/teiEdy5W9fyYdtFr2xJ/4nHyksXLK9dkPWx3ubnj7BVfsSWxvWTg9EaJUXjhWvS/AeTtugZA1/IDQyaPQ==",
      "type": "Package",
      "files": [
        "[Content_Types].xml",
        "_rels/.rels",
        "lib/dotnet/System.Reflection.Metadata.dll",
        "lib/dotnet/System.Reflection.Metadata.xml",
        "lib/portable-net45+win8/System.Reflection.Metadata.dll",
        "lib/portable-net45+win8/System.Reflection.Metadata.xml",
        "package/services/metadata/core-properties/2ad78f291fda48d1847edf84e50139e6.psmdcp",
        "System.Reflection.Metadata.nuspec"
      ]
    },
    "System.Reflection.Primitives/4.0.0": {
      "sha512": "n9S0XpKv2ruc17FSnaiX6nV47VfHTZ1wLjKZlAirUZCvDQCH71mVp+Ohabn0xXLh5pK2PKp45HCxkqu5Fxn/lA==",
      "type": "Package",
      "files": [
        "[Content_Types].xml",
        "_rels/.rels",
        "lib/DNXCore50/System.Reflection.Primitives.dll",
        "lib/net45/_._",
        "lib/netcore50/System.Reflection.Primitives.dll",
        "lib/win8/_._",
        "lib/wp80/_._",
        "lib/wpa81/_._",
        "package/services/metadata/core-properties/7070509f3bfd418d859635361251dab0.psmdcp",
        "ref/dotnet/de/System.Reflection.Primitives.xml",
        "ref/dotnet/es/System.Reflection.Primitives.xml",
        "ref/dotnet/fr/System.Reflection.Primitives.xml",
        "ref/dotnet/it/System.Reflection.Primitives.xml",
        "ref/dotnet/ja/System.Reflection.Primitives.xml",
        "ref/dotnet/ko/System.Reflection.Primitives.xml",
        "ref/dotnet/ru/System.Reflection.Primitives.xml",
        "ref/dotnet/System.Reflection.Primitives.dll",
        "ref/dotnet/System.Reflection.Primitives.xml",
        "ref/dotnet/zh-hans/System.Reflection.Primitives.xml",
        "ref/dotnet/zh-hant/System.Reflection.Primitives.xml",
        "ref/net45/_._",
        "ref/netcore50/System.Reflection.Primitives.dll",
        "ref/netcore50/System.Reflection.Primitives.xml",
        "ref/win8/_._",
        "ref/wp80/_._",
        "ref/wpa81/_._",
        "runtimes/win8-aot/lib/netcore50/System.Reflection.Primitives.dll",
        "System.Reflection.Primitives.nuspec"
      ]
    },
    "System.Reflection.TypeExtensions/4.0.0": {
      "sha512": "YRM/msNAM86hdxPyXcuZSzmTO0RQFh7YMEPBLTY8cqXvFPYIx2x99bOyPkuU81wRYQem1c1HTkImQ2DjbOBfew==",
      "type": "Package",
      "files": [
        "[Content_Types].xml",
        "_rels/.rels",
        "lib/DNXCore50/System.Reflection.TypeExtensions.dll",
        "lib/MonoAndroid10/_._",
        "lib/MonoTouch10/_._",
        "lib/net46/System.Reflection.TypeExtensions.dll",
        "lib/netcore50/System.Reflection.TypeExtensions.dll",
        "lib/xamarinios10/_._",
        "lib/xamarinmac20/_._",
        "package/services/metadata/core-properties/a37798ee61124eb7b6c56400aee24da1.psmdcp",
        "ref/dotnet/de/System.Reflection.TypeExtensions.xml",
        "ref/dotnet/es/System.Reflection.TypeExtensions.xml",
        "ref/dotnet/fr/System.Reflection.TypeExtensions.xml",
        "ref/dotnet/it/System.Reflection.TypeExtensions.xml",
        "ref/dotnet/ja/System.Reflection.TypeExtensions.xml",
        "ref/dotnet/ko/System.Reflection.TypeExtensions.xml",
        "ref/dotnet/ru/System.Reflection.TypeExtensions.xml",
        "ref/dotnet/System.Reflection.TypeExtensions.dll",
        "ref/dotnet/System.Reflection.TypeExtensions.xml",
        "ref/dotnet/zh-hans/System.Reflection.TypeExtensions.xml",
        "ref/dotnet/zh-hant/System.Reflection.TypeExtensions.xml",
        "ref/MonoAndroid10/_._",
        "ref/MonoTouch10/_._",
        "ref/net46/System.Reflection.TypeExtensions.dll",
        "ref/xamarinios10/_._",
        "ref/xamarinmac20/_._",
        "runtimes/win8-aot/lib/netcore50/System.Reflection.TypeExtensions.dll",
        "System.Reflection.TypeExtensions.nuspec"
      ]
    },
    "System.Resources.ResourceManager/4.0.0": {
      "sha512": "qmqeZ4BJgjfU+G2JbrZt4Dk1LsMxO4t+f/9HarNY6w8pBgweO6jT+cknUH7c3qIrGvyUqraBhU45Eo6UtA0fAw==",
      "type": "Package",
      "files": [
        "[Content_Types].xml",
        "_rels/.rels",
        "lib/DNXCore50/System.Resources.ResourceManager.dll",
        "lib/net45/_._",
        "lib/netcore50/System.Resources.ResourceManager.dll",
        "lib/win8/_._",
        "lib/wp80/_._",
        "lib/wpa81/_._",
        "package/services/metadata/core-properties/657a73ee3f09479c9fedb9538ade8eac.psmdcp",
        "ref/dotnet/de/System.Resources.ResourceManager.xml",
        "ref/dotnet/es/System.Resources.ResourceManager.xml",
        "ref/dotnet/fr/System.Resources.ResourceManager.xml",
        "ref/dotnet/it/System.Resources.ResourceManager.xml",
        "ref/dotnet/ja/System.Resources.ResourceManager.xml",
        "ref/dotnet/ko/System.Resources.ResourceManager.xml",
        "ref/dotnet/ru/System.Resources.ResourceManager.xml",
        "ref/dotnet/System.Resources.ResourceManager.dll",
        "ref/dotnet/System.Resources.ResourceManager.xml",
        "ref/dotnet/zh-hans/System.Resources.ResourceManager.xml",
        "ref/dotnet/zh-hant/System.Resources.ResourceManager.xml",
        "ref/net45/_._",
        "ref/netcore50/System.Resources.ResourceManager.dll",
        "ref/netcore50/System.Resources.ResourceManager.xml",
        "ref/win8/_._",
        "ref/wp80/_._",
        "ref/wpa81/_._",
        "runtimes/win8-aot/lib/netcore50/System.Resources.ResourceManager.dll",
        "System.Resources.ResourceManager.nuspec"
      ]
    },
    "System.Runtime/4.0.20": {
      "sha512": "X7N/9Bz7jVPorqdVFO86ns1sX6MlQM+WTxELtx+Z4VG45x9+LKmWH0GRqjgKprUnVuwmfB9EJ9DQng14Z7/zwg==",
      "type": "Package",
      "files": [
        "[Content_Types].xml",
        "_rels/.rels",
        "lib/DNXCore50/System.Runtime.dll",
        "lib/MonoAndroid10/_._",
        "lib/MonoTouch10/_._",
        "lib/net46/_._",
        "lib/netcore50/System.Runtime.dll",
        "lib/xamarinios10/_._",
        "lib/xamarinmac20/_._",
        "package/services/metadata/core-properties/d1ded52f75da4446b1c962f9292aa3ef.psmdcp",
        "ref/dotnet/de/System.Runtime.xml",
        "ref/dotnet/es/System.Runtime.xml",
        "ref/dotnet/fr/System.Runtime.xml",
        "ref/dotnet/it/System.Runtime.xml",
        "ref/dotnet/ja/System.Runtime.xml",
        "ref/dotnet/ko/System.Runtime.xml",
        "ref/dotnet/ru/System.Runtime.xml",
        "ref/dotnet/System.Runtime.dll",
        "ref/dotnet/System.Runtime.xml",
        "ref/dotnet/zh-hans/System.Runtime.xml",
        "ref/dotnet/zh-hant/System.Runtime.xml",
        "ref/MonoAndroid10/_._",
        "ref/MonoTouch10/_._",
        "ref/net46/_._",
        "ref/xamarinios10/_._",
        "ref/xamarinmac20/_._",
        "runtimes/win8-aot/lib/netcore50/System.Runtime.dll",
        "System.Runtime.nuspec"
      ]
    },
    "System.Runtime.Extensions/4.0.10": {
      "sha512": "5dsEwf3Iml7d5OZeT20iyOjT+r+okWpN7xI2v+R4cgd3WSj4DeRPTvPFjDpacbVW4skCAZ8B9hxXJYgkCFKJ1A==",
      "type": "Package",
      "files": [
        "[Content_Types].xml",
        "_rels/.rels",
        "lib/DNXCore50/System.Runtime.Extensions.dll",
        "lib/MonoAndroid10/_._",
        "lib/MonoTouch10/_._",
        "lib/net46/_._",
        "lib/netcore50/System.Runtime.Extensions.dll",
        "lib/xamarinios10/_._",
        "lib/xamarinmac20/_._",
        "package/services/metadata/core-properties/c7fee76a13d04c7ea49fb1a24c184f37.psmdcp",
        "ref/dotnet/de/System.Runtime.Extensions.xml",
        "ref/dotnet/es/System.Runtime.Extensions.xml",
        "ref/dotnet/fr/System.Runtime.Extensions.xml",
        "ref/dotnet/it/System.Runtime.Extensions.xml",
        "ref/dotnet/ja/System.Runtime.Extensions.xml",
        "ref/dotnet/ko/System.Runtime.Extensions.xml",
        "ref/dotnet/ru/System.Runtime.Extensions.xml",
        "ref/dotnet/System.Runtime.Extensions.dll",
        "ref/dotnet/System.Runtime.Extensions.xml",
        "ref/dotnet/zh-hans/System.Runtime.Extensions.xml",
        "ref/dotnet/zh-hant/System.Runtime.Extensions.xml",
        "ref/MonoAndroid10/_._",
        "ref/MonoTouch10/_._",
        "ref/net46/_._",
        "ref/xamarinios10/_._",
        "ref/xamarinmac20/_._",
        "runtimes/win8-aot/lib/netcore50/System.Runtime.Extensions.dll",
        "System.Runtime.Extensions.nuspec"
      ]
    },
    "System.Runtime.Handles/4.0.0": {
      "sha512": "638VhpRq63tVcQ6HDb3um3R/J2BtR1Sa96toHo6PcJGPXEPEsleCuqhBgX2gFCz0y0qkutANwW6VPPY5wQu1XQ==",
      "type": "Package",
      "files": [
        "[Content_Types].xml",
        "_rels/.rels",
        "lib/DNXCore50/System.Runtime.Handles.dll",
        "lib/MonoAndroid10/_._",
        "lib/MonoTouch10/_._",
        "lib/net46/_._",
        "lib/netcore50/System.Runtime.Handles.dll",
        "lib/xamarinios10/_._",
        "lib/xamarinmac20/_._",
        "package/services/metadata/core-properties/da57aa32ff2441d1acfe85bee4f101ab.psmdcp",
        "ref/dotnet/de/System.Runtime.Handles.xml",
        "ref/dotnet/es/System.Runtime.Handles.xml",
        "ref/dotnet/fr/System.Runtime.Handles.xml",
        "ref/dotnet/it/System.Runtime.Handles.xml",
        "ref/dotnet/ja/System.Runtime.Handles.xml",
        "ref/dotnet/ko/System.Runtime.Handles.xml",
        "ref/dotnet/ru/System.Runtime.Handles.xml",
        "ref/dotnet/System.Runtime.Handles.dll",
        "ref/dotnet/System.Runtime.Handles.xml",
        "ref/dotnet/zh-hans/System.Runtime.Handles.xml",
        "ref/dotnet/zh-hant/System.Runtime.Handles.xml",
        "ref/MonoAndroid10/_._",
        "ref/MonoTouch10/_._",
        "ref/net46/_._",
        "ref/xamarinios10/_._",
        "ref/xamarinmac20/_._",
        "runtimes/win8-aot/lib/netcore50/System.Runtime.Handles.dll",
        "System.Runtime.Handles.nuspec"
      ]
    },
    "System.Runtime.InteropServices/4.0.20": {
      "sha512": "ZgDyBYfEnjWoz/viS6VOswA6XOkDSH2DzgbpczbW50RywhnCgTl+w3JEvtAiOGyIh8cyx1NJq80jsNBSUr8Pig==",
      "type": "Package",
      "files": [
        "[Content_Types].xml",
        "_rels/.rels",
        "lib/DNXCore50/System.Runtime.InteropServices.dll",
        "lib/MonoAndroid10/_._",
        "lib/MonoTouch10/_._",
        "lib/net46/_._",
        "lib/netcore50/System.Runtime.InteropServices.dll",
        "lib/xamarinios10/_._",
        "lib/xamarinmac20/_._",
        "package/services/metadata/core-properties/78e7f61876374acba2a95834f272d262.psmdcp",
        "ref/dotnet/de/System.Runtime.InteropServices.xml",
        "ref/dotnet/es/System.Runtime.InteropServices.xml",
        "ref/dotnet/fr/System.Runtime.InteropServices.xml",
        "ref/dotnet/it/System.Runtime.InteropServices.xml",
        "ref/dotnet/ja/System.Runtime.InteropServices.xml",
        "ref/dotnet/ko/System.Runtime.InteropServices.xml",
        "ref/dotnet/ru/System.Runtime.InteropServices.xml",
        "ref/dotnet/System.Runtime.InteropServices.dll",
        "ref/dotnet/System.Runtime.InteropServices.xml",
        "ref/dotnet/zh-hans/System.Runtime.InteropServices.xml",
        "ref/dotnet/zh-hant/System.Runtime.InteropServices.xml",
        "ref/MonoAndroid10/_._",
        "ref/MonoTouch10/_._",
        "ref/net46/_._",
        "ref/xamarinios10/_._",
        "ref/xamarinmac20/_._",
        "runtimes/win8-aot/lib/netcore50/System.Runtime.InteropServices.dll",
        "System.Runtime.InteropServices.nuspec"
      ]
    },
    "System.Runtime.InteropServices.RuntimeInformation/4.0.0-beta-23213": {
      "sha512": "yzVJM7dF6XqnGTkv2IRufKs8AiqDpfdfBvMT5sVgY2fCtUXdkcjxiIWzaVIau8IYrJUlQDmSpeQ8NV6l1vz0Lg==",
      "type": "Package",
      "files": [
        "[Content_Types].xml",
        "_rels/.rels",
        "lib/dotnet/System.Runtime.InteropServices.RuntimeInformation.dll",
        "lib/MonoAndroid10/_._",
        "lib/MonoTouch10/_._",
        "lib/xamarinios10/_._",
        "lib/xamarinmac20/_._",
        "package/services/metadata/core-properties/979d708fec824c778c40c2377d8978ca.psmdcp",
        "ref/dotnet/System.Runtime.InteropServices.RuntimeInformation.dll",
        "ref/MonoAndroid10/_._",
        "ref/MonoTouch10/_._",
        "ref/xamarinios10/_._",
        "ref/xamarinmac20/_._",
        "System.Runtime.InteropServices.RuntimeInformation.nuspec"
      ]
    },
    "System.Runtime.Numerics/4.0.0": {
      "sha512": "aAYGEOE01nabQLufQ4YO8WuSyZzOqGcksi8m1BRW8ppkmssR7en8TqiXcBkB2gTkCnKG/Ai2NQY8CgdmgZw/fw==",
      "type": "Package",
      "files": [
        "[Content_Types].xml",
        "_rels/.rels",
        "lib/dotnet/System.Runtime.Numerics.dll",
        "lib/net45/_._",
        "lib/netcore50/System.Runtime.Numerics.dll",
        "lib/win8/_._",
        "lib/wpa81/_._",
        "package/services/metadata/core-properties/2e43dbd3dfbf4af5bb74bedaf3a67bd5.psmdcp",
        "ref/dotnet/de/System.Runtime.Numerics.xml",
        "ref/dotnet/es/System.Runtime.Numerics.xml",
        "ref/dotnet/fr/System.Runtime.Numerics.xml",
        "ref/dotnet/it/System.Runtime.Numerics.xml",
        "ref/dotnet/ja/System.Runtime.Numerics.xml",
        "ref/dotnet/ko/System.Runtime.Numerics.xml",
        "ref/dotnet/ru/System.Runtime.Numerics.xml",
        "ref/dotnet/System.Runtime.Numerics.dll",
        "ref/dotnet/System.Runtime.Numerics.xml",
        "ref/dotnet/zh-hans/System.Runtime.Numerics.xml",
        "ref/dotnet/zh-hant/System.Runtime.Numerics.xml",
        "ref/net45/_._",
        "ref/netcore50/System.Runtime.Numerics.dll",
        "ref/netcore50/System.Runtime.Numerics.xml",
        "ref/win8/_._",
        "ref/wpa81/_._",
        "System.Runtime.Numerics.nuspec"
      ]
    },
    "System.Security.Claims/4.0.0": {
      "sha512": "94NFR/7JN3YdyTH7hl2iSvYmdA8aqShriTHectcK+EbizT71YczMaG6LuqJBQP/HWo66AQyikYYM9aw+4EzGXg==",
      "type": "Package",
      "files": [
        "[Content_Types].xml",
        "_rels/.rels",
        "lib/dotnet/System.Security.Claims.dll",
        "lib/MonoAndroid10/_._",
        "lib/MonoTouch10/_._",
        "lib/net46/System.Security.Claims.dll",
        "lib/xamarinios10/_._",
        "lib/xamarinmac20/_._",
        "package/services/metadata/core-properties/b682071d85754e6793ca9777ffabaf8a.psmdcp",
        "ref/dotnet/de/System.Security.Claims.xml",
        "ref/dotnet/es/System.Security.Claims.xml",
        "ref/dotnet/fr/System.Security.Claims.xml",
        "ref/dotnet/it/System.Security.Claims.xml",
        "ref/dotnet/ja/System.Security.Claims.xml",
        "ref/dotnet/ko/System.Security.Claims.xml",
        "ref/dotnet/ru/System.Security.Claims.xml",
        "ref/dotnet/System.Security.Claims.dll",
        "ref/dotnet/System.Security.Claims.xml",
        "ref/dotnet/zh-hans/System.Security.Claims.xml",
        "ref/dotnet/zh-hant/System.Security.Claims.xml",
        "ref/MonoAndroid10/_._",
        "ref/MonoTouch10/_._",
        "ref/net46/System.Security.Claims.dll",
        "ref/xamarinios10/_._",
        "ref/xamarinmac20/_._",
        "System.Security.Claims.nuspec"
      ]
    },
    "System.Security.Cryptography.Encryption/4.0.0-beta-23123": {
      "sha512": "IjawUtwaF88Ao3xkigg2I6pVj/uevJvuYtDk2lKXD6gYp833yK7D3dyelGGq0wV/GJtmEp64YqXLi6gW69/JGg==",
      "type": "Package",
      "files": [
        "[Content_Types].xml",
        "_rels/.rels",
        "lib/DNXCore50/System.Security.Cryptography.Encryption.dll",
        "lib/MonoAndroid10/_._",
        "lib/MonoTouch10/_._",
        "lib/net46/System.Security.Cryptography.Encryption.dll",
        "lib/xamarinios10/_._",
        "lib/xamarinmac20/_._",
        "package/services/metadata/core-properties/2074e63e0b6f4a3f9643aa5e83c3e849.psmdcp",
        "ref/dotnet/de/System.Security.Cryptography.Encryption.xml",
        "ref/dotnet/es/System.Security.Cryptography.Encryption.xml",
        "ref/dotnet/fr/System.Security.Cryptography.Encryption.xml",
        "ref/dotnet/it/System.Security.Cryptography.Encryption.xml",
        "ref/dotnet/ja/System.Security.Cryptography.Encryption.xml",
        "ref/dotnet/ko/System.Security.Cryptography.Encryption.xml",
        "ref/dotnet/ru/System.Security.Cryptography.Encryption.xml",
        "ref/dotnet/System.Security.Cryptography.Encryption.dll",
        "ref/dotnet/System.Security.Cryptography.Encryption.xml",
        "ref/dotnet/zh-hans/System.Security.Cryptography.Encryption.xml",
        "ref/dotnet/zh-hant/System.Security.Cryptography.Encryption.xml",
        "ref/MonoAndroid10/_._",
        "ref/MonoTouch10/_._",
        "ref/net46/System.Security.Cryptography.Encryption.dll",
        "ref/xamarinios10/_._",
        "ref/xamarinmac20/_._",
        "System.Security.Cryptography.Encryption.nuspec"
      ]
    },
    "System.Security.Principal/4.0.0": {
      "sha512": "FOhq3jUOONi6fp5j3nPYJMrKtSJlqAURpjiO3FaDIV4DJNEYymWW5uh1pfxySEB8dtAW+I66IypzNge/w9OzZQ==",
      "type": "Package",
      "files": [
        "[Content_Types].xml",
        "_rels/.rels",
        "lib/dotnet/System.Security.Principal.dll",
        "lib/net45/_._",
        "lib/netcore50/System.Security.Principal.dll",
        "lib/win8/_._",
        "lib/wp80/_._",
        "lib/wpa81/_._",
        "package/services/metadata/core-properties/5d44fbabc99d4204b6a2f76329d0a184.psmdcp",
        "ref/dotnet/de/System.Security.Principal.xml",
        "ref/dotnet/es/System.Security.Principal.xml",
        "ref/dotnet/fr/System.Security.Principal.xml",
        "ref/dotnet/it/System.Security.Principal.xml",
        "ref/dotnet/ja/System.Security.Principal.xml",
        "ref/dotnet/ko/System.Security.Principal.xml",
        "ref/dotnet/ru/System.Security.Principal.xml",
        "ref/dotnet/System.Security.Principal.dll",
        "ref/dotnet/System.Security.Principal.xml",
        "ref/dotnet/zh-hans/System.Security.Principal.xml",
        "ref/dotnet/zh-hant/System.Security.Principal.xml",
        "ref/net45/_._",
        "ref/netcore50/System.Security.Principal.dll",
        "ref/netcore50/System.Security.Principal.xml",
        "ref/win8/_._",
        "ref/wp80/_._",
        "ref/wpa81/_._",
        "System.Security.Principal.nuspec"
      ]
    },
    "System.Security.SecureString/4.0.0-beta-23123": {
      "sha512": "T35YL/7zWBYOLJCcntF+bQgZBgOy5qc6oPn4GWL1phv0borJawTL60iwk4MO2ReYYSK89JmJ7/yqKahqYNw72g==",
      "type": "Package",
      "files": [
        "[Content_Types].xml",
        "_rels/.rels",
        "lib/DNXCore50/System.Security.SecureString.dll",
        "lib/MonoAndroid10/_._",
        "lib/MonoTouch10/_._",
        "lib/net46/System.Security.SecureString.dll",
        "lib/xamarinios10/_._",
        "lib/xamarinmac20/_._",
        "package/services/metadata/core-properties/0f5b99c6bf5d40fa93b9952b703518fa.psmdcp",
        "ref/dotnet/de/System.Security.SecureString.xml",
        "ref/dotnet/es/System.Security.SecureString.xml",
        "ref/dotnet/fr/System.Security.SecureString.xml",
        "ref/dotnet/it/System.Security.SecureString.xml",
        "ref/dotnet/ja/System.Security.SecureString.xml",
        "ref/dotnet/ko/System.Security.SecureString.xml",
        "ref/dotnet/ru/System.Security.SecureString.xml",
        "ref/dotnet/System.Security.SecureString.dll",
        "ref/dotnet/System.Security.SecureString.xml",
        "ref/dotnet/zh-hans/System.Security.SecureString.xml",
        "ref/dotnet/zh-hant/System.Security.SecureString.xml",
        "ref/MonoAndroid10/_._",
        "ref/MonoTouch10/_._",
        "ref/net46/System.Security.SecureString.dll",
        "ref/xamarinios10/_._",
        "ref/xamarinmac20/_._",
        "System.Security.SecureString.nuspec"
      ]
    },
    "System.Text.Encoding/4.0.10": {
      "sha512": "fNlSFgy4OuDlJrP9SFFxMlaLazq6ipv15sU5TiEgg9UCVnA/OgoVUfymFp4AOk1jOkW5SVxWbeeIUptcM+m/Vw==",
      "type": "Package",
      "files": [
        "[Content_Types].xml",
        "_rels/.rels",
        "lib/DNXCore50/System.Text.Encoding.dll",
        "lib/MonoAndroid10/_._",
        "lib/MonoTouch10/_._",
        "lib/net46/_._",
        "lib/netcore50/System.Text.Encoding.dll",
        "lib/xamarinios10/_._",
        "lib/xamarinmac20/_._",
        "package/services/metadata/core-properties/829e172aadac4937a5a6a4b386855282.psmdcp",
        "ref/dotnet/de/System.Text.Encoding.xml",
        "ref/dotnet/es/System.Text.Encoding.xml",
        "ref/dotnet/fr/System.Text.Encoding.xml",
        "ref/dotnet/it/System.Text.Encoding.xml",
        "ref/dotnet/ja/System.Text.Encoding.xml",
        "ref/dotnet/ko/System.Text.Encoding.xml",
        "ref/dotnet/ru/System.Text.Encoding.xml",
        "ref/dotnet/System.Text.Encoding.dll",
        "ref/dotnet/System.Text.Encoding.xml",
        "ref/dotnet/zh-hans/System.Text.Encoding.xml",
        "ref/dotnet/zh-hant/System.Text.Encoding.xml",
        "ref/MonoAndroid10/_._",
        "ref/MonoTouch10/_._",
        "ref/net46/_._",
        "ref/xamarinios10/_._",
        "ref/xamarinmac20/_._",
        "runtimes/win8-aot/lib/netcore50/System.Text.Encoding.dll",
        "System.Text.Encoding.nuspec"
      ]
    },
    "System.Text.Encoding.Extensions/4.0.10": {
      "sha512": "TZvlwXMxKo3bSRIcsWZLCIzIhLbvlz+mGeKYRZv/zUiSoQzGOwkYeBu6hOw2XPQgKqT0F4Rv8zqKdvmp2fWKYg==",
      "type": "Package",
      "files": [
        "[Content_Types].xml",
        "_rels/.rels",
        "lib/DNXCore50/System.Text.Encoding.Extensions.dll",
        "lib/MonoAndroid10/_._",
        "lib/MonoTouch10/_._",
        "lib/net46/_._",
        "lib/netcore50/System.Text.Encoding.Extensions.dll",
        "lib/xamarinios10/_._",
        "lib/xamarinmac20/_._",
        "package/services/metadata/core-properties/894d51cf918c4bca91e81a732d958707.psmdcp",
        "ref/dotnet/de/System.Text.Encoding.Extensions.xml",
        "ref/dotnet/es/System.Text.Encoding.Extensions.xml",
        "ref/dotnet/fr/System.Text.Encoding.Extensions.xml",
        "ref/dotnet/it/System.Text.Encoding.Extensions.xml",
        "ref/dotnet/ja/System.Text.Encoding.Extensions.xml",
        "ref/dotnet/ko/System.Text.Encoding.Extensions.xml",
        "ref/dotnet/ru/System.Text.Encoding.Extensions.xml",
        "ref/dotnet/System.Text.Encoding.Extensions.dll",
        "ref/dotnet/System.Text.Encoding.Extensions.xml",
        "ref/dotnet/zh-hans/System.Text.Encoding.Extensions.xml",
        "ref/dotnet/zh-hant/System.Text.Encoding.Extensions.xml",
        "ref/MonoAndroid10/_._",
        "ref/MonoTouch10/_._",
        "ref/net46/_._",
        "ref/xamarinios10/_._",
        "ref/xamarinmac20/_._",
        "runtimes/win8-aot/lib/netcore50/System.Text.Encoding.Extensions.dll",
        "System.Text.Encoding.Extensions.nuspec"
      ]
    },
    "System.Text.RegularExpressions/4.0.10": {
      "sha512": "0vDuHXJePpfMCecWBNOabOKCvzfTbFMNcGgklt3l5+RqHV5SzmF7RUVpuet8V0rJX30ROlL66xdehw2Rdsn2DA==",
      "type": "Package",
      "files": [
        "[Content_Types].xml",
        "_rels/.rels",
        "lib/dotnet/System.Text.RegularExpressions.dll",
        "lib/MonoAndroid10/_._",
        "lib/MonoTouch10/_._",
        "lib/net46/_._",
        "lib/xamarinios10/_._",
        "lib/xamarinmac20/_._",
        "package/services/metadata/core-properties/548eb1bd139e4c8cbc55e9f7f4f404dd.psmdcp",
        "ref/dotnet/de/System.Text.RegularExpressions.xml",
        "ref/dotnet/es/System.Text.RegularExpressions.xml",
        "ref/dotnet/fr/System.Text.RegularExpressions.xml",
        "ref/dotnet/it/System.Text.RegularExpressions.xml",
        "ref/dotnet/ja/System.Text.RegularExpressions.xml",
        "ref/dotnet/ko/System.Text.RegularExpressions.xml",
        "ref/dotnet/ru/System.Text.RegularExpressions.xml",
        "ref/dotnet/System.Text.RegularExpressions.dll",
        "ref/dotnet/System.Text.RegularExpressions.xml",
        "ref/dotnet/zh-hans/System.Text.RegularExpressions.xml",
        "ref/dotnet/zh-hant/System.Text.RegularExpressions.xml",
        "ref/MonoAndroid10/_._",
        "ref/MonoTouch10/_._",
        "ref/net46/_._",
        "ref/xamarinios10/_._",
        "ref/xamarinmac20/_._",
        "System.Text.RegularExpressions.nuspec"
      ]
    },
    "System.Threading/4.0.10": {
      "sha512": "0w6pRxIEE7wuiOJeKabkDgeIKmqf4ER1VNrs6qFwHnooEE78yHwi/bKkg5Jo8/pzGLm0xQJw0nEmPXt1QBAIUA==",
      "type": "Package",
      "files": [
        "[Content_Types].xml",
        "_rels/.rels",
        "lib/DNXCore50/System.Threading.dll",
        "lib/MonoAndroid10/_._",
        "lib/MonoTouch10/_._",
        "lib/net46/_._",
        "lib/netcore50/System.Threading.dll",
        "lib/xamarinios10/_._",
        "lib/xamarinmac20/_._",
        "package/services/metadata/core-properties/c17c3791d8fa4efbb8aded2ca8c71fbe.psmdcp",
        "ref/dotnet/de/System.Threading.xml",
        "ref/dotnet/es/System.Threading.xml",
        "ref/dotnet/fr/System.Threading.xml",
        "ref/dotnet/it/System.Threading.xml",
        "ref/dotnet/ja/System.Threading.xml",
        "ref/dotnet/ko/System.Threading.xml",
        "ref/dotnet/ru/System.Threading.xml",
        "ref/dotnet/System.Threading.dll",
        "ref/dotnet/System.Threading.xml",
        "ref/dotnet/zh-hans/System.Threading.xml",
        "ref/dotnet/zh-hant/System.Threading.xml",
        "ref/MonoAndroid10/_._",
        "ref/MonoTouch10/_._",
        "ref/net46/_._",
        "ref/xamarinios10/_._",
        "ref/xamarinmac20/_._",
        "runtimes/win8-aot/lib/netcore50/System.Threading.dll",
        "System.Threading.nuspec"
      ]
    },
    "System.Threading.Overlapped/4.0.0": {
      "sha512": "X5LuQFhM5FTqaez3eXKJ9CbfSGZ7wj6j4hSVtxct3zmwQXLqG95qoWdvILcgN7xtrDOBIFtpiyDg0vmoI0jE2A==",
      "type": "Package",
      "files": [
        "[Content_Types].xml",
        "_rels/.rels",
        "lib/DNXCore50/System.Threading.Overlapped.dll",
        "lib/net46/System.Threading.Overlapped.dll",
        "lib/netcore50/System.Threading.Overlapped.dll",
        "package/services/metadata/core-properties/e9846a81e829434aafa4ae2e8c3517d7.psmdcp",
        "ref/dotnet/de/System.Threading.Overlapped.xml",
        "ref/dotnet/es/System.Threading.Overlapped.xml",
        "ref/dotnet/fr/System.Threading.Overlapped.xml",
        "ref/dotnet/it/System.Threading.Overlapped.xml",
        "ref/dotnet/ja/System.Threading.Overlapped.xml",
        "ref/dotnet/ko/System.Threading.Overlapped.xml",
        "ref/dotnet/ru/System.Threading.Overlapped.xml",
        "ref/dotnet/System.Threading.Overlapped.dll",
        "ref/dotnet/System.Threading.Overlapped.xml",
        "ref/dotnet/zh-hans/System.Threading.Overlapped.xml",
        "ref/dotnet/zh-hant/System.Threading.Overlapped.xml",
        "ref/net46/System.Threading.Overlapped.dll",
        "System.Threading.Overlapped.nuspec"
      ]
    },
    "System.Threading.Tasks/4.0.10": {
      "sha512": "NOwJGDfk79jR0bnzosbXLVD/PdI8KzBeESoa3CofEM5v9R5EBfcI0Jyf18stx+0IYV9okmDIDxVtxq9TbnR9bQ==",
      "type": "Package",
      "files": [
        "[Content_Types].xml",
        "_rels/.rels",
        "lib/DNXCore50/System.Threading.Tasks.dll",
        "lib/MonoAndroid10/_._",
        "lib/MonoTouch10/_._",
        "lib/net46/_._",
        "lib/netcore50/System.Threading.Tasks.dll",
        "lib/xamarinios10/_._",
        "lib/xamarinmac20/_._",
        "package/services/metadata/core-properties/a4ed35f8764a4b68bb39ec8d13b3e730.psmdcp",
        "ref/dotnet/de/System.Threading.Tasks.xml",
        "ref/dotnet/es/System.Threading.Tasks.xml",
        "ref/dotnet/fr/System.Threading.Tasks.xml",
        "ref/dotnet/it/System.Threading.Tasks.xml",
        "ref/dotnet/ja/System.Threading.Tasks.xml",
        "ref/dotnet/ko/System.Threading.Tasks.xml",
        "ref/dotnet/ru/System.Threading.Tasks.xml",
        "ref/dotnet/System.Threading.Tasks.dll",
        "ref/dotnet/System.Threading.Tasks.xml",
        "ref/dotnet/zh-hans/System.Threading.Tasks.xml",
        "ref/dotnet/zh-hant/System.Threading.Tasks.xml",
        "ref/MonoAndroid10/_._",
        "ref/MonoTouch10/_._",
        "ref/net46/_._",
        "ref/xamarinios10/_._",
        "ref/xamarinmac20/_._",
        "runtimes/win8-aot/lib/netcore50/System.Threading.Tasks.dll",
        "System.Threading.Tasks.nuspec"
      ]
    },
    "System.Threading.Tasks.Dataflow/4.5.25": {
      "sha512": "Y5/Dj+tYlDxHBwie7bFKp3+1uSG4vqTJRF7Zs7kaUQ3ahYClffCTxvgjrJyPclC+Le55uE7bMLgjZQVOQr3Jfg==",
      "type": "Package",
      "files": [
        "[Content_Types].xml",
        "_rels/.rels",
        "lib/dotnet/System.Threading.Tasks.Dataflow.dll",
        "lib/dotnet/System.Threading.Tasks.Dataflow.XML",
        "lib/portable-net45+win8+wp8+wpa81/System.Threading.Tasks.Dataflow.dll",
        "lib/portable-net45+win8+wp8+wpa81/System.Threading.Tasks.Dataflow.XML",
        "lib/portable-net45+win8+wpa81/System.Threading.Tasks.Dataflow.dll",
        "lib/portable-net45+win8+wpa81/System.Threading.Tasks.Dataflow.XML",
        "package/services/metadata/core-properties/b27f9e16f16b429f924c31eb4be21d09.psmdcp",
        "System.Threading.Tasks.Dataflow.nuspec"
      ]
    },
    "System.Threading.Tasks.Parallel/4.0.0": {
      "sha512": "GXDhjPhF3nE4RtDia0W6JR4UMdmhOyt9ibHmsNV6GLRT4HAGqU636Teo4tqvVQOFp2R6b1ffxPXiRaoqtzGxuA==",
      "type": "Package",
      "files": [
        "[Content_Types].xml",
        "_rels/.rels",
        "lib/dotnet/System.Threading.Tasks.Parallel.dll",
        "lib/net45/_._",
        "lib/netcore50/System.Threading.Tasks.Parallel.dll",
        "lib/win8/_._",
        "lib/wpa81/_._",
        "package/services/metadata/core-properties/260c0741092249239a3182de21f409ef.psmdcp",
        "ref/dotnet/de/System.Threading.Tasks.Parallel.xml",
        "ref/dotnet/es/System.Threading.Tasks.Parallel.xml",
        "ref/dotnet/fr/System.Threading.Tasks.Parallel.xml",
        "ref/dotnet/it/System.Threading.Tasks.Parallel.xml",
        "ref/dotnet/ja/System.Threading.Tasks.Parallel.xml",
        "ref/dotnet/ko/System.Threading.Tasks.Parallel.xml",
        "ref/dotnet/ru/System.Threading.Tasks.Parallel.xml",
        "ref/dotnet/System.Threading.Tasks.Parallel.dll",
        "ref/dotnet/System.Threading.Tasks.Parallel.xml",
        "ref/dotnet/zh-hans/System.Threading.Tasks.Parallel.xml",
        "ref/dotnet/zh-hant/System.Threading.Tasks.Parallel.xml",
        "ref/net45/_._",
        "ref/netcore50/System.Threading.Tasks.Parallel.dll",
        "ref/netcore50/System.Threading.Tasks.Parallel.xml",
        "ref/win8/_._",
        "ref/wpa81/_._",
        "System.Threading.Tasks.Parallel.nuspec"
      ]
    },
    "System.Threading.Thread/4.0.0-beta-23123": {
      "sha512": "qu18HhV/xvNSqh3KjY5olJnVN4dJI2FoPB/BQ7vyDbvSJUEhemUmwuNGAx4TpyO4aBdbGCcLxVkWQIo30yxbeQ==",
      "type": "Package",
      "files": [
        "[Content_Types].xml",
        "_rels/.rels",
        "lib/DNXCore50/System.Threading.Thread.dll",
        "lib/MonoAndroid10/_._",
        "lib/MonoTouch10/_._",
        "lib/net46/System.Threading.Thread.dll",
        "lib/xamarinios10/_._",
        "lib/xamarinmac20/_._",
        "package/services/metadata/core-properties/225c5ec09d794360a1780ad0e354d0a0.psmdcp",
        "ref/dotnet/de/System.Threading.Thread.xml",
        "ref/dotnet/es/System.Threading.Thread.xml",
        "ref/dotnet/fr/System.Threading.Thread.xml",
        "ref/dotnet/it/System.Threading.Thread.xml",
        "ref/dotnet/ja/System.Threading.Thread.xml",
        "ref/dotnet/ko/System.Threading.Thread.xml",
        "ref/dotnet/ru/System.Threading.Thread.xml",
        "ref/dotnet/System.Threading.Thread.dll",
        "ref/dotnet/System.Threading.Thread.xml",
        "ref/dotnet/zh-hans/System.Threading.Thread.xml",
        "ref/dotnet/zh-hant/System.Threading.Thread.xml",
        "ref/MonoAndroid10/_._",
        "ref/MonoTouch10/_._",
        "ref/net46/System.Threading.Thread.dll",
        "ref/xamarinios10/_._",
        "ref/xamarinmac20/_._",
        "System.Threading.Thread.nuspec"
      ]
    },
    "System.Threading.ThreadPool/4.0.10-beta-23123": {
      "sha512": "v3gETuR6Z96CPmZrM7260+MK2eFP8wVm4VcaSH3HDEqIHCByWDWOfY7C80TUdtXshnITcUeIoSU/C6rLwKoiVg==",
      "type": "Package",
      "files": [
        "[Content_Types].xml",
        "_rels/.rels",
        "lib/DNXCore50/System.Threading.ThreadPool.dll",
        "lib/MonoAndroid10/_._",
        "lib/MonoTouch10/_._",
        "lib/net46/System.Threading.ThreadPool.dll",
        "lib/xamarinios10/_._",
        "lib/xamarinmac20/_._",
        "package/services/metadata/core-properties/070274d00332414391608fe2d7c17bbd.psmdcp",
        "ref/dotnet/de/System.Threading.ThreadPool.xml",
        "ref/dotnet/es/System.Threading.ThreadPool.xml",
        "ref/dotnet/fr/System.Threading.ThreadPool.xml",
        "ref/dotnet/it/System.Threading.ThreadPool.xml",
        "ref/dotnet/ja/System.Threading.ThreadPool.xml",
        "ref/dotnet/ko/System.Threading.ThreadPool.xml",
        "ref/dotnet/ru/System.Threading.ThreadPool.xml",
        "ref/dotnet/System.Threading.ThreadPool.dll",
        "ref/dotnet/System.Threading.ThreadPool.xml",
        "ref/dotnet/zh-hans/System.Threading.ThreadPool.xml",
        "ref/dotnet/zh-hant/System.Threading.ThreadPool.xml",
        "ref/MonoAndroid10/_._",
        "ref/MonoTouch10/_._",
        "ref/net46/System.Threading.ThreadPool.dll",
        "ref/xamarinios10/_._",
        "ref/xamarinmac20/_._",
        "System.Threading.ThreadPool.nuspec"
      ]
    },
    "System.Threading.Timer/4.0.0": {
      "sha512": "BIdJH5/e4FnVl7TkRUiE3pWytp7OYiRUGtwUbyLewS/PhKiLepFetdtlW+FvDYOVn60Q2NMTrhHhJ51q+sVW5g==",
      "type": "Package",
      "files": [
        "[Content_Types].xml",
        "_rels/.rels",
        "lib/DNXCore50/System.Threading.Timer.dll",
        "lib/net451/_._",
        "lib/netcore50/System.Threading.Timer.dll",
        "lib/win81/_._",
        "lib/wpa81/_._",
        "package/services/metadata/core-properties/c02c4d3d0eff43ec9b54de9f60bd68ad.psmdcp",
        "ref/dotnet/de/System.Threading.Timer.xml",
        "ref/dotnet/es/System.Threading.Timer.xml",
        "ref/dotnet/fr/System.Threading.Timer.xml",
        "ref/dotnet/it/System.Threading.Timer.xml",
        "ref/dotnet/ja/System.Threading.Timer.xml",
        "ref/dotnet/ko/System.Threading.Timer.xml",
        "ref/dotnet/ru/System.Threading.Timer.xml",
        "ref/dotnet/System.Threading.Timer.dll",
        "ref/dotnet/System.Threading.Timer.xml",
        "ref/dotnet/zh-hans/System.Threading.Timer.xml",
        "ref/dotnet/zh-hant/System.Threading.Timer.xml",
        "ref/net451/_._",
        "ref/netcore50/System.Threading.Timer.dll",
        "ref/netcore50/System.Threading.Timer.xml",
        "ref/win81/_._",
        "ref/wpa81/_._",
        "runtimes/win8-aot/lib/netcore50/System.Threading.Timer.dll",
        "System.Threading.Timer.nuspec"
      ]
    },
    "System.Xml.ReaderWriter/4.0.10": {
      "sha512": "VdmWWMH7otrYV7D+cviUo7XjX0jzDnD/lTGSZTlZqfIQ5PhXk85j+6P0TK9od3PnOd5ZIM+pOk01G/J+3nh9/w==",
      "type": "Package",
      "files": [
        "[Content_Types].xml",
        "_rels/.rels",
        "lib/dotnet/System.Xml.ReaderWriter.dll",
        "lib/MonoAndroid10/_._",
        "lib/MonoTouch10/_._",
        "lib/net46/_._",
        "lib/xamarinios10/_._",
        "lib/xamarinmac20/_._",
        "package/services/metadata/core-properties/ef76b636720e4f2d8cfd570899d52df8.psmdcp",
        "ref/dotnet/de/System.Xml.ReaderWriter.xml",
        "ref/dotnet/es/System.Xml.ReaderWriter.xml",
        "ref/dotnet/fr/System.Xml.ReaderWriter.xml",
        "ref/dotnet/it/System.Xml.ReaderWriter.xml",
        "ref/dotnet/ja/System.Xml.ReaderWriter.xml",
        "ref/dotnet/ko/System.Xml.ReaderWriter.xml",
        "ref/dotnet/ru/System.Xml.ReaderWriter.xml",
        "ref/dotnet/System.Xml.ReaderWriter.dll",
        "ref/dotnet/System.Xml.ReaderWriter.xml",
        "ref/dotnet/zh-hans/System.Xml.ReaderWriter.xml",
        "ref/dotnet/zh-hant/System.Xml.ReaderWriter.xml",
        "ref/MonoAndroid10/_._",
        "ref/MonoTouch10/_._",
        "ref/net46/_._",
        "ref/xamarinios10/_._",
        "ref/xamarinmac20/_._",
        "System.Xml.ReaderWriter.nuspec"
      ]
    },
    "System.Xml.XDocument/4.0.10": {
      "sha512": "+ej0g0INnXDjpS2tDJsLO7/BjyBzC+TeBXLeoGnvRrm4AuBH9PhBjjZ1IuKWOhCkxPkFognUOKhZHS2glIOlng==",
      "type": "Package",
      "files": [
        "[Content_Types].xml",
        "_rels/.rels",
        "lib/dotnet/System.Xml.XDocument.dll",
        "lib/MonoAndroid10/_._",
        "lib/MonoTouch10/_._",
        "lib/net46/_._",
        "lib/xamarinios10/_._",
        "lib/xamarinmac20/_._",
        "package/services/metadata/core-properties/f5c45d6b065347dfaa1d90d06221623d.psmdcp",
        "ref/dotnet/de/System.Xml.XDocument.xml",
        "ref/dotnet/es/System.Xml.XDocument.xml",
        "ref/dotnet/fr/System.Xml.XDocument.xml",
        "ref/dotnet/it/System.Xml.XDocument.xml",
        "ref/dotnet/ja/System.Xml.XDocument.xml",
        "ref/dotnet/ko/System.Xml.XDocument.xml",
        "ref/dotnet/ru/System.Xml.XDocument.xml",
        "ref/dotnet/System.Xml.XDocument.dll",
        "ref/dotnet/System.Xml.XDocument.xml",
        "ref/dotnet/zh-hans/System.Xml.XDocument.xml",
        "ref/dotnet/zh-hant/System.Xml.XDocument.xml",
        "ref/MonoAndroid10/_._",
        "ref/MonoTouch10/_._",
        "ref/net46/_._",
        "ref/xamarinios10/_._",
        "ref/xamarinmac20/_._",
        "System.Xml.XDocument.nuspec"
      ]
    },
    "System.Xml.XmlDocument/4.0.0": {
      "sha512": "H5qTx2+AXgaKE5wehU1ZYeYPFpp/rfFh69/937NvwCrDqbIkvJRmIFyKKpkoMI6gl9hGfuVizfIudVTMyowCXw==",
      "type": "Package",
      "files": [
        "[Content_Types].xml",
        "_rels/.rels",
        "lib/dotnet/System.Xml.XmlDocument.dll",
        "lib/MonoAndroid10/_._",
        "lib/MonoTouch10/_._",
        "lib/net46/System.Xml.XmlDocument.dll",
        "lib/xamarinios10/_._",
        "lib/xamarinmac20/_._",
        "package/services/metadata/core-properties/89840371bf3f4e0d9ab7b6b34213c74c.psmdcp",
        "ref/dotnet/de/System.Xml.XmlDocument.xml",
        "ref/dotnet/es/System.Xml.XmlDocument.xml",
        "ref/dotnet/fr/System.Xml.XmlDocument.xml",
        "ref/dotnet/it/System.Xml.XmlDocument.xml",
        "ref/dotnet/ja/System.Xml.XmlDocument.xml",
        "ref/dotnet/ko/System.Xml.XmlDocument.xml",
        "ref/dotnet/ru/System.Xml.XmlDocument.xml",
        "ref/dotnet/System.Xml.XmlDocument.dll",
        "ref/dotnet/System.Xml.XmlDocument.xml",
        "ref/dotnet/zh-hans/System.Xml.XmlDocument.xml",
        "ref/dotnet/zh-hant/System.Xml.XmlDocument.xml",
        "ref/MonoAndroid10/_._",
        "ref/MonoTouch10/_._",
        "ref/net46/System.Xml.XmlDocument.dll",
        "ref/xamarinios10/_._",
        "ref/xamarinmac20/_._",
        "System.Xml.XmlDocument.nuspec"
      ]
    },
    "System.Xml.XPath/4.0.0": {
      "sha512": "jalVwhZSwErcW28NZOE3Dqb6B1XA4DAsL15JvykYIKXtXYQU8PI5GXssjF5G0bLm8/6Gko2e1SOjRs/MoeAKrw==",
      "type": "Package",
      "files": [
        "[Content_Types].xml",
        "_rels/.rels",
        "lib/dotnet/System.Xml.XPath.dll",
        "lib/MonoAndroid10/_._",
        "lib/MonoTouch10/_._",
        "lib/net46/System.Xml.XPath.dll",
        "lib/xamarinios10/_._",
        "lib/xamarinmac20/_._",
        "package/services/metadata/core-properties/d021107d37ac4c0c92e4a52a049b2db5.psmdcp",
        "ref/dotnet/de/System.Xml.XPath.xml",
        "ref/dotnet/es/System.Xml.XPath.xml",
        "ref/dotnet/fr/System.Xml.XPath.xml",
        "ref/dotnet/it/System.Xml.XPath.xml",
        "ref/dotnet/ja/System.Xml.XPath.xml",
        "ref/dotnet/ko/System.Xml.XPath.xml",
        "ref/dotnet/ru/System.Xml.XPath.xml",
        "ref/dotnet/System.Xml.XPath.dll",
        "ref/dotnet/System.Xml.XPath.xml",
        "ref/dotnet/zh-hans/System.Xml.XPath.xml",
        "ref/dotnet/zh-hant/System.Xml.XPath.xml",
        "ref/MonoAndroid10/_._",
        "ref/MonoTouch10/_._",
        "ref/net46/System.Xml.XPath.dll",
        "ref/xamarinios10/_._",
        "ref/xamarinmac20/_._",
        "System.Xml.XPath.nuspec"
      ]
    },
    "System.Xml.XPath.XmlDocument/4.0.0": {
      "sha512": "toGFsezsdAJ3Fkau0l386iGBg3qfYauQrM4haX1nWPYnUOWb0hXfAEVIi47/Ke4ET3gl9h9ZppKiws8QWeJVyQ==",
      "type": "Package",
      "files": [
        "[Content_Types].xml",
        "_rels/.rels",
        "lib/dotnet/System.Xml.XPath.XmlDocument.dll",
        "lib/MonoAndroid10/_._",
        "lib/MonoTouch10/_._",
        "lib/xamarinios10/_._",
        "lib/xamarinmac20/_._",
        "package/services/metadata/core-properties/d80c68d7cec54f53bc0a59c937fdbf0b.psmdcp",
        "ref/dotnet/de/System.Xml.XPath.XmlDocument.xml",
        "ref/dotnet/es/System.Xml.XPath.XmlDocument.xml",
        "ref/dotnet/fr/System.Xml.XPath.XmlDocument.xml",
        "ref/dotnet/it/System.Xml.XPath.XmlDocument.xml",
        "ref/dotnet/ja/System.Xml.XPath.XmlDocument.xml",
        "ref/dotnet/ko/System.Xml.XPath.XmlDocument.xml",
        "ref/dotnet/ru/System.Xml.XPath.XmlDocument.xml",
        "ref/dotnet/System.Xml.XPath.XmlDocument.dll",
        "ref/dotnet/System.Xml.XPath.XmlDocument.xml",
        "ref/dotnet/zh-hans/System.Xml.XPath.XmlDocument.xml",
        "ref/dotnet/zh-hant/System.Xml.XPath.XmlDocument.xml",
        "ref/MonoAndroid10/_._",
        "ref/MonoTouch10/_._",
        "ref/xamarinios10/_._",
        "ref/xamarinmac20/_._",
<<<<<<< HEAD
        "package/services/metadata/core-properties/d80c68d7cec54f53bc0a59c937fdbf0b.psmdcp",
        "[Content_Types].xml"
=======
        "System.Xml.XPath.XmlDocument.nuspec"
>>>>>>> 496bb6ab
      ]
    }
  },
  "projectFileDependencyGroups": {
    "": [],
    ".NETFramework,Version=v4.5.1": [],
    ".NETFramework,Version=v4.6": [],
    "DNXCore,Version=v5.0": [
      "Microsoft.NETCore >= 5.0.0",
      "Microsoft.NETCore.Portable.Compatibility >= 1.0.0",
      "Microsoft.NETCore.Runtime >= 1.0.0",
      "Microsoft.NETCore.Runtime.CoreCLR-x86 >= 1.0.0",
      "Microsoft.NETCore.TestHost-x86 >= 1.0.0-beta-23123",
      "System.Console >= 4.0.0-beta-23123",
      "System.Diagnostics.Process >= 4.0.0-beta-23123",
      "System.Diagnostics.TraceSource >= 4.0.0-beta-23019",
      "System.Runtime.InteropServices.RuntimeInformation >= 4.0.0-beta-23213",
      "System.Threading.Thread >= 4.0.0-beta-23123",
      "System.Threading.ThreadPool >= 4.0.10-beta-23123",
      "System.Xml.XmlDocument >= 4.0.0",
      "System.Xml.XPath.XmlDocument >= 4.0.0"
    ]
  }
}<|MERGE_RESOLUTION|>--- conflicted
+++ resolved
@@ -3,32 +3,26 @@
   "version": 1,
   "targets": {
     ".NETFramework,Version=v4.5.1": {},
-<<<<<<< HEAD
     ".NETFramework,Version=v4.6": {},
-=======
-    ".NETFramework,Version=v4.5.1/win7-x86": {},
-    ".NETFramework,Version=v4.6": {},
-    ".NETFramework,Version=v4.6/win7-x86": {},
->>>>>>> 496bb6ab
     "DNXCore,Version=v5.0": {
       "Microsoft.CSharp/4.0.0": {
         "dependencies": {
+          "System.Runtime": "[4.0.20, )",
+          "System.Dynamic.Runtime": "[4.0.0, )",
+          "System.Linq.Expressions": "[4.0.0, )",
+          "System.Runtime.InteropServices": "[4.0.20, )",
+          "System.Resources.ResourceManager": "[4.0.0, )",
+          "System.Linq": "[4.0.0, )",
+          "System.Reflection.TypeExtensions": "[4.0.0, )",
+          "System.Reflection.Primitives": "[4.0.0, )",
+          "System.Reflection.Extensions": "[4.0.0, )",
           "System.Collections": "[4.0.10, )",
           "System.Diagnostics.Debug": "[4.0.10, )",
-          "System.Dynamic.Runtime": "[4.0.0, )",
+          "System.Reflection": "[4.0.10, )",
+          "System.Threading": "[4.0.10, )",
           "System.Globalization": "[4.0.10, )",
-          "System.Linq": "[4.0.0, )",
-          "System.Linq.Expressions": "[4.0.0, )",
-          "System.ObjectModel": "[4.0.10, )",
-          "System.Reflection": "[4.0.10, )",
-          "System.Reflection.Extensions": "[4.0.0, )",
-          "System.Reflection.Primitives": "[4.0.0, )",
-          "System.Reflection.TypeExtensions": "[4.0.0, )",
-          "System.Resources.ResourceManager": "[4.0.0, )",
-          "System.Runtime": "[4.0.20, )",
           "System.Runtime.Extensions": "[4.0.10, )",
-          "System.Runtime.InteropServices": "[4.0.20, )",
-          "System.Threading": "[4.0.10, )"
+          "System.ObjectModel": "[4.0.10, )"
         },
         "compile": {
           "ref/dotnet/Microsoft.CSharp.dll": {}
@@ -40,7 +34,6 @@
       "Microsoft.NETCore/5.0.0": {
         "dependencies": {
           "Microsoft.CSharp": "[4.0.0, )",
-          "Microsoft.NETCore.Targets": "[1.0.0, )",
           "Microsoft.VisualBasic": "[10.0.0, )",
           "System.AppContext": "[4.0.0, )",
           "System.Collections": "[4.0.10, )",
@@ -65,8 +58,8 @@
           "System.Linq.Expressions": "[4.0.10, )",
           "System.Linq.Parallel": "[4.0.0, )",
           "System.Linq.Queryable": "[4.0.0, )",
+          "System.Net.NetworkInformation": "[4.0.0, )",
           "System.Net.Http": "[4.0.0, )",
-          "System.Net.NetworkInformation": "[4.0.0, )",
           "System.Net.Primitives": "[4.0.10, )",
           "System.Numerics.Vectors": "[4.1.0, )",
           "System.ObjectModel": "[4.0.10, )",
@@ -93,7 +86,8 @@
           "System.Threading.Tasks.Parallel": "[4.0.0, )",
           "System.Threading.Timer": "[4.0.0, )",
           "System.Xml.ReaderWriter": "[4.0.10, )",
-          "System.Xml.XDocument": "[4.0.10, )"
+          "System.Xml.XDocument": "[4.0.10, )",
+          "Microsoft.NETCore.Targets": "[1.0.0, )"
         }
       },
       "Microsoft.NETCore.Platforms/1.0.0": {},
@@ -135,29 +129,29 @@
       "Microsoft.NETCore.Runtime.CoreCLR-x86/1.0.0": {
         "dependencies": {
           "System.Collections": "[4.0.10, 4.0.10]",
-          "System.Diagnostics.Contracts": "[4.0.0, 4.0.0]",
           "System.Diagnostics.Debug": "[4.0.10, 4.0.10]",
-          "System.Diagnostics.StackTrace": "[4.0.0, 4.0.0]",
-          "System.Diagnostics.Tools": "[4.0.0, 4.0.0]",
-          "System.Diagnostics.Tracing": "[4.0.20, 4.0.20]",
           "System.Globalization": "[4.0.10, 4.0.10]",
-          "System.Globalization.Calendars": "[4.0.0, 4.0.0]",
           "System.IO": "[4.0.10, 4.0.10]",
           "System.ObjectModel": "[4.0.10, 4.0.10]",
-          "System.Private.Uri": "[4.0.0, 4.0.0]",
           "System.Reflection": "[4.0.10, 4.0.10]",
-          "System.Reflection.Extensions": "[4.0.0, 4.0.0]",
-          "System.Reflection.Primitives": "[4.0.0, 4.0.0]",
-          "System.Resources.ResourceManager": "[4.0.0, 4.0.0]",
-          "System.Runtime": "[4.0.20, 4.0.20]",
           "System.Runtime.Extensions": "[4.0.10, 4.0.10]",
-          "System.Runtime.Handles": "[4.0.0, 4.0.0]",
-          "System.Runtime.InteropServices": "[4.0.20, 4.0.20]",
           "System.Text.Encoding": "[4.0.10, 4.0.10]",
           "System.Text.Encoding.Extensions": "[4.0.10, 4.0.10]",
           "System.Threading": "[4.0.10, 4.0.10]",
           "System.Threading.Tasks": "[4.0.10, 4.0.10]",
-          "System.Threading.Timer": "[4.0.0, 4.0.0]"
+          "System.Diagnostics.Contracts": "[4.0.0, 4.0.0]",
+          "System.Diagnostics.StackTrace": "[4.0.0, 4.0.0]",
+          "System.Diagnostics.Tools": "[4.0.0, 4.0.0]",
+          "System.Globalization.Calendars": "[4.0.0, 4.0.0]",
+          "System.Reflection.Extensions": "[4.0.0, 4.0.0]",
+          "System.Reflection.Primitives": "[4.0.0, 4.0.0]",
+          "System.Resources.ResourceManager": "[4.0.0, 4.0.0]",
+          "System.Runtime.Handles": "[4.0.0, 4.0.0]",
+          "System.Threading.Timer": "[4.0.0, 4.0.0]",
+          "System.Private.Uri": "[4.0.0, 4.0.0]",
+          "System.Diagnostics.Tracing": "[4.0.20, 4.0.20]",
+          "System.Runtime": "[4.0.20, 4.0.20]",
+          "System.Runtime.InteropServices": "[4.0.20, 4.0.20]"
         },
         "compile": {
           "ref/dotnet/_._": {}
@@ -168,1166 +162,1166 @@
       },
       "Microsoft.NETCore.Targets/1.0.0": {
         "dependencies": {
-          "Microsoft.NETCore.Platforms": "[1.0.0, )",
-          "Microsoft.NETCore.Targets.DNXCore": "[4.9.0, )"
+          "Microsoft.NETCore.Targets.DNXCore": "[4.9.0, )",
+          "Microsoft.NETCore.Platforms": "[1.0.0, )"
         }
       },
       "Microsoft.NETCore.Targets.DNXCore/4.9.0": {},
       "Microsoft.NETCore.TestHost-x86/1.0.0-beta-23123": {},
       "Microsoft.VisualBasic/10.0.0": {
         "dependencies": {
+          "System.Runtime": "[4.0.20, )",
+          "System.Runtime.InteropServices": "[4.0.20, )",
+          "System.Resources.ResourceManager": "[4.0.0, )",
+          "System.Reflection.TypeExtensions": "[4.0.0, )",
+          "System.Reflection.Primitives": "[4.0.0, )",
+          "System.Linq": "[4.0.0, )",
+          "System.Reflection.Extensions": "[4.0.0, )",
+          "System.Diagnostics.Debug": "[4.0.10, )",
           "System.Collections": "[4.0.10, )",
+          "System.Reflection": "[4.0.10, )",
+          "System.Globalization": "[4.0.10, )",
+          "System.Dynamic.Runtime": "[4.0.10, )",
+          "System.Linq.Expressions": "[4.0.10, )",
+          "System.Runtime.Extensions": "[4.0.10, )",
+          "System.Threading": "[4.0.10, )",
+          "System.ObjectModel": "[4.0.10, )"
+        },
+        "compile": {
+          "ref/dotnet/Microsoft.VisualBasic.dll": {}
+        },
+        "runtime": {
+          "lib/dotnet/Microsoft.VisualBasic.dll": {}
+        }
+      },
+      "Microsoft.Win32.Primitives/4.0.0": {
+        "dependencies": {
+          "System.Runtime": "[4.0.20, )",
+          "System.Runtime.InteropServices": "[4.0.20, )"
+        },
+        "compile": {
+          "ref/dotnet/Microsoft.Win32.Primitives.dll": {}
+        },
+        "runtime": {
+          "lib/dotnet/Microsoft.Win32.Primitives.dll": {}
+        }
+      },
+      "Microsoft.Win32.Registry/4.0.0-beta-23123": {
+        "dependencies": {
+          "System.Runtime": "[4.0.20, )",
+          "System.Runtime.InteropServices": "[4.0.20, )",
+          "System.Resources.ResourceManager": "[4.0.0, )",
+          "System.Runtime.Handles": "[4.0.0, )",
+          "System.Runtime.Extensions": "[4.0.10, )",
+          "System.Collections": "[4.0.10, )",
+          "System.Globalization": "[4.0.10, )"
+        },
+        "compile": {
+          "ref/dotnet/Microsoft.Win32.Registry.dll": {}
+        },
+        "runtime": {
+          "lib/DNXCore50/Microsoft.Win32.Registry.dll": {}
+        }
+      },
+      "System.AppContext/4.0.0": {
+        "dependencies": {
+          "System.Runtime": "[4.0.0, )"
+        },
+        "compile": {
+          "ref/dotnet/System.AppContext.dll": {}
+        },
+        "runtime": {
+          "lib/DNXCore50/System.AppContext.dll": {}
+        }
+      },
+      "System.Collections/4.0.10": {
+        "dependencies": {
+          "System.Runtime": "[4.0.20, )"
+        },
+        "compile": {
+          "ref/dotnet/System.Collections.dll": {}
+        },
+        "runtime": {
+          "lib/DNXCore50/System.Collections.dll": {}
+        }
+      },
+      "System.Collections.Concurrent/4.0.10": {
+        "dependencies": {
+          "System.Runtime": "[4.0.20, )",
+          "System.Threading.Tasks": "[4.0.10, )",
+          "System.Diagnostics.Tracing": "[4.0.20, )",
+          "System.Resources.ResourceManager": "[4.0.0, )",
           "System.Diagnostics.Debug": "[4.0.10, )",
-          "System.Dynamic.Runtime": "[4.0.10, )",
+          "System.Threading": "[4.0.10, )",
+          "System.Collections": "[4.0.10, )",
+          "System.Runtime.Extensions": "[4.0.10, )",
+          "System.Globalization": "[4.0.10, )"
+        },
+        "compile": {
+          "ref/dotnet/System.Collections.Concurrent.dll": {}
+        },
+        "runtime": {
+          "lib/dotnet/System.Collections.Concurrent.dll": {}
+        }
+      },
+      "System.Collections.Immutable/1.1.37": {
+        "dependencies": {
+          "System.Runtime": "[4.0.0, )",
+          "System.Resources.ResourceManager": "[4.0.0, )",
+          "System.Diagnostics.Debug": "[4.0.0, )",
+          "System.Collections": "[4.0.0, )",
+          "System.Linq": "[4.0.0, )",
+          "System.Runtime.Extensions": "[4.0.0, )",
+          "System.Globalization": "[4.0.0, )",
+          "System.Threading": "[4.0.0, )"
+        },
+        "compile": {
+          "lib/dotnet/System.Collections.Immutable.dll": {}
+        },
+        "runtime": {
+          "lib/dotnet/System.Collections.Immutable.dll": {}
+        }
+      },
+      "System.Collections.NonGeneric/4.0.0": {
+        "dependencies": {
+          "System.Runtime": "[4.0.20, )",
           "System.Globalization": "[4.0.10, )",
+          "System.Resources.ResourceManager": "[4.0.0, )",
+          "System.Diagnostics.Debug": "[4.0.10, )",
+          "System.Threading": "[4.0.10, )",
+          "System.Runtime.Extensions": "[4.0.10, )"
+        },
+        "compile": {
+          "ref/dotnet/System.Collections.NonGeneric.dll": {}
+        },
+        "runtime": {
+          "lib/dotnet/System.Collections.NonGeneric.dll": {}
+        }
+      },
+      "System.ComponentModel/4.0.0": {
+        "dependencies": {
+          "System.Runtime": "[4.0.20, )"
+        },
+        "compile": {
+          "ref/dotnet/System.ComponentModel.dll": {}
+        },
+        "runtime": {
+          "lib/dotnet/System.ComponentModel.dll": {}
+        }
+      },
+      "System.ComponentModel.Annotations/4.0.10": {
+        "dependencies": {
+          "System.Runtime": "[4.0.20, )",
+          "System.ComponentModel": "[4.0.0, )",
+          "System.Resources.ResourceManager": "[4.0.0, )",
+          "System.Reflection.Extensions": "[4.0.0, )",
           "System.Linq": "[4.0.0, )",
-          "System.Linq.Expressions": "[4.0.10, )",
-          "System.ObjectModel": "[4.0.10, )",
           "System.Reflection": "[4.0.10, )",
-          "System.Reflection.Extensions": "[4.0.0, )",
-          "System.Reflection.Primitives": "[4.0.0, )",
-          "System.Reflection.TypeExtensions": "[4.0.0, )",
-          "System.Resources.ResourceManager": "[4.0.0, )",
-          "System.Runtime": "[4.0.20, )",
-          "System.Runtime.Extensions": "[4.0.10, )",
-          "System.Runtime.InteropServices": "[4.0.20, )",
-          "System.Threading": "[4.0.10, )"
-        },
-        "compile": {
-          "ref/dotnet/Microsoft.VisualBasic.dll": {}
-        },
-        "runtime": {
-          "lib/dotnet/Microsoft.VisualBasic.dll": {}
-        }
-      },
-      "Microsoft.Win32.Primitives/4.0.0": {
-        "dependencies": {
-          "System.Runtime": "[4.0.20, )",
-          "System.Runtime.InteropServices": "[4.0.20, )"
-        },
-        "compile": {
-          "ref/dotnet/Microsoft.Win32.Primitives.dll": {}
-        },
-        "runtime": {
-          "lib/dotnet/Microsoft.Win32.Primitives.dll": {}
-        }
-      },
-      "Microsoft.Win32.Registry/4.0.0-beta-23123": {
-        "dependencies": {
+          "System.Text.RegularExpressions": "[4.0.10, )",
           "System.Collections": "[4.0.10, )",
           "System.Globalization": "[4.0.10, )",
-          "System.Resources.ResourceManager": "[4.0.0, )",
-          "System.Runtime": "[4.0.20, )",
           "System.Runtime.Extensions": "[4.0.10, )",
+          "System.Threading": "[4.0.10, )"
+        },
+        "compile": {
+          "ref/dotnet/System.ComponentModel.Annotations.dll": {}
+        },
+        "runtime": {
+          "lib/dotnet/System.ComponentModel.Annotations.dll": {}
+        }
+      },
+      "System.ComponentModel.EventBasedAsync/4.0.10": {
+        "dependencies": {
+          "System.Runtime": "[4.0.20, )",
+          "System.Threading": "[4.0.10, )",
+          "System.Resources.ResourceManager": "[4.0.0, )",
+          "System.Threading.Tasks": "[4.0.10, )"
+        },
+        "compile": {
+          "ref/dotnet/System.ComponentModel.EventBasedAsync.dll": {}
+        },
+        "runtime": {
+          "lib/dotnet/System.ComponentModel.EventBasedAsync.dll": {}
+        }
+      },
+      "System.Console/4.0.0-beta-23123": {
+        "dependencies": {
+          "System.Runtime": "[4.0.20, )",
+          "System.Runtime.InteropServices": "[4.0.20, )",
+          "System.Resources.ResourceManager": "[4.0.0, )",
+          "System.IO.FileSystem.Primitives": "[4.0.0, )",
+          "System.IO": "[4.0.10, )",
+          "System.Threading.Tasks": "[4.0.10, )",
+          "System.Text.Encoding": "[4.0.10, )",
+          "System.Threading": "[4.0.10, )",
+          "System.Text.Encoding.Extensions": "[4.0.10, )"
+        },
+        "compile": {
+          "ref/dotnet/System.Console.dll": {}
+        },
+        "runtime": {
+          "lib/DNXCore50/System.Console.dll": {}
+        }
+      },
+      "System.Diagnostics.Contracts/4.0.0": {
+        "dependencies": {
+          "System.Runtime": "[4.0.0, )"
+        },
+        "compile": {
+          "ref/dotnet/System.Diagnostics.Contracts.dll": {}
+        },
+        "runtime": {
+          "lib/DNXCore50/System.Diagnostics.Contracts.dll": {}
+        }
+      },
+      "System.Diagnostics.Debug/4.0.10": {
+        "dependencies": {
+          "System.Runtime": "[4.0.0, )"
+        },
+        "compile": {
+          "ref/dotnet/System.Diagnostics.Debug.dll": {}
+        },
+        "runtime": {
+          "lib/DNXCore50/System.Diagnostics.Debug.dll": {}
+        }
+      },
+      "System.Diagnostics.Process/4.0.0-beta-23123": {
+        "dependencies": {
+          "System.Runtime": "[4.0.20, )",
+          "System.Runtime.InteropServices": "[4.0.20, )",
+          "System.Resources.ResourceManager": "[4.0.0, )",
           "System.Runtime.Handles": "[4.0.0, )",
-          "System.Runtime.InteropServices": "[4.0.20, )"
-        },
-        "compile": {
-          "ref/dotnet/Microsoft.Win32.Registry.dll": {}
-        },
-        "runtime": {
-          "lib/DNXCore50/Microsoft.Win32.Registry.dll": {}
-        }
-      },
-      "System.AppContext/4.0.0": {
+          "System.IO.FileSystem": "[4.0.0, )",
+          "System.Security.SecureString": "[4.0.0-beta-23123, )",
+          "Microsoft.Win32.Registry": "[4.0.0-beta-23123, )",
+          "Microsoft.Win32.Primitives": "[4.0.0, )",
+          "System.IO.FileSystem.Primitives": "[4.0.0, )",
+          "System.Threading.Thread": "[4.0.0-beta-23123, )",
+          "System.Text.Encoding": "[4.0.10, )",
+          "System.IO": "[4.0.10, )",
+          "System.Threading": "[4.0.10, )",
+          "System.Collections": "[4.0.10, )",
+          "System.Threading.Tasks": "[4.0.10, )",
+          "System.Threading.ThreadPool": "[4.0.10-beta-23123, )",
+          "System.Globalization": "[4.0.10, )",
+          "System.Text.Encoding.Extensions": "[4.0.10, )",
+          "System.Runtime.Extensions": "[4.0.10, )"
+        },
+        "compile": {
+          "ref/dotnet/System.Diagnostics.Process.dll": {}
+        },
+        "runtime": {
+          "lib/DNXCore50/System.Diagnostics.Process.dll": {}
+        }
+      },
+      "System.Diagnostics.StackTrace/4.0.0": {
+        "dependencies": {
+          "System.Runtime": "[4.0.0, )",
+          "System.Reflection": "[4.0.0, )"
+        },
+        "compile": {
+          "ref/dotnet/System.Diagnostics.StackTrace.dll": {}
+        },
+        "runtime": {
+          "lib/DNXCore50/System.Diagnostics.StackTrace.dll": {}
+        }
+      },
+      "System.Diagnostics.Tools/4.0.0": {
         "dependencies": {
           "System.Runtime": "[4.0.0, )"
         },
         "compile": {
-          "ref/dotnet/System.AppContext.dll": {}
-        },
-        "runtime": {
-          "lib/DNXCore50/System.AppContext.dll": {}
-        }
-      },
-      "System.Collections/4.0.10": {
+          "ref/dotnet/System.Diagnostics.Tools.dll": {}
+        },
+        "runtime": {
+          "lib/DNXCore50/System.Diagnostics.Tools.dll": {}
+        }
+      },
+      "System.Diagnostics.TraceSource/4.0.0-beta-23019": {
+        "dependencies": {
+          "System.Runtime": "[4.0.20-beta-23019, )",
+          "System.Resources.ResourceManager": "[4.0.0-beta-23019, )",
+          "System.Collections": "[4.0.10-beta-23019, )",
+          "System.Runtime.Extensions": "[4.0.10-beta-23019, )",
+          "System.Diagnostics.Debug": "[4.0.10-beta-23019, )",
+          "System.Threading": "[4.0.10-beta-23019, )",
+          "System.Globalization": "[4.0.10-beta-23019, )"
+        },
+        "compile": {
+          "ref/dotnet/System.Diagnostics.TraceSource.dll": {}
+        },
+        "runtime": {
+          "lib/DNXCore50/System.Diagnostics.TraceSource.dll": {}
+        }
+      },
+      "System.Diagnostics.Tracing/4.0.20": {
+        "dependencies": {
+          "System.Runtime": "[4.0.0, )"
+        },
+        "compile": {
+          "ref/dotnet/System.Diagnostics.Tracing.dll": {}
+        },
+        "runtime": {
+          "lib/DNXCore50/System.Diagnostics.Tracing.dll": {}
+        }
+      },
+      "System.Dynamic.Runtime/4.0.10": {
+        "dependencies": {
+          "System.Runtime": "[4.0.20, )",
+          "System.Resources.ResourceManager": "[4.0.0, )",
+          "System.Collections": "[4.0.0, )",
+          "System.Reflection": "[4.0.0, )",
+          "System.Diagnostics.Debug": "[4.0.0, )",
+          "System.Reflection.Primitives": "[4.0.0, )",
+          "System.Reflection.Emit": "[4.0.0, )",
+          "System.ObjectModel": "[4.0.0, )",
+          "System.Threading": "[4.0.0, )",
+          "System.Reflection.TypeExtensions": "[4.0.0, )",
+          "System.Runtime.Extensions": "[4.0.0, )",
+          "System.Globalization": "[4.0.0, )",
+          "System.Linq": "[4.0.0, )",
+          "System.Linq.Expressions": "[4.0.10, )"
+        },
+        "compile": {
+          "ref/dotnet/System.Dynamic.Runtime.dll": {}
+        },
+        "runtime": {
+          "lib/DNXCore50/System.Dynamic.Runtime.dll": {}
+        }
+      },
+      "System.Globalization/4.0.10": {
+        "dependencies": {
+          "System.Runtime": "[4.0.0, )"
+        },
+        "compile": {
+          "ref/dotnet/System.Globalization.dll": {}
+        },
+        "runtime": {
+          "lib/DNXCore50/System.Globalization.dll": {}
+        }
+      },
+      "System.Globalization.Calendars/4.0.0": {
+        "dependencies": {
+          "System.Runtime": "[4.0.0, )",
+          "System.Globalization": "[4.0.0, )"
+        },
+        "compile": {
+          "ref/dotnet/System.Globalization.Calendars.dll": {}
+        },
+        "runtime": {
+          "lib/DNXCore50/System.Globalization.Calendars.dll": {}
+        }
+      },
+      "System.Globalization.Extensions/4.0.0": {
+        "dependencies": {
+          "System.Runtime": "[4.0.20, )",
+          "System.Runtime.Extensions": "[4.0.10, )",
+          "System.Globalization": "[4.0.10, )",
+          "System.Runtime.InteropServices": "[4.0.20, )",
+          "System.Resources.ResourceManager": "[4.0.0, )"
+        },
+        "compile": {
+          "ref/dotnet/System.Globalization.Extensions.dll": {}
+        },
+        "runtime": {
+          "lib/dotnet/System.Globalization.Extensions.dll": {}
+        }
+      },
+      "System.IO/4.0.10": {
+        "dependencies": {
+          "System.Runtime": "[4.0.20, )",
+          "System.Text.Encoding": "[4.0.0, )",
+          "System.Threading.Tasks": "[4.0.0, )"
+        },
+        "compile": {
+          "ref/dotnet/System.IO.dll": {}
+        },
+        "runtime": {
+          "lib/DNXCore50/System.IO.dll": {}
+        }
+      },
+      "System.IO.Compression/4.0.0": {
+        "dependencies": {
+          "System.Runtime": "[4.0.0, )",
+          "System.IO": "[4.0.0, )",
+          "System.Text.Encoding": "[4.0.0, )",
+          "System.Resources.ResourceManager": "[4.0.0, )",
+          "System.Threading.Tasks": "[4.0.0, )",
+          "System.Runtime.InteropServices": "[4.0.0, )",
+          "System.Collections": "[4.0.0, )",
+          "System.Runtime.Extensions": "[4.0.0, )",
+          "System.Threading": "[4.0.0, )"
+        },
+        "compile": {
+          "ref/dotnet/System.IO.Compression.dll": {}
+        },
+        "runtime": {
+          "lib/dotnet/System.IO.Compression.dll": {}
+        }
+      },
+      "System.IO.Compression.ZipFile/4.0.0": {
+        "dependencies": {
+          "System.Runtime": "[4.0.20, )",
+          "System.IO.Compression": "[4.0.0, )",
+          "System.Text.Encoding": "[4.0.10, )",
+          "System.Resources.ResourceManager": "[4.0.0, )",
+          "System.IO.FileSystem.Primitives": "[4.0.0, )",
+          "System.IO.FileSystem": "[4.0.0, )",
+          "System.IO": "[4.0.10, )",
+          "System.Runtime.Extensions": "[4.0.10, )"
+        },
+        "compile": {
+          "ref/dotnet/System.IO.Compression.ZipFile.dll": {}
+        },
+        "runtime": {
+          "lib/dotnet/System.IO.Compression.ZipFile.dll": {}
+        }
+      },
+      "System.IO.FileSystem/4.0.0": {
+        "dependencies": {
+          "System.Runtime": "[4.0.20, )",
+          "System.Runtime.InteropServices": "[4.0.20, )",
+          "System.Resources.ResourceManager": "[4.0.0, )",
+          "System.IO.FileSystem.Primitives": "[4.0.0, )",
+          "System.Runtime.Handles": "[4.0.0, )",
+          "System.Threading.Overlapped": "[4.0.0, )",
+          "System.Text.Encoding": "[4.0.10, )",
+          "System.IO": "[4.0.10, )",
+          "System.Collections": "[4.0.10, )",
+          "System.Threading.Tasks": "[4.0.10, )",
+          "System.Runtime.Extensions": "[4.0.10, )",
+          "System.Text.Encoding.Extensions": "[4.0.10, )",
+          "System.Threading": "[4.0.10, )"
+        },
+        "compile": {
+          "ref/dotnet/System.IO.FileSystem.dll": {}
+        },
+        "runtime": {
+          "lib/DNXCore50/System.IO.FileSystem.dll": {}
+        }
+      },
+      "System.IO.FileSystem.Primitives/4.0.0": {
         "dependencies": {
           "System.Runtime": "[4.0.20, )"
         },
         "compile": {
-          "ref/dotnet/System.Collections.dll": {}
-        },
-        "runtime": {
-          "lib/DNXCore50/System.Collections.dll": {}
-        }
-      },
-      "System.Collections.Concurrent/4.0.10": {
-        "dependencies": {
+          "ref/dotnet/System.IO.FileSystem.Primitives.dll": {}
+        },
+        "runtime": {
+          "lib/dotnet/System.IO.FileSystem.Primitives.dll": {}
+        }
+      },
+      "System.IO.UnmanagedMemoryStream/4.0.0": {
+        "dependencies": {
+          "System.Runtime": "[4.0.20, )",
+          "System.Runtime.InteropServices": "[4.0.20, )",
+          "System.IO.FileSystem.Primitives": "[4.0.0, )",
+          "System.IO": "[4.0.10, )",
+          "System.Threading.Tasks": "[4.0.10, )",
+          "System.Resources.ResourceManager": "[4.0.0, )",
+          "System.Threading": "[4.0.10, )"
+        },
+        "compile": {
+          "ref/dotnet/System.IO.UnmanagedMemoryStream.dll": {}
+        },
+        "runtime": {
+          "lib/dotnet/System.IO.UnmanagedMemoryStream.dll": {}
+        }
+      },
+      "System.Linq/4.0.0": {
+        "dependencies": {
+          "System.Runtime": "[4.0.20, )",
           "System.Collections": "[4.0.10, )",
+          "System.Resources.ResourceManager": "[4.0.0, )",
           "System.Diagnostics.Debug": "[4.0.10, )",
+          "System.Runtime.Extensions": "[4.0.10, )"
+        },
+        "compile": {
+          "ref/dotnet/System.Linq.dll": {}
+        },
+        "runtime": {
+          "lib/dotnet/System.Linq.dll": {}
+        }
+      },
+      "System.Linq.Expressions/4.0.10": {
+        "dependencies": {
+          "System.Runtime": "[4.0.20, )",
+          "System.Resources.ResourceManager": "[4.0.0, )",
+          "System.Collections": "[4.0.0, )",
+          "System.Diagnostics.Debug": "[4.0.0, )",
+          "System.Reflection": "[4.0.0, )",
+          "System.IO": "[4.0.0, )",
+          "System.Reflection.TypeExtensions": "[4.0.0, )",
+          "System.Reflection.Primitives": "[4.0.0, )",
+          "System.Reflection.Emit": "[4.0.0, )",
+          "System.ObjectModel": "[4.0.0, )",
+          "System.Threading": "[4.0.0, )",
+          "System.Runtime.Extensions": "[4.0.0, )",
+          "System.Linq": "[4.0.0, )",
+          "System.Globalization": "[4.0.0, )",
+          "System.Reflection.Extensions": "[4.0.0, )"
+        },
+        "compile": {
+          "ref/dotnet/System.Linq.Expressions.dll": {}
+        },
+        "runtime": {
+          "lib/DNXCore50/System.Linq.Expressions.dll": {}
+        }
+      },
+      "System.Linq.Parallel/4.0.0": {
+        "dependencies": {
+          "System.Runtime": "[4.0.20, )",
+          "System.Collections.Concurrent": "[4.0.10, )",
+          "System.Linq": "[4.0.0, )",
+          "System.Collections": "[4.0.10, )",
+          "System.Threading.Tasks": "[4.0.10, )",
           "System.Diagnostics.Tracing": "[4.0.20, )",
+          "System.Resources.ResourceManager": "[4.0.0, )",
+          "System.Threading": "[4.0.10, )",
+          "System.Diagnostics.Debug": "[4.0.10, )",
+          "System.Runtime.Extensions": "[4.0.10, )"
+        },
+        "compile": {
+          "ref/dotnet/System.Linq.Parallel.dll": {}
+        },
+        "runtime": {
+          "lib/dotnet/System.Linq.Parallel.dll": {}
+        }
+      },
+      "System.Linq.Queryable/4.0.0": {
+        "dependencies": {
+          "System.Runtime": "[4.0.20, )",
+          "System.Linq.Expressions": "[4.0.10, )",
+          "System.Linq": "[4.0.0, )",
+          "System.Resources.ResourceManager": "[4.0.0, )",
+          "System.Reflection.Extensions": "[4.0.0, )",
+          "System.Reflection": "[4.0.10, )",
+          "System.Collections": "[4.0.10, )"
+        },
+        "compile": {
+          "ref/dotnet/System.Linq.Queryable.dll": {}
+        },
+        "runtime": {
+          "lib/dotnet/System.Linq.Queryable.dll": {}
+        }
+      },
+      "System.Net.Http/4.0.0": {
+        "dependencies": {
+          "System.Runtime": "[4.0.20, )",
+          "System.Runtime.InteropServices": "[4.0.20, )",
+          "System.Resources.ResourceManager": "[4.0.0, )",
+          "System.Runtime.Handles": "[4.0.0, )",
+          "Microsoft.Win32.Primitives": "[4.0.0, )",
+          "System.IO.Compression": "[4.0.0, )",
+          "System.Net.Primitives": "[4.0.10, )",
+          "System.Threading.Tasks": "[4.0.10, )",
+          "System.IO": "[4.0.10, )",
+          "System.Diagnostics.Debug": "[4.0.10, )",
+          "System.Text.Encoding": "[4.0.10, )",
+          "System.Collections": "[4.0.10, )",
+          "System.Runtime.Extensions": "[4.0.10, )",
           "System.Globalization": "[4.0.10, )",
-          "System.Resources.ResourceManager": "[4.0.0, )",
-          "System.Runtime": "[4.0.20, )",
+          "System.Threading": "[4.0.10, )"
+        },
+        "compile": {
+          "ref/dotnet/System.Net.Http.dll": {}
+        },
+        "runtime": {
+          "lib/DNXCore50/System.Net.Http.dll": {}
+        }
+      },
+      "System.Net.NetworkInformation/4.0.0": {
+        "dependencies": {
+          "System.Runtime": "[4.0.0, )"
+        },
+        "compile": {
+          "ref/dotnet/System.Net.NetworkInformation.dll": {}
+        }
+      },
+      "System.Net.Primitives/4.0.10": {
+        "dependencies": {
+          "System.Private.Networking": "[4.0.0, )"
+        },
+        "compile": {
+          "ref/dotnet/System.Net.Primitives.dll": {}
+        },
+        "runtime": {
+          "lib/DNXCore50/System.Net.Primitives.dll": {}
+        }
+      },
+      "System.Numerics.Vectors/4.1.0": {
+        "dependencies": {
+          "System.Runtime": "[4.0.20, )",
+          "System.Resources.ResourceManager": "[4.0.0, )",
+          "System.Globalization": "[4.0.10, )",
+          "System.Runtime.Extensions": "[4.0.10, )"
+        },
+        "compile": {
+          "ref/dotnet/System.Numerics.Vectors.dll": {}
+        },
+        "runtime": {
+          "lib/dotnet/System.Numerics.Vectors.dll": {}
+        }
+      },
+      "System.ObjectModel/4.0.10": {
+        "dependencies": {
+          "System.Runtime": "[4.0.20, )",
+          "System.Resources.ResourceManager": "[4.0.0, )",
+          "System.Diagnostics.Debug": "[4.0.10, )",
+          "System.Collections": "[4.0.10, )",
+          "System.Threading": "[4.0.10, )"
+        },
+        "compile": {
+          "ref/dotnet/System.ObjectModel.dll": {}
+        },
+        "runtime": {
+          "lib/dotnet/System.ObjectModel.dll": {}
+        }
+      },
+      "System.Private.Networking/4.0.0": {
+        "dependencies": {
+          "System.Runtime": "[4.0.20, )",
+          "System.Runtime.InteropServices": "[4.0.20, )",
+          "System.Diagnostics.Tracing": "[4.0.20, )",
+          "System.Resources.ResourceManager": "[4.0.0, )",
+          "System.Runtime.Handles": "[4.0.0, )",
+          "System.Collections.Concurrent": "[4.0.0, )",
+          "System.Collections.NonGeneric": "[4.0.0, )",
+          "Microsoft.Win32.Primitives": "[4.0.0, )",
+          "System.IO.FileSystem": "[4.0.0, )",
+          "System.Threading.Overlapped": "[4.0.0, )",
+          "System.IO.FileSystem.Primitives": "[4.0.0, )",
+          "System.Collections": "[4.0.10, )",
+          "System.Threading": "[4.0.10, )",
+          "System.Threading.Tasks": "[4.0.10, )",
+          "System.IO": "[4.0.10, )",
+          "System.Diagnostics.Debug": "[4.0.10, )",
+          "System.ComponentModel.EventBasedAsync": "[4.0.10, )",
           "System.Runtime.Extensions": "[4.0.10, )",
-          "System.Threading": "[4.0.10, )",
-          "System.Threading.Tasks": "[4.0.10, )"
-        },
-        "compile": {
-          "ref/dotnet/System.Collections.Concurrent.dll": {}
-        },
-        "runtime": {
-          "lib/dotnet/System.Collections.Concurrent.dll": {}
-        }
-      },
-      "System.Collections.Immutable/1.1.37": {
-        "dependencies": {
+          "System.Globalization": "[4.0.10, )"
+        },
+        "compile": {
+          "ref/dnxcore50/_._": {}
+        },
+        "runtime": {
+          "lib/DNXCore50/System.Private.Networking.dll": {}
+        }
+      },
+      "System.Private.Uri/4.0.0": {
+        "compile": {
+          "ref/dnxcore50/_._": {}
+        },
+        "runtime": {
+          "lib/DNXCore50/System.Private.Uri.dll": {}
+        }
+      },
+      "System.Reflection/4.0.10": {
+        "dependencies": {
+          "System.Runtime": "[4.0.20, )",
+          "System.IO": "[4.0.0, )",
+          "System.Reflection.Primitives": "[4.0.0, )"
+        },
+        "compile": {
+          "ref/dotnet/System.Reflection.dll": {}
+        },
+        "runtime": {
+          "lib/DNXCore50/System.Reflection.dll": {}
+        }
+      },
+      "System.Reflection.DispatchProxy/4.0.0": {
+        "dependencies": {
+          "System.Runtime": "[4.0.20, )",
+          "System.Resources.ResourceManager": "[4.0.0, )",
+          "System.Reflection.Primitives": "[4.0.0, )",
+          "System.Linq": "[4.0.0, )",
+          "System.Reflection.Extensions": "[4.0.0, )",
+          "System.Reflection": "[4.0.10, )",
+          "System.Collections": "[4.0.10, )",
+          "System.Threading": "[4.0.10, )"
+        },
+        "compile": {
+          "ref/dotnet/System.Reflection.DispatchProxy.dll": {}
+        },
+        "runtime": {
+          "lib/DNXCore50/System.Reflection.DispatchProxy.dll": {}
+        }
+      },
+      "System.Reflection.Emit/4.0.0": {
+        "dependencies": {
+          "System.Runtime": "[4.0.0, )",
+          "System.Reflection": "[4.0.0, )",
+          "System.Reflection.Emit.ILGeneration": "[4.0.0, )",
+          "System.IO": "[4.0.0, )",
+          "System.Reflection.Primitives": "[4.0.0, )"
+        },
+        "compile": {
+          "ref/dotnet/System.Reflection.Emit.dll": {}
+        },
+        "runtime": {
+          "lib/DNXCore50/System.Reflection.Emit.dll": {}
+        }
+      },
+      "System.Reflection.Emit.ILGeneration/4.0.0": {
+        "dependencies": {
+          "System.Runtime": "[4.0.0, )",
+          "System.Reflection": "[4.0.0, )",
+          "System.Reflection.Primitives": "[4.0.0, )"
+        },
+        "compile": {
+          "ref/dotnet/System.Reflection.Emit.ILGeneration.dll": {}
+        },
+        "runtime": {
+          "lib/DNXCore50/System.Reflection.Emit.ILGeneration.dll": {}
+        }
+      },
+      "System.Reflection.Extensions/4.0.0": {
+        "dependencies": {
+          "System.Runtime": "[4.0.0, )",
+          "System.Reflection": "[4.0.0, )"
+        },
+        "compile": {
+          "ref/dotnet/System.Reflection.Extensions.dll": {}
+        },
+        "runtime": {
+          "lib/DNXCore50/System.Reflection.Extensions.dll": {}
+        }
+      },
+      "System.Reflection.Metadata/1.0.22": {
+        "dependencies": {
+          "System.Runtime": "[4.0.0, )",
+          "System.Resources.ResourceManager": "[4.0.0, )",
+          "System.Reflection.Primitives": "[4.0.0, )",
+          "System.IO": "[4.0.0, )",
+          "System.Diagnostics.Debug": "[4.0.0, )",
+          "System.Collections": "[4.0.0, )",
+          "System.Text.Encoding": "[4.0.0, )",
+          "System.Runtime.InteropServices": "[4.0.0, )",
+          "System.Reflection": "[4.0.0, )",
+          "System.Runtime.Extensions": "[4.0.0, )",
+          "System.Threading": "[4.0.0, )",
+          "System.Text.Encoding.Extensions": "[4.0.0, )",
+          "System.Reflection.Extensions": "[4.0.0, )",
+          "System.Collections.Immutable": "[1.1.37, )"
+        },
+        "compile": {
+          "lib/dotnet/System.Reflection.Metadata.dll": {}
+        },
+        "runtime": {
+          "lib/dotnet/System.Reflection.Metadata.dll": {}
+        }
+      },
+      "System.Reflection.Primitives/4.0.0": {
+        "dependencies": {
+          "System.Runtime": "[4.0.0, )"
+        },
+        "compile": {
+          "ref/dotnet/System.Reflection.Primitives.dll": {}
+        },
+        "runtime": {
+          "lib/DNXCore50/System.Reflection.Primitives.dll": {}
+        }
+      },
+      "System.Reflection.TypeExtensions/4.0.0": {
+        "dependencies": {
+          "System.Runtime": "[4.0.0, )",
+          "System.Reflection": "[4.0.0, )"
+        },
+        "compile": {
+          "ref/dotnet/System.Reflection.TypeExtensions.dll": {}
+        },
+        "runtime": {
+          "lib/DNXCore50/System.Reflection.TypeExtensions.dll": {}
+        }
+      },
+      "System.Resources.ResourceManager/4.0.0": {
+        "dependencies": {
+          "System.Runtime": "[4.0.0, )",
+          "System.Reflection": "[4.0.0, )",
+          "System.Globalization": "[4.0.0, )"
+        },
+        "compile": {
+          "ref/dotnet/System.Resources.ResourceManager.dll": {}
+        },
+        "runtime": {
+          "lib/DNXCore50/System.Resources.ResourceManager.dll": {}
+        }
+      },
+      "System.Runtime/4.0.20": {
+        "dependencies": {
+          "System.Private.Uri": "[4.0.0, )"
+        },
+        "compile": {
+          "ref/dotnet/System.Runtime.dll": {}
+        },
+        "runtime": {
+          "lib/DNXCore50/System.Runtime.dll": {}
+        }
+      },
+      "System.Runtime.Extensions/4.0.10": {
+        "dependencies": {
+          "System.Runtime": "[4.0.20, )"
+        },
+        "compile": {
+          "ref/dotnet/System.Runtime.Extensions.dll": {}
+        },
+        "runtime": {
+          "lib/DNXCore50/System.Runtime.Extensions.dll": {}
+        }
+      },
+      "System.Runtime.Handles/4.0.0": {
+        "dependencies": {
+          "System.Runtime": "[4.0.0, )"
+        },
+        "compile": {
+          "ref/dotnet/System.Runtime.Handles.dll": {}
+        },
+        "runtime": {
+          "lib/DNXCore50/System.Runtime.Handles.dll": {}
+        }
+      },
+      "System.Runtime.InteropServices/4.0.20": {
+        "dependencies": {
+          "System.Runtime": "[4.0.0, )",
+          "System.Reflection": "[4.0.0, )",
+          "System.Reflection.Primitives": "[4.0.0, )",
+          "System.Runtime.Handles": "[4.0.0, )"
+        },
+        "compile": {
+          "ref/dotnet/System.Runtime.InteropServices.dll": {}
+        },
+        "runtime": {
+          "lib/DNXCore50/System.Runtime.InteropServices.dll": {}
+        }
+      },
+      "System.Runtime.InteropServices.RuntimeInformation/4.0.0-beta-23213": {
+        "dependencies": {
+          "System.Runtime": "[4.0.20, )",
+          "System.Resources.ResourceManager": "[4.0.0, )"
+        },
+        "compile": {
+          "ref/dotnet/System.Runtime.InteropServices.RuntimeInformation.dll": {}
+        },
+        "runtime": {
+          "lib/dotnet/System.Runtime.InteropServices.RuntimeInformation.dll": {}
+        }
+      },
+      "System.Runtime.Numerics/4.0.0": {
+        "dependencies": {
+          "System.Runtime": "[4.0.20, )",
+          "System.Resources.ResourceManager": "[4.0.0, )",
+          "System.Globalization": "[4.0.10, )",
+          "System.Runtime.Extensions": "[4.0.10, )"
+        },
+        "compile": {
+          "ref/dotnet/System.Runtime.Numerics.dll": {}
+        },
+        "runtime": {
+          "lib/dotnet/System.Runtime.Numerics.dll": {}
+        }
+      },
+      "System.Security.Claims/4.0.0": {
+        "dependencies": {
+          "System.Runtime": "[4.0.20, )",
+          "System.Security.Principal": "[4.0.0, )",
+          "System.IO": "[4.0.0, )",
+          "System.Resources.ResourceManager": "[4.0.0, )",
           "System.Collections": "[4.0.0, )",
           "System.Diagnostics.Debug": "[4.0.0, )",
           "System.Globalization": "[4.0.0, )",
-          "System.Linq": "[4.0.0, )",
-          "System.Resources.ResourceManager": "[4.0.0, )",
+          "System.Runtime.Extensions": "[4.0.0, )"
+        },
+        "compile": {
+          "ref/dotnet/System.Security.Claims.dll": {}
+        },
+        "runtime": {
+          "lib/dotnet/System.Security.Claims.dll": {}
+        }
+      },
+      "System.Security.Cryptography.Encryption/4.0.0-beta-23123": {
+        "dependencies": {
           "System.Runtime": "[4.0.0, )",
-          "System.Runtime.Extensions": "[4.0.0, )",
-          "System.Threading": "[4.0.0, )"
-        },
-        "compile": {
-          "lib/dotnet/System.Collections.Immutable.dll": {}
-        },
-        "runtime": {
-          "lib/dotnet/System.Collections.Immutable.dll": {}
-        }
-      },
-      "System.Collections.NonGeneric/4.0.0": {
-        "dependencies": {
-          "System.Diagnostics.Debug": "[4.0.10, )",
+          "System.Resources.ResourceManager": "[4.0.0, )",
+          "System.IO": "[4.0.0, )",
+          "System.Threading.Tasks": "[4.0.0, )",
+          "System.Globalization": "[4.0.0, )"
+        },
+        "compile": {
+          "ref/dotnet/System.Security.Cryptography.Encryption.dll": {}
+        },
+        "runtime": {
+          "lib/DNXCore50/System.Security.Cryptography.Encryption.dll": {}
+        }
+      },
+      "System.Security.Principal/4.0.0": {
+        "dependencies": {
+          "System.Runtime": "[4.0.0, )"
+        },
+        "compile": {
+          "ref/dotnet/System.Security.Principal.dll": {}
+        },
+        "runtime": {
+          "lib/dotnet/System.Security.Principal.dll": {}
+        }
+      },
+      "System.Security.SecureString/4.0.0-beta-23123": {
+        "dependencies": {
+          "System.Runtime": "[4.0.20, )",
+          "System.Runtime.InteropServices": "[4.0.20, )",
+          "System.Resources.ResourceManager": "[4.0.0, )",
+          "System.Runtime.Handles": "[4.0.0, )",
+          "System.Security.Cryptography.Encryption": "[4.0.0-beta-23123, )",
+          "System.Threading": "[4.0.10, )"
+        },
+        "compile": {
+          "ref/dotnet/System.Security.SecureString.dll": {}
+        },
+        "runtime": {
+          "lib/DNXCore50/System.Security.SecureString.dll": {}
+        }
+      },
+      "System.Text.Encoding/4.0.10": {
+        "dependencies": {
+          "System.Runtime": "[4.0.0, )"
+        },
+        "compile": {
+          "ref/dotnet/System.Text.Encoding.dll": {}
+        },
+        "runtime": {
+          "lib/DNXCore50/System.Text.Encoding.dll": {}
+        }
+      },
+      "System.Text.Encoding.Extensions/4.0.10": {
+        "dependencies": {
+          "System.Runtime": "[4.0.0, )",
+          "System.Text.Encoding": "[4.0.10, )"
+        },
+        "compile": {
+          "ref/dotnet/System.Text.Encoding.Extensions.dll": {}
+        },
+        "runtime": {
+          "lib/DNXCore50/System.Text.Encoding.Extensions.dll": {}
+        }
+      },
+      "System.Text.RegularExpressions/4.0.10": {
+        "dependencies": {
+          "System.Runtime": "[4.0.20, )",
+          "System.Resources.ResourceManager": "[4.0.0, )",
+          "System.Collections": "[4.0.10, )",
           "System.Globalization": "[4.0.10, )",
-          "System.Resources.ResourceManager": "[4.0.0, )",
-          "System.Runtime": "[4.0.20, )",
           "System.Runtime.Extensions": "[4.0.10, )",
           "System.Threading": "[4.0.10, )"
         },
         "compile": {
-          "ref/dotnet/System.Collections.NonGeneric.dll": {}
-        },
-        "runtime": {
-          "lib/dotnet/System.Collections.NonGeneric.dll": {}
-        }
-      },
-      "System.ComponentModel/4.0.0": {
-        "dependencies": {
-          "System.Runtime": "[4.0.20, )"
-        },
-        "compile": {
-          "ref/dotnet/System.ComponentModel.dll": {}
-        },
-        "runtime": {
-          "lib/dotnet/System.ComponentModel.dll": {}
-        }
-      },
-      "System.ComponentModel.Annotations/4.0.10": {
-        "dependencies": {
+          "ref/dotnet/System.Text.RegularExpressions.dll": {}
+        },
+        "runtime": {
+          "lib/dotnet/System.Text.RegularExpressions.dll": {}
+        }
+      },
+      "System.Threading/4.0.10": {
+        "dependencies": {
+          "System.Runtime": "[4.0.0, )",
+          "System.Threading.Tasks": "[4.0.0, )"
+        },
+        "compile": {
+          "ref/dotnet/System.Threading.dll": {}
+        },
+        "runtime": {
+          "lib/DNXCore50/System.Threading.dll": {}
+        }
+      },
+      "System.Threading.Overlapped/4.0.0": {
+        "dependencies": {
+          "System.Runtime": "[4.0.0, )",
+          "System.Runtime.Handles": "[4.0.0, )"
+        },
+        "compile": {
+          "ref/dotnet/System.Threading.Overlapped.dll": {}
+        },
+        "runtime": {
+          "lib/DNXCore50/System.Threading.Overlapped.dll": {}
+        }
+      },
+      "System.Threading.Tasks/4.0.10": {
+        "dependencies": {
+          "System.Runtime": "[4.0.0, )"
+        },
+        "compile": {
+          "ref/dotnet/System.Threading.Tasks.dll": {}
+        },
+        "runtime": {
+          "lib/DNXCore50/System.Threading.Tasks.dll": {}
+        }
+      },
+      "System.Threading.Tasks.Dataflow/4.5.25": {
+        "dependencies": {
+          "System.Runtime": "[4.0.0, )",
+          "System.Resources.ResourceManager": "[4.0.0, )",
+          "System.Diagnostics.Debug": "[4.0.0, )",
+          "System.Collections.Concurrent": "[4.0.0, )",
+          "System.Collections": "[4.0.0, )",
+          "System.Threading.Tasks": "[4.0.0, )",
+          "System.Dynamic.Runtime": "[4.0.0, )",
+          "System.Diagnostics.Tracing": "[4.0.0, )",
+          "System.Threading": "[4.0.0, )",
+          "System.Linq": "[4.0.0, )",
+          "System.Runtime.Extensions": "[4.0.0, )"
+        },
+        "compile": {
+          "lib/dotnet/System.Threading.Tasks.Dataflow.dll": {}
+        },
+        "runtime": {
+          "lib/dotnet/System.Threading.Tasks.Dataflow.dll": {}
+        }
+      },
+      "System.Threading.Tasks.Parallel/4.0.0": {
+        "dependencies": {
+          "System.Runtime": "[4.0.20, )",
+          "System.Collections.Concurrent": "[4.0.10, )",
+          "System.Threading.Tasks": "[4.0.10, )",
+          "System.Diagnostics.Tracing": "[4.0.20, )",
+          "System.Resources.ResourceManager": "[4.0.0, )",
+          "System.Diagnostics.Debug": "[4.0.10, )",
+          "System.Threading": "[4.0.10, )",
+          "System.Runtime.Extensions": "[4.0.10, )"
+        },
+        "compile": {
+          "ref/dotnet/System.Threading.Tasks.Parallel.dll": {}
+        },
+        "runtime": {
+          "lib/dotnet/System.Threading.Tasks.Parallel.dll": {}
+        }
+      },
+      "System.Threading.Thread/4.0.0-beta-23123": {
+        "dependencies": {
+          "System.Runtime": "[4.0.0, )"
+        },
+        "compile": {
+          "ref/dotnet/System.Threading.Thread.dll": {}
+        },
+        "runtime": {
+          "lib/DNXCore50/System.Threading.Thread.dll": {}
+        }
+      },
+      "System.Threading.ThreadPool/4.0.10-beta-23123": {
+        "dependencies": {
+          "System.Runtime": "[4.0.0, )",
+          "System.Runtime.InteropServices": "[4.0.0, )"
+        },
+        "compile": {
+          "ref/dotnet/System.Threading.ThreadPool.dll": {}
+        },
+        "runtime": {
+          "lib/DNXCore50/System.Threading.ThreadPool.dll": {}
+        }
+      },
+      "System.Threading.Timer/4.0.0": {
+        "dependencies": {
+          "System.Runtime": "[4.0.0, )"
+        },
+        "compile": {
+          "ref/dotnet/System.Threading.Timer.dll": {}
+        },
+        "runtime": {
+          "lib/DNXCore50/System.Threading.Timer.dll": {}
+        }
+      },
+      "System.Xml.ReaderWriter/4.0.10": {
+        "dependencies": {
+          "System.Runtime": "[4.0.20, )",
+          "System.Text.Encoding": "[4.0.10, )",
+          "System.IO": "[4.0.10, )",
+          "System.Threading.Tasks": "[4.0.10, )",
+          "System.Runtime.InteropServices": "[4.0.20, )",
+          "System.Resources.ResourceManager": "[4.0.0, )",
+          "System.IO.FileSystem": "[4.0.0, )",
+          "System.IO.FileSystem.Primitives": "[4.0.0, )",
+          "System.Diagnostics.Debug": "[4.0.10, )",
+          "System.Text.RegularExpressions": "[4.0.10, )",
           "System.Collections": "[4.0.10, )",
-          "System.ComponentModel": "[4.0.0, )",
+          "System.Runtime.Extensions": "[4.0.10, )",
           "System.Globalization": "[4.0.10, )",
-          "System.Linq": "[4.0.0, )",
-          "System.Reflection": "[4.0.10, )",
-          "System.Reflection.Extensions": "[4.0.0, )",
-          "System.Resources.ResourceManager": "[4.0.0, )",
-          "System.Runtime": "[4.0.20, )",
-          "System.Runtime.Extensions": "[4.0.10, )",
-          "System.Text.RegularExpressions": "[4.0.10, )",
-          "System.Threading": "[4.0.10, )"
-        },
-        "compile": {
-          "ref/dotnet/System.ComponentModel.Annotations.dll": {}
-        },
-        "runtime": {
-          "lib/dotnet/System.ComponentModel.Annotations.dll": {}
-        }
-      },
-      "System.ComponentModel.EventBasedAsync/4.0.10": {
-        "dependencies": {
-          "System.Resources.ResourceManager": "[4.0.0, )",
-          "System.Runtime": "[4.0.20, )",
-          "System.Threading": "[4.0.10, )",
-          "System.Threading.Tasks": "[4.0.10, )"
-        },
-        "compile": {
-          "ref/dotnet/System.ComponentModel.EventBasedAsync.dll": {}
-        },
-        "runtime": {
-          "lib/dotnet/System.ComponentModel.EventBasedAsync.dll": {}
-        }
-      },
-      "System.Console/4.0.0-beta-23123": {
-        "dependencies": {
+          "System.Text.Encoding.Extensions": "[4.0.10, )"
+        },
+        "compile": {
+          "ref/dotnet/System.Xml.ReaderWriter.dll": {}
+        },
+        "runtime": {
+          "lib/dotnet/System.Xml.ReaderWriter.dll": {}
+        }
+      },
+      "System.Xml.XDocument/4.0.10": {
+        "dependencies": {
+          "System.Runtime": "[4.0.20, )",
           "System.IO": "[4.0.10, )",
-          "System.IO.FileSystem.Primitives": "[4.0.0, )",
-          "System.Resources.ResourceManager": "[4.0.0, )",
-          "System.Runtime": "[4.0.20, )",
-          "System.Runtime.InteropServices": "[4.0.20, )",
-          "System.Text.Encoding": "[4.0.10, )",
-          "System.Text.Encoding.Extensions": "[4.0.10, )",
-          "System.Threading": "[4.0.10, )",
-          "System.Threading.Tasks": "[4.0.10, )"
-        },
-        "compile": {
-          "ref/dotnet/System.Console.dll": {}
-        },
-        "runtime": {
-          "lib/DNXCore50/System.Console.dll": {}
-        }
-      },
-      "System.Diagnostics.Contracts/4.0.0": {
-        "dependencies": {
-          "System.Runtime": "[4.0.0, )"
-        },
-        "compile": {
-          "ref/dotnet/System.Diagnostics.Contracts.dll": {}
-        },
-        "runtime": {
-          "lib/DNXCore50/System.Diagnostics.Contracts.dll": {}
-        }
-      },
-      "System.Diagnostics.Debug/4.0.10": {
-        "dependencies": {
-          "System.Runtime": "[4.0.0, )"
-        },
-        "compile": {
-          "ref/dotnet/System.Diagnostics.Debug.dll": {}
-        },
-        "runtime": {
-          "lib/DNXCore50/System.Diagnostics.Debug.dll": {}
-        }
-      },
-      "System.Diagnostics.Process/4.0.0-beta-23123": {
-        "dependencies": {
-          "Microsoft.Win32.Primitives": "[4.0.0, )",
-          "Microsoft.Win32.Registry": "[4.0.0-beta-23123, )",
+          "System.Xml.ReaderWriter": "[4.0.10, )",
+          "System.Resources.ResourceManager": "[4.0.0, )",
+          "System.Diagnostics.Debug": "[4.0.10, )",
           "System.Collections": "[4.0.10, )",
           "System.Globalization": "[4.0.10, )",
+          "System.Threading": "[4.0.10, )",
+          "System.Text.Encoding": "[4.0.10, )",
+          "System.Reflection": "[4.0.10, )",
+          "System.Runtime.Extensions": "[4.0.10, )"
+        },
+        "compile": {
+          "ref/dotnet/System.Xml.XDocument.dll": {}
+        },
+        "runtime": {
+          "lib/dotnet/System.Xml.XDocument.dll": {}
+        }
+      },
+      "System.Xml.XmlDocument/4.0.0": {
+        "dependencies": {
+          "System.Runtime": "[4.0.20, )",
+          "System.Xml.ReaderWriter": "[4.0.10, )",
           "System.IO": "[4.0.10, )",
-          "System.IO.FileSystem": "[4.0.0, )",
-          "System.IO.FileSystem.Primitives": "[4.0.0, )",
-          "System.Resources.ResourceManager": "[4.0.0, )",
-          "System.Runtime": "[4.0.20, )",
-          "System.Runtime.Extensions": "[4.0.10, )",
-          "System.Runtime.Handles": "[4.0.0, )",
-          "System.Runtime.InteropServices": "[4.0.20, )",
-          "System.Security.SecureString": "[4.0.0-beta-23123, )",
+          "System.Resources.ResourceManager": "[4.0.0, )",
           "System.Text.Encoding": "[4.0.10, )",
-          "System.Text.Encoding.Extensions": "[4.0.10, )",
-          "System.Threading": "[4.0.10, )",
-          "System.Threading.Tasks": "[4.0.10, )",
-          "System.Threading.Thread": "[4.0.0-beta-23123, )",
-          "System.Threading.ThreadPool": "[4.0.10-beta-23123, )"
-        },
-        "compile": {
-          "ref/dotnet/System.Diagnostics.Process.dll": {}
-        },
-        "runtime": {
-          "lib/DNXCore50/System.Diagnostics.Process.dll": {}
-        }
-      },
-      "System.Diagnostics.StackTrace/4.0.0": {
-        "dependencies": {
-          "System.Reflection": "[4.0.0, )",
-          "System.Runtime": "[4.0.0, )"
-        },
-        "compile": {
-          "ref/dotnet/System.Diagnostics.StackTrace.dll": {}
-        },
-        "runtime": {
-          "lib/DNXCore50/System.Diagnostics.StackTrace.dll": {}
-        }
-      },
-      "System.Diagnostics.Tools/4.0.0": {
-        "dependencies": {
-          "System.Runtime": "[4.0.0, )"
-        },
-        "compile": {
-          "ref/dotnet/System.Diagnostics.Tools.dll": {}
-        },
-        "runtime": {
-          "lib/DNXCore50/System.Diagnostics.Tools.dll": {}
-        }
-      },
-      "System.Diagnostics.TraceSource/4.0.0-beta-23019": {
-        "dependencies": {
-          "System.Collections": "[4.0.10-beta-23019, )",
-          "System.Diagnostics.Debug": "[4.0.10-beta-23019, )",
-          "System.Globalization": "[4.0.10-beta-23019, )",
-          "System.Resources.ResourceManager": "[4.0.0-beta-23019, )",
-          "System.Runtime": "[4.0.20-beta-23019, )",
-          "System.Runtime.Extensions": "[4.0.10-beta-23019, )",
-          "System.Threading": "[4.0.10-beta-23019, )"
-        },
-        "compile": {
-          "ref/dotnet/System.Diagnostics.TraceSource.dll": {}
-        },
-        "runtime": {
-          "lib/DNXCore50/System.Diagnostics.TraceSource.dll": {}
-        }
-      },
-      "System.Diagnostics.Tracing/4.0.20": {
-        "dependencies": {
-          "System.Runtime": "[4.0.0, )"
-        },
-        "compile": {
-          "ref/dotnet/System.Diagnostics.Tracing.dll": {}
-        },
-        "runtime": {
-          "lib/DNXCore50/System.Diagnostics.Tracing.dll": {}
-        }
-      },
-      "System.Dynamic.Runtime/4.0.10": {
-        "dependencies": {
-          "System.Collections": "[4.0.0, )",
-          "System.Diagnostics.Debug": "[4.0.0, )",
-          "System.Globalization": "[4.0.0, )",
-          "System.Linq": "[4.0.0, )",
-          "System.Linq.Expressions": "[4.0.10, )",
-          "System.ObjectModel": "[4.0.0, )",
-          "System.Reflection": "[4.0.0, )",
-          "System.Reflection.Emit": "[4.0.0, )",
-          "System.Reflection.Primitives": "[4.0.0, )",
-          "System.Reflection.TypeExtensions": "[4.0.0, )",
-          "System.Resources.ResourceManager": "[4.0.0, )",
-          "System.Runtime": "[4.0.20, )",
-          "System.Runtime.Extensions": "[4.0.0, )",
-          "System.Threading": "[4.0.0, )"
-        },
-        "compile": {
-          "ref/dotnet/System.Dynamic.Runtime.dll": {}
-        },
-        "runtime": {
-          "lib/DNXCore50/System.Dynamic.Runtime.dll": {}
-        }
-      },
-      "System.Globalization/4.0.10": {
-        "dependencies": {
-          "System.Runtime": "[4.0.0, )"
-        },
-        "compile": {
-          "ref/dotnet/System.Globalization.dll": {}
-        },
-        "runtime": {
-          "lib/DNXCore50/System.Globalization.dll": {}
-        }
-      },
-      "System.Globalization.Calendars/4.0.0": {
-        "dependencies": {
-          "System.Globalization": "[4.0.0, )",
-          "System.Runtime": "[4.0.0, )"
-        },
-        "compile": {
-          "ref/dotnet/System.Globalization.Calendars.dll": {}
-        },
-        "runtime": {
-          "lib/DNXCore50/System.Globalization.Calendars.dll": {}
-        }
-      },
-      "System.Globalization.Extensions/4.0.0": {
-        "dependencies": {
-          "System.Globalization": "[4.0.10, )",
-          "System.Resources.ResourceManager": "[4.0.0, )",
-          "System.Runtime": "[4.0.20, )",
-          "System.Runtime.Extensions": "[4.0.10, )",
-          "System.Runtime.InteropServices": "[4.0.20, )"
-        },
-        "compile": {
-          "ref/dotnet/System.Globalization.Extensions.dll": {}
-        },
-        "runtime": {
-          "lib/dotnet/System.Globalization.Extensions.dll": {}
-        }
-      },
-      "System.IO/4.0.10": {
-        "dependencies": {
-          "System.Runtime": "[4.0.20, )",
-          "System.Text.Encoding": "[4.0.0, )",
-          "System.Threading.Tasks": "[4.0.0, )"
-        },
-        "compile": {
-          "ref/dotnet/System.IO.dll": {}
-        },
-        "runtime": {
-          "lib/DNXCore50/System.IO.dll": {}
-        }
-      },
-      "System.IO.Compression/4.0.0": {
-        "dependencies": {
-          "System.Collections": "[4.0.0, )",
-          "System.IO": "[4.0.0, )",
-          "System.Resources.ResourceManager": "[4.0.0, )",
-          "System.Runtime": "[4.0.0, )",
-          "System.Runtime.Extensions": "[4.0.0, )",
-          "System.Runtime.InteropServices": "[4.0.0, )",
-          "System.Text.Encoding": "[4.0.0, )",
-          "System.Threading": "[4.0.0, )",
-          "System.Threading.Tasks": "[4.0.0, )"
-        },
-        "compile": {
-          "ref/dotnet/System.IO.Compression.dll": {}
-        },
-        "runtime": {
-          "lib/dotnet/System.IO.Compression.dll": {}
-        }
-      },
-      "System.IO.Compression.ZipFile/4.0.0": {
-        "dependencies": {
-          "System.IO": "[4.0.10, )",
-          "System.IO.Compression": "[4.0.0, )",
-          "System.IO.FileSystem": "[4.0.0, )",
-          "System.IO.FileSystem.Primitives": "[4.0.0, )",
-          "System.Resources.ResourceManager": "[4.0.0, )",
-          "System.Runtime": "[4.0.20, )",
-          "System.Runtime.Extensions": "[4.0.10, )",
-          "System.Text.Encoding": "[4.0.10, )"
-        },
-        "compile": {
-          "ref/dotnet/System.IO.Compression.ZipFile.dll": {}
-        },
-        "runtime": {
-          "lib/dotnet/System.IO.Compression.ZipFile.dll": {}
-        }
-      },
-      "System.IO.FileSystem/4.0.0": {
-        "dependencies": {
-          "System.Collections": "[4.0.10, )",
-          "System.IO": "[4.0.10, )",
-          "System.IO.FileSystem.Primitives": "[4.0.0, )",
-          "System.Resources.ResourceManager": "[4.0.0, )",
-          "System.Runtime": "[4.0.20, )",
-          "System.Runtime.Extensions": "[4.0.10, )",
-          "System.Runtime.Handles": "[4.0.0, )",
-          "System.Runtime.InteropServices": "[4.0.20, )",
-          "System.Text.Encoding": "[4.0.10, )",
-          "System.Text.Encoding.Extensions": "[4.0.10, )",
-          "System.Threading": "[4.0.10, )",
-          "System.Threading.Overlapped": "[4.0.0, )",
-          "System.Threading.Tasks": "[4.0.10, )"
-        },
-        "compile": {
-          "ref/dotnet/System.IO.FileSystem.dll": {}
-        },
-        "runtime": {
-          "lib/DNXCore50/System.IO.FileSystem.dll": {}
-        }
-      },
-      "System.IO.FileSystem.Primitives/4.0.0": {
-        "dependencies": {
-          "System.Runtime": "[4.0.20, )"
-        },
-        "compile": {
-          "ref/dotnet/System.IO.FileSystem.Primitives.dll": {}
-        },
-        "runtime": {
-          "lib/dotnet/System.IO.FileSystem.Primitives.dll": {}
-        }
-      },
-      "System.IO.UnmanagedMemoryStream/4.0.0": {
-        "dependencies": {
-          "System.IO": "[4.0.10, )",
-          "System.IO.FileSystem.Primitives": "[4.0.0, )",
-          "System.Resources.ResourceManager": "[4.0.0, )",
-          "System.Runtime": "[4.0.20, )",
-          "System.Runtime.InteropServices": "[4.0.20, )",
-          "System.Threading": "[4.0.10, )",
-          "System.Threading.Tasks": "[4.0.10, )"
-        },
-        "compile": {
-          "ref/dotnet/System.IO.UnmanagedMemoryStream.dll": {}
-        },
-        "runtime": {
-          "lib/dotnet/System.IO.UnmanagedMemoryStream.dll": {}
-        }
-      },
-      "System.Linq/4.0.0": {
-        "dependencies": {
           "System.Collections": "[4.0.10, )",
           "System.Diagnostics.Debug": "[4.0.10, )",
-          "System.Resources.ResourceManager": "[4.0.0, )",
-          "System.Runtime": "[4.0.20, )",
-          "System.Runtime.Extensions": "[4.0.10, )"
-        },
-        "compile": {
-          "ref/dotnet/System.Linq.dll": {}
-        },
-        "runtime": {
-          "lib/dotnet/System.Linq.dll": {}
-        }
-      },
-      "System.Linq.Expressions/4.0.10": {
-        "dependencies": {
-          "System.Collections": "[4.0.0, )",
-          "System.Diagnostics.Debug": "[4.0.0, )",
-          "System.Globalization": "[4.0.0, )",
-          "System.IO": "[4.0.0, )",
-          "System.Linq": "[4.0.0, )",
-          "System.ObjectModel": "[4.0.0, )",
-          "System.Reflection": "[4.0.0, )",
-          "System.Reflection.Emit": "[4.0.0, )",
-          "System.Reflection.Extensions": "[4.0.0, )",
-          "System.Reflection.Primitives": "[4.0.0, )",
-          "System.Reflection.TypeExtensions": "[4.0.0, )",
-          "System.Resources.ResourceManager": "[4.0.0, )",
-          "System.Runtime": "[4.0.20, )",
-          "System.Runtime.Extensions": "[4.0.0, )",
-          "System.Threading": "[4.0.0, )"
-        },
-        "compile": {
-          "ref/dotnet/System.Linq.Expressions.dll": {}
-        },
-        "runtime": {
-          "lib/DNXCore50/System.Linq.Expressions.dll": {}
-        }
-      },
-      "System.Linq.Parallel/4.0.0": {
-        "dependencies": {
-          "System.Collections": "[4.0.10, )",
-          "System.Collections.Concurrent": "[4.0.10, )",
-          "System.Diagnostics.Debug": "[4.0.10, )",
-          "System.Diagnostics.Tracing": "[4.0.20, )",
-          "System.Linq": "[4.0.0, )",
-          "System.Resources.ResourceManager": "[4.0.0, )",
-          "System.Runtime": "[4.0.20, )",
           "System.Runtime.Extensions": "[4.0.10, )",
-          "System.Threading": "[4.0.10, )",
-          "System.Threading.Tasks": "[4.0.10, )"
-        },
-        "compile": {
-          "ref/dotnet/System.Linq.Parallel.dll": {}
-        },
-        "runtime": {
-          "lib/dotnet/System.Linq.Parallel.dll": {}
-        }
-      },
-      "System.Linq.Queryable/4.0.0": {
-        "dependencies": {
-          "System.Collections": "[4.0.10, )",
-          "System.Linq": "[4.0.0, )",
-          "System.Linq.Expressions": "[4.0.10, )",
-          "System.Reflection": "[4.0.10, )",
-          "System.Reflection.Extensions": "[4.0.0, )",
-          "System.Resources.ResourceManager": "[4.0.0, )",
-          "System.Runtime": "[4.0.20, )"
-        },
-        "compile": {
-          "ref/dotnet/System.Linq.Queryable.dll": {}
-        },
-        "runtime": {
-          "lib/dotnet/System.Linq.Queryable.dll": {}
-        }
-      },
-      "System.Net.Http/4.0.0": {
-        "dependencies": {
-          "Microsoft.Win32.Primitives": "[4.0.0, )",
-          "System.Collections": "[4.0.10, )",
-          "System.Diagnostics.Debug": "[4.0.10, )",
           "System.Globalization": "[4.0.10, )",
+          "System.Threading": "[4.0.10, )"
+        },
+        "compile": {
+          "ref/dotnet/System.Xml.XmlDocument.dll": {}
+        },
+        "runtime": {
+          "lib/dotnet/System.Xml.XmlDocument.dll": {}
+        }
+      },
+      "System.Xml.XPath/4.0.0": {
+        "dependencies": {
+          "System.Runtime": "[4.0.20, )",
           "System.IO": "[4.0.10, )",
-          "System.IO.Compression": "[4.0.0, )",
-          "System.Net.Primitives": "[4.0.10, )",
-          "System.Resources.ResourceManager": "[4.0.0, )",
-          "System.Runtime": "[4.0.20, )",
-          "System.Runtime.Extensions": "[4.0.10, )",
-          "System.Runtime.Handles": "[4.0.0, )",
-          "System.Runtime.InteropServices": "[4.0.20, )",
-          "System.Text.Encoding": "[4.0.10, )",
-          "System.Threading": "[4.0.10, )",
-          "System.Threading.Tasks": "[4.0.10, )"
-        },
-        "compile": {
-          "ref/dotnet/System.Net.Http.dll": {}
-        },
-        "runtime": {
-          "lib/DNXCore50/System.Net.Http.dll": {}
-        }
-      },
-      "System.Net.NetworkInformation/4.0.0": {
-        "dependencies": {
-          "System.Runtime": "[4.0.0, )"
-        },
-        "compile": {
-          "ref/dotnet/System.Net.NetworkInformation.dll": {}
-        }
-      },
-      "System.Net.Primitives/4.0.10": {
-        "dependencies": {
-          "System.Private.Networking": "[4.0.0, )"
-        },
-        "compile": {
-          "ref/dotnet/System.Net.Primitives.dll": {}
-        },
-        "runtime": {
-          "lib/DNXCore50/System.Net.Primitives.dll": {}
-        }
-      },
-      "System.Numerics.Vectors/4.1.0": {
-        "dependencies": {
-          "System.Globalization": "[4.0.10, )",
-          "System.Resources.ResourceManager": "[4.0.0, )",
-          "System.Runtime": "[4.0.20, )",
-          "System.Runtime.Extensions": "[4.0.10, )"
-        },
-        "compile": {
-          "ref/dotnet/System.Numerics.Vectors.dll": {}
-        },
-        "runtime": {
-          "lib/dotnet/System.Numerics.Vectors.dll": {}
-        }
-      },
-      "System.ObjectModel/4.0.10": {
-        "dependencies": {
-          "System.Collections": "[4.0.10, )",
-          "System.Diagnostics.Debug": "[4.0.10, )",
-          "System.Resources.ResourceManager": "[4.0.0, )",
-          "System.Runtime": "[4.0.20, )",
-          "System.Threading": "[4.0.10, )"
-        },
-        "compile": {
-          "ref/dotnet/System.ObjectModel.dll": {}
-        },
-        "runtime": {
-          "lib/dotnet/System.ObjectModel.dll": {}
-        }
-      },
-      "System.Private.Networking/4.0.0": {
-        "dependencies": {
-          "Microsoft.Win32.Primitives": "[4.0.0, )",
-          "System.Collections": "[4.0.10, )",
-          "System.Collections.Concurrent": "[4.0.0, )",
-          "System.Collections.NonGeneric": "[4.0.0, )",
-          "System.ComponentModel.EventBasedAsync": "[4.0.10, )",
-          "System.Diagnostics.Debug": "[4.0.10, )",
-          "System.Diagnostics.Tracing": "[4.0.20, )",
-          "System.Globalization": "[4.0.10, )",
-          "System.IO": "[4.0.10, )",
-          "System.IO.FileSystem": "[4.0.0, )",
-          "System.IO.FileSystem.Primitives": "[4.0.0, )",
-          "System.Resources.ResourceManager": "[4.0.0, )",
-          "System.Runtime": "[4.0.20, )",
-          "System.Runtime.Extensions": "[4.0.10, )",
-          "System.Runtime.Handles": "[4.0.0, )",
-          "System.Runtime.InteropServices": "[4.0.20, )",
-          "System.Threading": "[4.0.10, )",
-          "System.Threading.Overlapped": "[4.0.0, )",
-          "System.Threading.Tasks": "[4.0.10, )"
-        },
-        "compile": {
-          "ref/dnxcore50/_._": {}
-        },
-        "runtime": {
-          "lib/DNXCore50/System.Private.Networking.dll": {}
-        }
-      },
-      "System.Private.Uri/4.0.0": {
-        "compile": {
-          "ref/dnxcore50/_._": {}
-        },
-        "runtime": {
-          "lib/DNXCore50/System.Private.Uri.dll": {}
-        }
-      },
-      "System.Reflection/4.0.10": {
-        "dependencies": {
-          "System.IO": "[4.0.0, )",
-          "System.Reflection.Primitives": "[4.0.0, )",
-          "System.Runtime": "[4.0.20, )"
-        },
-        "compile": {
-          "ref/dotnet/System.Reflection.dll": {}
-        },
-        "runtime": {
-          "lib/DNXCore50/System.Reflection.dll": {}
-        }
-      },
-      "System.Reflection.DispatchProxy/4.0.0": {
-        "dependencies": {
-          "System.Collections": "[4.0.10, )",
-          "System.Linq": "[4.0.0, )",
-          "System.Reflection": "[4.0.10, )",
-          "System.Reflection.Extensions": "[4.0.0, )",
-          "System.Reflection.Primitives": "[4.0.0, )",
-          "System.Resources.ResourceManager": "[4.0.0, )",
-          "System.Runtime": "[4.0.20, )",
-          "System.Threading": "[4.0.10, )"
-        },
-        "compile": {
-          "ref/dotnet/System.Reflection.DispatchProxy.dll": {}
-        },
-        "runtime": {
-          "lib/DNXCore50/System.Reflection.DispatchProxy.dll": {}
-        }
-      },
-      "System.Reflection.Emit/4.0.0": {
-        "dependencies": {
-          "System.IO": "[4.0.0, )",
-          "System.Reflection": "[4.0.0, )",
-          "System.Reflection.Emit.ILGeneration": "[4.0.0, )",
-          "System.Reflection.Primitives": "[4.0.0, )",
-          "System.Runtime": "[4.0.0, )"
-        },
-        "compile": {
-          "ref/dotnet/System.Reflection.Emit.dll": {}
-        },
-        "runtime": {
-          "lib/DNXCore50/System.Reflection.Emit.dll": {}
-        }
-      },
-      "System.Reflection.Emit.ILGeneration/4.0.0": {
-        "dependencies": {
-          "System.Reflection": "[4.0.0, )",
-          "System.Reflection.Primitives": "[4.0.0, )",
-          "System.Runtime": "[4.0.0, )"
-        },
-        "compile": {
-          "ref/dotnet/System.Reflection.Emit.ILGeneration.dll": {}
-        },
-        "runtime": {
-          "lib/DNXCore50/System.Reflection.Emit.ILGeneration.dll": {}
-        }
-      },
-      "System.Reflection.Extensions/4.0.0": {
-        "dependencies": {
-          "System.Reflection": "[4.0.0, )",
-          "System.Runtime": "[4.0.0, )"
-        },
-        "compile": {
-          "ref/dotnet/System.Reflection.Extensions.dll": {}
-        },
-        "runtime": {
-          "lib/DNXCore50/System.Reflection.Extensions.dll": {}
-        }
-      },
-      "System.Reflection.Metadata/1.0.22": {
-        "dependencies": {
-          "System.Collections": "[4.0.0, )",
-          "System.Collections.Immutable": "[1.1.37, )",
-          "System.Diagnostics.Debug": "[4.0.0, )",
-          "System.IO": "[4.0.0, )",
-          "System.Reflection": "[4.0.0, )",
-          "System.Reflection.Extensions": "[4.0.0, )",
-          "System.Reflection.Primitives": "[4.0.0, )",
-          "System.Resources.ResourceManager": "[4.0.0, )",
-          "System.Runtime": "[4.0.0, )",
-          "System.Runtime.Extensions": "[4.0.0, )",
-          "System.Runtime.InteropServices": "[4.0.0, )",
-          "System.Text.Encoding": "[4.0.0, )",
-          "System.Text.Encoding.Extensions": "[4.0.0, )",
-          "System.Threading": "[4.0.0, )"
-        },
-        "compile": {
-          "lib/dotnet/System.Reflection.Metadata.dll": {}
-        },
-        "runtime": {
-          "lib/dotnet/System.Reflection.Metadata.dll": {}
-        }
-      },
-      "System.Reflection.Primitives/4.0.0": {
-        "dependencies": {
-          "System.Runtime": "[4.0.0, )"
-        },
-        "compile": {
-          "ref/dotnet/System.Reflection.Primitives.dll": {}
-        },
-        "runtime": {
-          "lib/DNXCore50/System.Reflection.Primitives.dll": {}
-        }
-      },
-      "System.Reflection.TypeExtensions/4.0.0": {
-        "dependencies": {
-          "System.Reflection": "[4.0.0, )",
-          "System.Runtime": "[4.0.0, )"
-        },
-        "compile": {
-          "ref/dotnet/System.Reflection.TypeExtensions.dll": {}
-        },
-        "runtime": {
-          "lib/DNXCore50/System.Reflection.TypeExtensions.dll": {}
-        }
-      },
-      "System.Resources.ResourceManager/4.0.0": {
-        "dependencies": {
-          "System.Globalization": "[4.0.0, )",
-          "System.Reflection": "[4.0.0, )",
-          "System.Runtime": "[4.0.0, )"
-        },
-        "compile": {
-          "ref/dotnet/System.Resources.ResourceManager.dll": {}
-        },
-        "runtime": {
-          "lib/DNXCore50/System.Resources.ResourceManager.dll": {}
-        }
-      },
-      "System.Runtime/4.0.20": {
-        "dependencies": {
-          "System.Private.Uri": "[4.0.0, )"
-        },
-        "compile": {
-          "ref/dotnet/System.Runtime.dll": {}
-        },
-        "runtime": {
-          "lib/DNXCore50/System.Runtime.dll": {}
-        }
-      },
-      "System.Runtime.Extensions/4.0.10": {
-        "dependencies": {
-          "System.Runtime": "[4.0.20, )"
-        },
-        "compile": {
-          "ref/dotnet/System.Runtime.Extensions.dll": {}
-        },
-        "runtime": {
-          "lib/DNXCore50/System.Runtime.Extensions.dll": {}
-        }
-      },
-      "System.Runtime.Handles/4.0.0": {
-        "dependencies": {
-          "System.Runtime": "[4.0.0, )"
-        },
-        "compile": {
-          "ref/dotnet/System.Runtime.Handles.dll": {}
-        },
-        "runtime": {
-          "lib/DNXCore50/System.Runtime.Handles.dll": {}
-        }
-      },
-      "System.Runtime.InteropServices/4.0.20": {
-        "dependencies": {
-          "System.Reflection": "[4.0.0, )",
-          "System.Reflection.Primitives": "[4.0.0, )",
-          "System.Runtime": "[4.0.0, )",
-          "System.Runtime.Handles": "[4.0.0, )"
-        },
-        "compile": {
-          "ref/dotnet/System.Runtime.InteropServices.dll": {}
-        },
-        "runtime": {
-          "lib/DNXCore50/System.Runtime.InteropServices.dll": {}
-        }
-      },
-      "System.Runtime.InteropServices.RuntimeInformation/4.0.0-beta-23213": {
-        "dependencies": {
-          "System.Resources.ResourceManager": "[4.0.0, )",
-          "System.Runtime": "[4.0.20, )"
-        },
-        "compile": {
-          "ref/dotnet/System.Runtime.InteropServices.RuntimeInformation.dll": {}
-        },
-        "runtime": {
-          "lib/dotnet/System.Runtime.InteropServices.RuntimeInformation.dll": {}
-        }
-      },
-      "System.Runtime.Numerics/4.0.0": {
-        "dependencies": {
-          "System.Globalization": "[4.0.10, )",
-          "System.Resources.ResourceManager": "[4.0.0, )",
-          "System.Runtime": "[4.0.20, )",
-          "System.Runtime.Extensions": "[4.0.10, )"
-        },
-        "compile": {
-          "ref/dotnet/System.Runtime.Numerics.dll": {}
-        },
-        "runtime": {
-          "lib/dotnet/System.Runtime.Numerics.dll": {}
-        }
-      },
-      "System.Security.Claims/4.0.0": {
-        "dependencies": {
-          "System.Collections": "[4.0.0, )",
-          "System.Diagnostics.Debug": "[4.0.0, )",
-          "System.Globalization": "[4.0.0, )",
-          "System.IO": "[4.0.0, )",
-          "System.Resources.ResourceManager": "[4.0.0, )",
-          "System.Runtime": "[4.0.20, )",
-          "System.Runtime.Extensions": "[4.0.0, )",
-          "System.Security.Principal": "[4.0.0, )"
-        },
-        "compile": {
-          "ref/dotnet/System.Security.Claims.dll": {}
-        },
-        "runtime": {
-          "lib/dotnet/System.Security.Claims.dll": {}
-        }
-      },
-      "System.Security.Cryptography.Encryption/4.0.0-beta-23123": {
-        "dependencies": {
-          "System.Globalization": "[4.0.0, )",
-          "System.IO": "[4.0.0, )",
-          "System.Resources.ResourceManager": "[4.0.0, )",
-          "System.Runtime": "[4.0.0, )",
-          "System.Threading.Tasks": "[4.0.0, )"
-        },
-        "compile": {
-          "ref/dotnet/System.Security.Cryptography.Encryption.dll": {}
-        },
-        "runtime": {
-          "lib/DNXCore50/System.Security.Cryptography.Encryption.dll": {}
-        }
-      },
-      "System.Security.Principal/4.0.0": {
-        "dependencies": {
-          "System.Runtime": "[4.0.0, )"
-        },
-        "compile": {
-          "ref/dotnet/System.Security.Principal.dll": {}
-        },
-        "runtime": {
-          "lib/dotnet/System.Security.Principal.dll": {}
-        }
-      },
-      "System.Security.SecureString/4.0.0-beta-23123": {
-        "dependencies": {
-          "System.Resources.ResourceManager": "[4.0.0, )",
-          "System.Runtime": "[4.0.20, )",
-          "System.Runtime.Handles": "[4.0.0, )",
-          "System.Runtime.InteropServices": "[4.0.20, )",
-          "System.Security.Cryptography.Encryption": "[4.0.0-beta-23123, )",
-          "System.Threading": "[4.0.10, )"
-        },
-        "compile": {
-          "ref/dotnet/System.Security.SecureString.dll": {}
-        },
-        "runtime": {
-          "lib/DNXCore50/System.Security.SecureString.dll": {}
-        }
-      },
-      "System.Text.Encoding/4.0.10": {
-        "dependencies": {
-          "System.Runtime": "[4.0.0, )"
-        },
-        "compile": {
-          "ref/dotnet/System.Text.Encoding.dll": {}
-        },
-        "runtime": {
-          "lib/DNXCore50/System.Text.Encoding.dll": {}
-        }
-      },
-      "System.Text.Encoding.Extensions/4.0.10": {
-        "dependencies": {
-          "System.Runtime": "[4.0.0, )",
-          "System.Text.Encoding": "[4.0.10, )"
-        },
-        "compile": {
-          "ref/dotnet/System.Text.Encoding.Extensions.dll": {}
-        },
-        "runtime": {
-          "lib/DNXCore50/System.Text.Encoding.Extensions.dll": {}
-        }
-      },
-      "System.Text.RegularExpressions/4.0.10": {
-        "dependencies": {
+          "System.Xml.ReaderWriter": "[4.0.10, )",
+          "System.Resources.ResourceManager": "[4.0.0, )",
           "System.Collections": "[4.0.10, )",
           "System.Globalization": "[4.0.10, )",
-          "System.Resources.ResourceManager": "[4.0.0, )",
-          "System.Runtime": "[4.0.20, )",
+          "System.Diagnostics.Debug": "[4.0.10, )",
           "System.Runtime.Extensions": "[4.0.10, )",
           "System.Threading": "[4.0.10, )"
         },
         "compile": {
-          "ref/dotnet/System.Text.RegularExpressions.dll": {}
-        },
-        "runtime": {
-          "lib/dotnet/System.Text.RegularExpressions.dll": {}
-        }
-      },
-      "System.Threading/4.0.10": {
-        "dependencies": {
-          "System.Runtime": "[4.0.0, )",
-          "System.Threading.Tasks": "[4.0.0, )"
-        },
-        "compile": {
-          "ref/dotnet/System.Threading.dll": {}
-        },
-        "runtime": {
-          "lib/DNXCore50/System.Threading.dll": {}
-        }
-      },
-      "System.Threading.Overlapped/4.0.0": {
-        "dependencies": {
-          "System.Runtime": "[4.0.0, )",
-          "System.Runtime.Handles": "[4.0.0, )"
-        },
-        "compile": {
-          "ref/dotnet/System.Threading.Overlapped.dll": {}
-        },
-        "runtime": {
-          "lib/DNXCore50/System.Threading.Overlapped.dll": {}
-        }
-      },
-      "System.Threading.Tasks/4.0.10": {
-        "dependencies": {
-          "System.Runtime": "[4.0.0, )"
-        },
-        "compile": {
-          "ref/dotnet/System.Threading.Tasks.dll": {}
-        },
-        "runtime": {
-          "lib/DNXCore50/System.Threading.Tasks.dll": {}
-        }
-      },
-      "System.Threading.Tasks.Dataflow/4.5.25": {
-        "dependencies": {
-          "System.Collections": "[4.0.0, )",
-          "System.Collections.Concurrent": "[4.0.0, )",
-          "System.Diagnostics.Debug": "[4.0.0, )",
-          "System.Diagnostics.Tracing": "[4.0.0, )",
-          "System.Dynamic.Runtime": "[4.0.0, )",
-          "System.Linq": "[4.0.0, )",
-          "System.Resources.ResourceManager": "[4.0.0, )",
-          "System.Runtime": "[4.0.0, )",
-          "System.Runtime.Extensions": "[4.0.0, )",
-          "System.Threading": "[4.0.0, )",
-          "System.Threading.Tasks": "[4.0.0, )"
-        },
-        "compile": {
-          "lib/dotnet/System.Threading.Tasks.Dataflow.dll": {}
-        },
-        "runtime": {
-          "lib/dotnet/System.Threading.Tasks.Dataflow.dll": {}
-        }
-      },
-      "System.Threading.Tasks.Parallel/4.0.0": {
-        "dependencies": {
-          "System.Collections.Concurrent": "[4.0.10, )",
-          "System.Diagnostics.Debug": "[4.0.10, )",
-          "System.Diagnostics.Tracing": "[4.0.20, )",
-          "System.Resources.ResourceManager": "[4.0.0, )",
-          "System.Runtime": "[4.0.20, )",
+          "ref/dotnet/System.Xml.XPath.dll": {}
+        },
+        "runtime": {
+          "lib/dotnet/System.Xml.XPath.dll": {}
+        }
+      },
+      "System.Xml.XPath.XmlDocument/4.0.0": {
+        "dependencies": {
+          "System.Runtime": "[4.0.20, )",
+          "System.Xml.XmlDocument": "[4.0.0, )",
+          "System.Xml.ReaderWriter": "[4.0.10, )",
+          "System.Xml.XPath": "[4.0.0, )",
+          "System.Resources.ResourceManager": "[4.0.0, )",
+          "System.Collections": "[4.0.10, )",
           "System.Runtime.Extensions": "[4.0.10, )",
+          "System.Globalization": "[4.0.10, )",
           "System.Threading": "[4.0.10, )",
-          "System.Threading.Tasks": "[4.0.10, )"
-        },
-        "compile": {
-          "ref/dotnet/System.Threading.Tasks.Parallel.dll": {}
-        },
-        "runtime": {
-          "lib/dotnet/System.Threading.Tasks.Parallel.dll": {}
-        }
-      },
-      "System.Threading.Thread/4.0.0-beta-23123": {
-        "dependencies": {
-          "System.Runtime": "[4.0.0, )"
-        },
-        "compile": {
-          "ref/dotnet/System.Threading.Thread.dll": {}
-        },
-        "runtime": {
-          "lib/DNXCore50/System.Threading.Thread.dll": {}
-        }
-      },
-      "System.Threading.ThreadPool/4.0.10-beta-23123": {
-        "dependencies": {
-          "System.Runtime": "[4.0.0, )",
-          "System.Runtime.InteropServices": "[4.0.0, )"
-        },
-        "compile": {
-          "ref/dotnet/System.Threading.ThreadPool.dll": {}
-        },
-        "runtime": {
-          "lib/DNXCore50/System.Threading.ThreadPool.dll": {}
-        }
-      },
-      "System.Threading.Timer/4.0.0": {
-        "dependencies": {
-          "System.Runtime": "[4.0.0, )"
-        },
-        "compile": {
-          "ref/dotnet/System.Threading.Timer.dll": {}
-        },
-        "runtime": {
-          "lib/DNXCore50/System.Threading.Timer.dll": {}
-        }
-      },
-      "System.Xml.ReaderWriter/4.0.10": {
-        "dependencies": {
-          "System.Collections": "[4.0.10, )",
-          "System.Diagnostics.Debug": "[4.0.10, )",
-          "System.Globalization": "[4.0.10, )",
-          "System.IO": "[4.0.10, )",
-          "System.IO.FileSystem": "[4.0.0, )",
-          "System.IO.FileSystem.Primitives": "[4.0.0, )",
-          "System.Resources.ResourceManager": "[4.0.0, )",
-          "System.Runtime": "[4.0.20, )",
-          "System.Runtime.Extensions": "[4.0.10, )",
-          "System.Runtime.InteropServices": "[4.0.20, )",
-          "System.Text.Encoding": "[4.0.10, )",
-          "System.Text.Encoding.Extensions": "[4.0.10, )",
-          "System.Text.RegularExpressions": "[4.0.10, )",
-          "System.Threading.Tasks": "[4.0.10, )"
-        },
-        "compile": {
-          "ref/dotnet/System.Xml.ReaderWriter.dll": {}
-        },
-        "runtime": {
-          "lib/dotnet/System.Xml.ReaderWriter.dll": {}
-        }
-      },
-      "System.Xml.XDocument/4.0.10": {
-        "dependencies": {
-          "System.Collections": "[4.0.10, )",
-          "System.Diagnostics.Debug": "[4.0.10, )",
-          "System.Globalization": "[4.0.10, )",
-          "System.IO": "[4.0.10, )",
-          "System.Reflection": "[4.0.10, )",
-          "System.Resources.ResourceManager": "[4.0.0, )",
-          "System.Runtime": "[4.0.20, )",
-          "System.Runtime.Extensions": "[4.0.10, )",
-          "System.Text.Encoding": "[4.0.10, )",
-          "System.Threading": "[4.0.10, )",
-          "System.Xml.ReaderWriter": "[4.0.10, )"
-        },
-        "compile": {
-          "ref/dotnet/System.Xml.XDocument.dll": {}
-        },
-        "runtime": {
-          "lib/dotnet/System.Xml.XDocument.dll": {}
-        }
-      },
-      "System.Xml.XmlDocument/4.0.0": {
-        "dependencies": {
-          "System.Collections": "[4.0.10, )",
-          "System.Diagnostics.Debug": "[4.0.10, )",
-          "System.Globalization": "[4.0.10, )",
-          "System.IO": "[4.0.10, )",
-          "System.Resources.ResourceManager": "[4.0.0, )",
-          "System.Runtime": "[4.0.20, )",
-          "System.Runtime.Extensions": "[4.0.10, )",
-          "System.Text.Encoding": "[4.0.10, )",
-          "System.Threading": "[4.0.10, )",
-          "System.Xml.ReaderWriter": "[4.0.10, )"
-        },
-        "compile": {
-          "ref/dotnet/System.Xml.XmlDocument.dll": {}
-        },
-        "runtime": {
-          "lib/dotnet/System.Xml.XmlDocument.dll": {}
-        }
-      },
-      "System.Xml.XPath/4.0.0": {
-        "dependencies": {
-          "System.Collections": "[4.0.10, )",
-          "System.Diagnostics.Debug": "[4.0.10, )",
-          "System.Globalization": "[4.0.10, )",
-          "System.IO": "[4.0.10, )",
-          "System.Resources.ResourceManager": "[4.0.0, )",
-          "System.Runtime": "[4.0.20, )",
-          "System.Runtime.Extensions": "[4.0.10, )",
-          "System.Threading": "[4.0.10, )",
-          "System.Xml.ReaderWriter": "[4.0.10, )"
-        },
-        "compile": {
-          "ref/dotnet/System.Xml.XPath.dll": {}
-        },
-        "runtime": {
-          "lib/dotnet/System.Xml.XPath.dll": {}
-        }
-      },
-      "System.Xml.XPath.XmlDocument/4.0.0": {
-        "dependencies": {
-          "System.Collections": "[4.0.10, )",
-          "System.Globalization": "[4.0.10, )",
-          "System.IO": "[4.0.10, )",
-          "System.Resources.ResourceManager": "[4.0.0, )",
-          "System.Runtime": "[4.0.20, )",
-          "System.Runtime.Extensions": "[4.0.10, )",
-          "System.Threading": "[4.0.10, )",
-          "System.Xml.ReaderWriter": "[4.0.10, )",
-          "System.Xml.XmlDocument": "[4.0.0, )",
-          "System.Xml.XPath": "[4.0.0, )"
+          "System.IO": "[4.0.10, )"
         },
         "compile": {
           "ref/dotnet/System.Xml.XPath.XmlDocument.dll": {}
@@ -1342,22 +1336,22 @@
     "DNXCore,Version=v5.0/win7-x86": {
       "Microsoft.CSharp/4.0.0": {
         "dependencies": {
+          "System.Runtime": "[4.0.20, )",
+          "System.Dynamic.Runtime": "[4.0.0, )",
+          "System.Linq.Expressions": "[4.0.0, )",
+          "System.Runtime.InteropServices": "[4.0.20, )",
+          "System.Resources.ResourceManager": "[4.0.0, )",
+          "System.Linq": "[4.0.0, )",
+          "System.Reflection.TypeExtensions": "[4.0.0, )",
+          "System.Reflection.Primitives": "[4.0.0, )",
+          "System.Reflection.Extensions": "[4.0.0, )",
           "System.Collections": "[4.0.10, )",
           "System.Diagnostics.Debug": "[4.0.10, )",
-          "System.Dynamic.Runtime": "[4.0.0, )",
+          "System.Reflection": "[4.0.10, )",
+          "System.Threading": "[4.0.10, )",
           "System.Globalization": "[4.0.10, )",
-          "System.Linq": "[4.0.0, )",
-          "System.Linq.Expressions": "[4.0.0, )",
-          "System.ObjectModel": "[4.0.10, )",
-          "System.Reflection": "[4.0.10, )",
-          "System.Reflection.Extensions": "[4.0.0, )",
-          "System.Reflection.Primitives": "[4.0.0, )",
-          "System.Reflection.TypeExtensions": "[4.0.0, )",
-          "System.Resources.ResourceManager": "[4.0.0, )",
-          "System.Runtime": "[4.0.20, )",
           "System.Runtime.Extensions": "[4.0.10, )",
-          "System.Runtime.InteropServices": "[4.0.20, )",
-          "System.Threading": "[4.0.10, )"
+          "System.ObjectModel": "[4.0.10, )"
         },
         "compile": {
           "ref/dotnet/Microsoft.CSharp.dll": {}
@@ -1369,7 +1363,6 @@
       "Microsoft.NETCore/5.0.0": {
         "dependencies": {
           "Microsoft.CSharp": "[4.0.0, )",
-          "Microsoft.NETCore.Targets": "[1.0.0, )",
           "Microsoft.VisualBasic": "[10.0.0, )",
           "System.AppContext": "[4.0.0, )",
           "System.Collections": "[4.0.10, )",
@@ -1394,8 +1387,8 @@
           "System.Linq.Expressions": "[4.0.10, )",
           "System.Linq.Parallel": "[4.0.0, )",
           "System.Linq.Queryable": "[4.0.0, )",
+          "System.Net.NetworkInformation": "[4.0.0, )",
           "System.Net.Http": "[4.0.0, )",
-          "System.Net.NetworkInformation": "[4.0.0, )",
           "System.Net.Primitives": "[4.0.10, )",
           "System.Numerics.Vectors": "[4.1.0, )",
           "System.ObjectModel": "[4.0.10, )",
@@ -1422,7 +1415,8 @@
           "System.Threading.Tasks.Parallel": "[4.0.0, )",
           "System.Threading.Timer": "[4.0.0, )",
           "System.Xml.ReaderWriter": "[4.0.10, )",
-          "System.Xml.XDocument": "[4.0.10, )"
+          "System.Xml.XDocument": "[4.0.10, )",
+          "Microsoft.NETCore.Targets": "[1.0.0, )"
         }
       },
       "Microsoft.NETCore.Platforms/1.0.0": {},
@@ -1464,29 +1458,29 @@
       "Microsoft.NETCore.Runtime.CoreCLR-x86/1.0.0": {
         "dependencies": {
           "System.Collections": "[4.0.10, 4.0.10]",
-          "System.Diagnostics.Contracts": "[4.0.0, 4.0.0]",
           "System.Diagnostics.Debug": "[4.0.10, 4.0.10]",
-          "System.Diagnostics.StackTrace": "[4.0.0, 4.0.0]",
-          "System.Diagnostics.Tools": "[4.0.0, 4.0.0]",
-          "System.Diagnostics.Tracing": "[4.0.20, 4.0.20]",
           "System.Globalization": "[4.0.10, 4.0.10]",
-          "System.Globalization.Calendars": "[4.0.0, 4.0.0]",
           "System.IO": "[4.0.10, 4.0.10]",
           "System.ObjectModel": "[4.0.10, 4.0.10]",
-          "System.Private.Uri": "[4.0.0, 4.0.0]",
           "System.Reflection": "[4.0.10, 4.0.10]",
-          "System.Reflection.Extensions": "[4.0.0, 4.0.0]",
-          "System.Reflection.Primitives": "[4.0.0, 4.0.0]",
-          "System.Resources.ResourceManager": "[4.0.0, 4.0.0]",
-          "System.Runtime": "[4.0.20, 4.0.20]",
           "System.Runtime.Extensions": "[4.0.10, 4.0.10]",
-          "System.Runtime.Handles": "[4.0.0, 4.0.0]",
-          "System.Runtime.InteropServices": "[4.0.20, 4.0.20]",
           "System.Text.Encoding": "[4.0.10, 4.0.10]",
           "System.Text.Encoding.Extensions": "[4.0.10, 4.0.10]",
           "System.Threading": "[4.0.10, 4.0.10]",
           "System.Threading.Tasks": "[4.0.10, 4.0.10]",
-          "System.Threading.Timer": "[4.0.0, 4.0.0]"
+          "System.Diagnostics.Contracts": "[4.0.0, 4.0.0]",
+          "System.Diagnostics.StackTrace": "[4.0.0, 4.0.0]",
+          "System.Diagnostics.Tools": "[4.0.0, 4.0.0]",
+          "System.Globalization.Calendars": "[4.0.0, 4.0.0]",
+          "System.Reflection.Extensions": "[4.0.0, 4.0.0]",
+          "System.Reflection.Primitives": "[4.0.0, 4.0.0]",
+          "System.Resources.ResourceManager": "[4.0.0, 4.0.0]",
+          "System.Runtime.Handles": "[4.0.0, 4.0.0]",
+          "System.Threading.Timer": "[4.0.0, 4.0.0]",
+          "System.Private.Uri": "[4.0.0, 4.0.0]",
+          "System.Diagnostics.Tracing": "[4.0.20, 4.0.20]",
+          "System.Runtime": "[4.0.20, 4.0.20]",
+          "System.Runtime.InteropServices": "[4.0.20, 4.0.20]"
         },
         "compile": {
           "ref/dotnet/_._": {}
@@ -1506,8 +1500,8 @@
       },
       "Microsoft.NETCore.Targets/1.0.0": {
         "dependencies": {
-          "Microsoft.NETCore.Platforms": "[1.0.0, )",
-          "Microsoft.NETCore.Targets.DNXCore": "[4.9.0, )"
+          "Microsoft.NETCore.Targets.DNXCore": "[4.9.0, )",
+          "Microsoft.NETCore.Platforms": "[1.0.0, )"
         }
       },
       "Microsoft.NETCore.Targets.DNXCore/4.9.0": {},
@@ -1520,8 +1514,8 @@
         "native": {
           "runtimes/win7-x86/native/API-MS-Win-Base-Util-L1-1-0.dll": {},
           "runtimes/win7-x86/native/api-ms-win-core-com-l1-1-0.dll": {},
+          "runtimes/win7-x86/native/api-ms-win-core-com-private-l1-1-0.dll": {},
           "runtimes/win7-x86/native/api-ms-win-core-comm-l1-1-0.dll": {},
-          "runtimes/win7-x86/native/api-ms-win-core-com-private-l1-1-0.dll": {},
           "runtimes/win7-x86/native/api-ms-win-core-console-l1-1-0.dll": {},
           "runtimes/win7-x86/native/api-ms-win-core-console-l2-1-0.dll": {},
           "runtimes/win7-x86/native/api-ms-win-core-datetime-l1-1-0.dll": {},
@@ -1584,13 +1578,13 @@
           "runtimes/win7-x86/native/api-ms-win-core-shlwapi-obsolete-l1-1-0.dll": {},
           "runtimes/win7-x86/native/api-ms-win-core-shutdown-l1-1-0.dll": {},
           "runtimes/win7-x86/native/api-ms-win-core-shutdown-l1-1-1.dll": {},
-          "runtimes/win7-x86/native/API-MS-Win-Core-StringAnsi-L1-1-0.dll": {},
           "runtimes/win7-x86/native/api-ms-win-core-string-l1-1-0.dll": {},
           "runtimes/win7-x86/native/API-MS-Win-Core-String-L2-1-0.dll": {},
+          "runtimes/win7-x86/native/api-ms-win-core-string-obsolete-l1-1-0.dll": {},
+          "runtimes/win7-x86/native/api-ms-win-core-string-obsolete-l1-1-1.dll": {},
+          "runtimes/win7-x86/native/API-MS-Win-Core-StringAnsi-L1-1-0.dll": {},
           "runtimes/win7-x86/native/api-ms-win-core-stringloader-l1-1-0.dll": {},
           "runtimes/win7-x86/native/api-ms-win-core-stringloader-l1-1-1.dll": {},
-          "runtimes/win7-x86/native/api-ms-win-core-string-obsolete-l1-1-0.dll": {},
-          "runtimes/win7-x86/native/api-ms-win-core-string-obsolete-l1-1-1.dll": {},
           "runtimes/win7-x86/native/api-ms-win-core-synch-l1-1-0.dll": {},
           "runtimes/win7-x86/native/api-ms-win-core-synch-l1-2-0.dll": {},
           "runtimes/win7-x86/native/api-ms-win-core-sysinfo-l1-1-0.dll": {},
@@ -1644,1180 +1638,1180 @@
       },
       "Microsoft.VisualBasic/10.0.0": {
         "dependencies": {
+          "System.Runtime": "[4.0.20, )",
+          "System.Runtime.InteropServices": "[4.0.20, )",
+          "System.Resources.ResourceManager": "[4.0.0, )",
+          "System.Reflection.TypeExtensions": "[4.0.0, )",
+          "System.Reflection.Primitives": "[4.0.0, )",
+          "System.Linq": "[4.0.0, )",
+          "System.Reflection.Extensions": "[4.0.0, )",
+          "System.Diagnostics.Debug": "[4.0.10, )",
           "System.Collections": "[4.0.10, )",
+          "System.Reflection": "[4.0.10, )",
+          "System.Globalization": "[4.0.10, )",
+          "System.Dynamic.Runtime": "[4.0.10, )",
+          "System.Linq.Expressions": "[4.0.10, )",
+          "System.Runtime.Extensions": "[4.0.10, )",
+          "System.Threading": "[4.0.10, )",
+          "System.ObjectModel": "[4.0.10, )"
+        },
+        "compile": {
+          "ref/dotnet/Microsoft.VisualBasic.dll": {}
+        },
+        "runtime": {
+          "lib/dotnet/Microsoft.VisualBasic.dll": {}
+        }
+      },
+      "Microsoft.Win32.Primitives/4.0.0": {
+        "dependencies": {
+          "System.Runtime": "[4.0.20, )",
+          "System.Runtime.InteropServices": "[4.0.20, )"
+        },
+        "compile": {
+          "ref/dotnet/Microsoft.Win32.Primitives.dll": {}
+        },
+        "runtime": {
+          "lib/dotnet/Microsoft.Win32.Primitives.dll": {}
+        }
+      },
+      "Microsoft.Win32.Registry/4.0.0-beta-23123": {
+        "dependencies": {
+          "System.Runtime": "[4.0.20, )",
+          "System.Runtime.InteropServices": "[4.0.20, )",
+          "System.Resources.ResourceManager": "[4.0.0, )",
+          "System.Runtime.Handles": "[4.0.0, )",
+          "System.Runtime.Extensions": "[4.0.10, )",
+          "System.Collections": "[4.0.10, )",
+          "System.Globalization": "[4.0.10, )"
+        },
+        "compile": {
+          "ref/dotnet/Microsoft.Win32.Registry.dll": {}
+        },
+        "runtime": {
+          "lib/DNXCore50/Microsoft.Win32.Registry.dll": {}
+        }
+      },
+      "System.AppContext/4.0.0": {
+        "dependencies": {
+          "System.Runtime": "[4.0.0, )"
+        },
+        "compile": {
+          "ref/dotnet/System.AppContext.dll": {}
+        },
+        "runtime": {
+          "lib/DNXCore50/System.AppContext.dll": {}
+        }
+      },
+      "System.Collections/4.0.10": {
+        "dependencies": {
+          "System.Runtime": "[4.0.20, )"
+        },
+        "compile": {
+          "ref/dotnet/System.Collections.dll": {}
+        },
+        "runtime": {
+          "lib/DNXCore50/System.Collections.dll": {}
+        }
+      },
+      "System.Collections.Concurrent/4.0.10": {
+        "dependencies": {
+          "System.Runtime": "[4.0.20, )",
+          "System.Threading.Tasks": "[4.0.10, )",
+          "System.Diagnostics.Tracing": "[4.0.20, )",
+          "System.Resources.ResourceManager": "[4.0.0, )",
           "System.Diagnostics.Debug": "[4.0.10, )",
-          "System.Dynamic.Runtime": "[4.0.10, )",
+          "System.Threading": "[4.0.10, )",
+          "System.Collections": "[4.0.10, )",
+          "System.Runtime.Extensions": "[4.0.10, )",
+          "System.Globalization": "[4.0.10, )"
+        },
+        "compile": {
+          "ref/dotnet/System.Collections.Concurrent.dll": {}
+        },
+        "runtime": {
+          "lib/dotnet/System.Collections.Concurrent.dll": {}
+        }
+      },
+      "System.Collections.Immutable/1.1.37": {
+        "dependencies": {
+          "System.Runtime": "[4.0.0, )",
+          "System.Resources.ResourceManager": "[4.0.0, )",
+          "System.Diagnostics.Debug": "[4.0.0, )",
+          "System.Collections": "[4.0.0, )",
+          "System.Linq": "[4.0.0, )",
+          "System.Runtime.Extensions": "[4.0.0, )",
+          "System.Globalization": "[4.0.0, )",
+          "System.Threading": "[4.0.0, )"
+        },
+        "compile": {
+          "lib/dotnet/System.Collections.Immutable.dll": {}
+        },
+        "runtime": {
+          "lib/dotnet/System.Collections.Immutable.dll": {}
+        }
+      },
+      "System.Collections.NonGeneric/4.0.0": {
+        "dependencies": {
+          "System.Runtime": "[4.0.20, )",
           "System.Globalization": "[4.0.10, )",
+          "System.Resources.ResourceManager": "[4.0.0, )",
+          "System.Diagnostics.Debug": "[4.0.10, )",
+          "System.Threading": "[4.0.10, )",
+          "System.Runtime.Extensions": "[4.0.10, )"
+        },
+        "compile": {
+          "ref/dotnet/System.Collections.NonGeneric.dll": {}
+        },
+        "runtime": {
+          "lib/dotnet/System.Collections.NonGeneric.dll": {}
+        }
+      },
+      "System.ComponentModel/4.0.0": {
+        "dependencies": {
+          "System.Runtime": "[4.0.20, )"
+        },
+        "compile": {
+          "ref/dotnet/System.ComponentModel.dll": {}
+        },
+        "runtime": {
+          "lib/dotnet/System.ComponentModel.dll": {}
+        }
+      },
+      "System.ComponentModel.Annotations/4.0.10": {
+        "dependencies": {
+          "System.Runtime": "[4.0.20, )",
+          "System.ComponentModel": "[4.0.0, )",
+          "System.Resources.ResourceManager": "[4.0.0, )",
+          "System.Reflection.Extensions": "[4.0.0, )",
           "System.Linq": "[4.0.0, )",
-          "System.Linq.Expressions": "[4.0.10, )",
-          "System.ObjectModel": "[4.0.10, )",
           "System.Reflection": "[4.0.10, )",
-          "System.Reflection.Extensions": "[4.0.0, )",
-          "System.Reflection.Primitives": "[4.0.0, )",
-          "System.Reflection.TypeExtensions": "[4.0.0, )",
-          "System.Resources.ResourceManager": "[4.0.0, )",
-          "System.Runtime": "[4.0.20, )",
-          "System.Runtime.Extensions": "[4.0.10, )",
-          "System.Runtime.InteropServices": "[4.0.20, )",
-          "System.Threading": "[4.0.10, )"
-        },
-        "compile": {
-          "ref/dotnet/Microsoft.VisualBasic.dll": {}
-        },
-        "runtime": {
-          "lib/dotnet/Microsoft.VisualBasic.dll": {}
-        }
-      },
-      "Microsoft.Win32.Primitives/4.0.0": {
-        "dependencies": {
-          "System.Runtime": "[4.0.20, )",
-          "System.Runtime.InteropServices": "[4.0.20, )"
-        },
-        "compile": {
-          "ref/dotnet/Microsoft.Win32.Primitives.dll": {}
-        },
-        "runtime": {
-          "lib/dotnet/Microsoft.Win32.Primitives.dll": {}
-        }
-      },
-      "Microsoft.Win32.Registry/4.0.0-beta-23123": {
-        "dependencies": {
+          "System.Text.RegularExpressions": "[4.0.10, )",
           "System.Collections": "[4.0.10, )",
           "System.Globalization": "[4.0.10, )",
-          "System.Resources.ResourceManager": "[4.0.0, )",
-          "System.Runtime": "[4.0.20, )",
           "System.Runtime.Extensions": "[4.0.10, )",
+          "System.Threading": "[4.0.10, )"
+        },
+        "compile": {
+          "ref/dotnet/System.ComponentModel.Annotations.dll": {}
+        },
+        "runtime": {
+          "lib/dotnet/System.ComponentModel.Annotations.dll": {}
+        }
+      },
+      "System.ComponentModel.EventBasedAsync/4.0.10": {
+        "dependencies": {
+          "System.Runtime": "[4.0.20, )",
+          "System.Threading": "[4.0.10, )",
+          "System.Resources.ResourceManager": "[4.0.0, )",
+          "System.Threading.Tasks": "[4.0.10, )"
+        },
+        "compile": {
+          "ref/dotnet/System.ComponentModel.EventBasedAsync.dll": {}
+        },
+        "runtime": {
+          "lib/dotnet/System.ComponentModel.EventBasedAsync.dll": {}
+        }
+      },
+      "System.Console/4.0.0-beta-23123": {
+        "dependencies": {
+          "System.Runtime": "[4.0.20, )",
+          "System.Runtime.InteropServices": "[4.0.20, )",
+          "System.Resources.ResourceManager": "[4.0.0, )",
+          "System.IO.FileSystem.Primitives": "[4.0.0, )",
+          "System.IO": "[4.0.10, )",
+          "System.Threading.Tasks": "[4.0.10, )",
+          "System.Text.Encoding": "[4.0.10, )",
+          "System.Threading": "[4.0.10, )",
+          "System.Text.Encoding.Extensions": "[4.0.10, )"
+        },
+        "compile": {
+          "ref/dotnet/System.Console.dll": {}
+        },
+        "runtime": {
+          "lib/DNXCore50/System.Console.dll": {}
+        }
+      },
+      "System.Diagnostics.Contracts/4.0.0": {
+        "dependencies": {
+          "System.Runtime": "[4.0.0, )"
+        },
+        "compile": {
+          "ref/dotnet/System.Diagnostics.Contracts.dll": {}
+        },
+        "runtime": {
+          "lib/DNXCore50/System.Diagnostics.Contracts.dll": {}
+        }
+      },
+      "System.Diagnostics.Debug/4.0.10": {
+        "dependencies": {
+          "System.Runtime": "[4.0.0, )"
+        },
+        "compile": {
+          "ref/dotnet/System.Diagnostics.Debug.dll": {}
+        },
+        "runtime": {
+          "lib/DNXCore50/System.Diagnostics.Debug.dll": {}
+        }
+      },
+      "System.Diagnostics.Process/4.0.0-beta-23123": {
+        "dependencies": {
+          "System.Runtime": "[4.0.20, )",
+          "System.Runtime.InteropServices": "[4.0.20, )",
+          "System.Resources.ResourceManager": "[4.0.0, )",
           "System.Runtime.Handles": "[4.0.0, )",
-          "System.Runtime.InteropServices": "[4.0.20, )"
-        },
-        "compile": {
-          "ref/dotnet/Microsoft.Win32.Registry.dll": {}
-        },
-        "runtime": {
-          "lib/DNXCore50/Microsoft.Win32.Registry.dll": {}
-        }
-      },
-      "System.AppContext/4.0.0": {
+          "System.IO.FileSystem": "[4.0.0, )",
+          "System.Security.SecureString": "[4.0.0-beta-23123, )",
+          "Microsoft.Win32.Registry": "[4.0.0-beta-23123, )",
+          "Microsoft.Win32.Primitives": "[4.0.0, )",
+          "System.IO.FileSystem.Primitives": "[4.0.0, )",
+          "System.Threading.Thread": "[4.0.0-beta-23123, )",
+          "System.Text.Encoding": "[4.0.10, )",
+          "System.IO": "[4.0.10, )",
+          "System.Threading": "[4.0.10, )",
+          "System.Collections": "[4.0.10, )",
+          "System.Threading.Tasks": "[4.0.10, )",
+          "System.Threading.ThreadPool": "[4.0.10-beta-23123, )",
+          "System.Globalization": "[4.0.10, )",
+          "System.Text.Encoding.Extensions": "[4.0.10, )",
+          "System.Runtime.Extensions": "[4.0.10, )"
+        },
+        "compile": {
+          "ref/dotnet/System.Diagnostics.Process.dll": {}
+        },
+        "runtime": {
+          "lib/DNXCore50/System.Diagnostics.Process.dll": {}
+        }
+      },
+      "System.Diagnostics.StackTrace/4.0.0": {
+        "dependencies": {
+          "System.Runtime": "[4.0.0, )",
+          "System.Reflection": "[4.0.0, )"
+        },
+        "compile": {
+          "ref/dotnet/System.Diagnostics.StackTrace.dll": {}
+        },
+        "runtime": {
+          "lib/DNXCore50/System.Diagnostics.StackTrace.dll": {}
+        }
+      },
+      "System.Diagnostics.Tools/4.0.0": {
         "dependencies": {
           "System.Runtime": "[4.0.0, )"
         },
         "compile": {
-          "ref/dotnet/System.AppContext.dll": {}
-        },
-        "runtime": {
-          "lib/DNXCore50/System.AppContext.dll": {}
-        }
-      },
-      "System.Collections/4.0.10": {
+          "ref/dotnet/System.Diagnostics.Tools.dll": {}
+        },
+        "runtime": {
+          "lib/DNXCore50/System.Diagnostics.Tools.dll": {}
+        }
+      },
+      "System.Diagnostics.TraceSource/4.0.0-beta-23019": {
+        "dependencies": {
+          "System.Runtime": "[4.0.20-beta-23019, )",
+          "System.Resources.ResourceManager": "[4.0.0-beta-23019, )",
+          "System.Collections": "[4.0.10-beta-23019, )",
+          "System.Runtime.Extensions": "[4.0.10-beta-23019, )",
+          "System.Diagnostics.Debug": "[4.0.10-beta-23019, )",
+          "System.Threading": "[4.0.10-beta-23019, )",
+          "System.Globalization": "[4.0.10-beta-23019, )"
+        },
+        "compile": {
+          "ref/dotnet/System.Diagnostics.TraceSource.dll": {}
+        },
+        "runtime": {
+          "lib/DNXCore50/System.Diagnostics.TraceSource.dll": {}
+        }
+      },
+      "System.Diagnostics.Tracing/4.0.20": {
+        "dependencies": {
+          "System.Runtime": "[4.0.0, )"
+        },
+        "compile": {
+          "ref/dotnet/System.Diagnostics.Tracing.dll": {}
+        },
+        "runtime": {
+          "lib/DNXCore50/System.Diagnostics.Tracing.dll": {}
+        }
+      },
+      "System.Dynamic.Runtime/4.0.10": {
+        "dependencies": {
+          "System.Runtime": "[4.0.20, )",
+          "System.Resources.ResourceManager": "[4.0.0, )",
+          "System.Collections": "[4.0.0, )",
+          "System.Reflection": "[4.0.0, )",
+          "System.Diagnostics.Debug": "[4.0.0, )",
+          "System.Reflection.Primitives": "[4.0.0, )",
+          "System.Reflection.Emit": "[4.0.0, )",
+          "System.ObjectModel": "[4.0.0, )",
+          "System.Threading": "[4.0.0, )",
+          "System.Reflection.TypeExtensions": "[4.0.0, )",
+          "System.Runtime.Extensions": "[4.0.0, )",
+          "System.Globalization": "[4.0.0, )",
+          "System.Linq": "[4.0.0, )",
+          "System.Linq.Expressions": "[4.0.10, )"
+        },
+        "compile": {
+          "ref/dotnet/System.Dynamic.Runtime.dll": {}
+        },
+        "runtime": {
+          "lib/DNXCore50/System.Dynamic.Runtime.dll": {}
+        }
+      },
+      "System.Globalization/4.0.10": {
+        "dependencies": {
+          "System.Runtime": "[4.0.0, )"
+        },
+        "compile": {
+          "ref/dotnet/System.Globalization.dll": {}
+        },
+        "runtime": {
+          "lib/DNXCore50/System.Globalization.dll": {}
+        }
+      },
+      "System.Globalization.Calendars/4.0.0": {
+        "dependencies": {
+          "System.Runtime": "[4.0.0, )",
+          "System.Globalization": "[4.0.0, )"
+        },
+        "compile": {
+          "ref/dotnet/System.Globalization.Calendars.dll": {}
+        },
+        "runtime": {
+          "lib/DNXCore50/System.Globalization.Calendars.dll": {}
+        }
+      },
+      "System.Globalization.Extensions/4.0.0": {
+        "dependencies": {
+          "System.Runtime": "[4.0.20, )",
+          "System.Runtime.Extensions": "[4.0.10, )",
+          "System.Globalization": "[4.0.10, )",
+          "System.Runtime.InteropServices": "[4.0.20, )",
+          "System.Resources.ResourceManager": "[4.0.0, )"
+        },
+        "compile": {
+          "ref/dotnet/System.Globalization.Extensions.dll": {}
+        },
+        "runtime": {
+          "lib/dotnet/System.Globalization.Extensions.dll": {}
+        }
+      },
+      "System.IO/4.0.10": {
+        "dependencies": {
+          "System.Runtime": "[4.0.20, )",
+          "System.Text.Encoding": "[4.0.0, )",
+          "System.Threading.Tasks": "[4.0.0, )"
+        },
+        "compile": {
+          "ref/dotnet/System.IO.dll": {}
+        },
+        "runtime": {
+          "lib/DNXCore50/System.IO.dll": {}
+        }
+      },
+      "System.IO.Compression/4.0.0": {
+        "dependencies": {
+          "System.Runtime": "[4.0.0, )",
+          "System.IO": "[4.0.0, )",
+          "System.Text.Encoding": "[4.0.0, )",
+          "System.Resources.ResourceManager": "[4.0.0, )",
+          "System.Threading.Tasks": "[4.0.0, )",
+          "System.Runtime.InteropServices": "[4.0.0, )",
+          "System.Collections": "[4.0.0, )",
+          "System.Runtime.Extensions": "[4.0.0, )",
+          "System.Threading": "[4.0.0, )"
+        },
+        "compile": {
+          "ref/dotnet/System.IO.Compression.dll": {}
+        },
+        "runtime": {
+          "lib/dotnet/System.IO.Compression.dll": {}
+        }
+      },
+      "System.IO.Compression.clrcompression-x86/4.0.0": {
+        "native": {
+          "runtimes/win7-x86/native/clrcompression.dll": {}
+        }
+      },
+      "System.IO.Compression.ZipFile/4.0.0": {
+        "dependencies": {
+          "System.Runtime": "[4.0.20, )",
+          "System.IO.Compression": "[4.0.0, )",
+          "System.Text.Encoding": "[4.0.10, )",
+          "System.Resources.ResourceManager": "[4.0.0, )",
+          "System.IO.FileSystem.Primitives": "[4.0.0, )",
+          "System.IO.FileSystem": "[4.0.0, )",
+          "System.IO": "[4.0.10, )",
+          "System.Runtime.Extensions": "[4.0.10, )"
+        },
+        "compile": {
+          "ref/dotnet/System.IO.Compression.ZipFile.dll": {}
+        },
+        "runtime": {
+          "lib/dotnet/System.IO.Compression.ZipFile.dll": {}
+        }
+      },
+      "System.IO.FileSystem/4.0.0": {
+        "dependencies": {
+          "System.Runtime": "[4.0.20, )",
+          "System.Runtime.InteropServices": "[4.0.20, )",
+          "System.Resources.ResourceManager": "[4.0.0, )",
+          "System.IO.FileSystem.Primitives": "[4.0.0, )",
+          "System.Runtime.Handles": "[4.0.0, )",
+          "System.Threading.Overlapped": "[4.0.0, )",
+          "System.Text.Encoding": "[4.0.10, )",
+          "System.IO": "[4.0.10, )",
+          "System.Collections": "[4.0.10, )",
+          "System.Threading.Tasks": "[4.0.10, )",
+          "System.Runtime.Extensions": "[4.0.10, )",
+          "System.Text.Encoding.Extensions": "[4.0.10, )",
+          "System.Threading": "[4.0.10, )"
+        },
+        "compile": {
+          "ref/dotnet/System.IO.FileSystem.dll": {}
+        },
+        "runtime": {
+          "lib/DNXCore50/System.IO.FileSystem.dll": {}
+        }
+      },
+      "System.IO.FileSystem.Primitives/4.0.0": {
         "dependencies": {
           "System.Runtime": "[4.0.20, )"
         },
         "compile": {
-          "ref/dotnet/System.Collections.dll": {}
-        },
-        "runtime": {
-          "lib/DNXCore50/System.Collections.dll": {}
-        }
-      },
-      "System.Collections.Concurrent/4.0.10": {
-        "dependencies": {
+          "ref/dotnet/System.IO.FileSystem.Primitives.dll": {}
+        },
+        "runtime": {
+          "lib/dotnet/System.IO.FileSystem.Primitives.dll": {}
+        }
+      },
+      "System.IO.UnmanagedMemoryStream/4.0.0": {
+        "dependencies": {
+          "System.Runtime": "[4.0.20, )",
+          "System.Runtime.InteropServices": "[4.0.20, )",
+          "System.IO.FileSystem.Primitives": "[4.0.0, )",
+          "System.IO": "[4.0.10, )",
+          "System.Threading.Tasks": "[4.0.10, )",
+          "System.Resources.ResourceManager": "[4.0.0, )",
+          "System.Threading": "[4.0.10, )"
+        },
+        "compile": {
+          "ref/dotnet/System.IO.UnmanagedMemoryStream.dll": {}
+        },
+        "runtime": {
+          "lib/dotnet/System.IO.UnmanagedMemoryStream.dll": {}
+        }
+      },
+      "System.Linq/4.0.0": {
+        "dependencies": {
+          "System.Runtime": "[4.0.20, )",
           "System.Collections": "[4.0.10, )",
+          "System.Resources.ResourceManager": "[4.0.0, )",
           "System.Diagnostics.Debug": "[4.0.10, )",
+          "System.Runtime.Extensions": "[4.0.10, )"
+        },
+        "compile": {
+          "ref/dotnet/System.Linq.dll": {}
+        },
+        "runtime": {
+          "lib/dotnet/System.Linq.dll": {}
+        }
+      },
+      "System.Linq.Expressions/4.0.10": {
+        "dependencies": {
+          "System.Runtime": "[4.0.20, )",
+          "System.Resources.ResourceManager": "[4.0.0, )",
+          "System.Collections": "[4.0.0, )",
+          "System.Diagnostics.Debug": "[4.0.0, )",
+          "System.Reflection": "[4.0.0, )",
+          "System.IO": "[4.0.0, )",
+          "System.Reflection.TypeExtensions": "[4.0.0, )",
+          "System.Reflection.Primitives": "[4.0.0, )",
+          "System.Reflection.Emit": "[4.0.0, )",
+          "System.ObjectModel": "[4.0.0, )",
+          "System.Threading": "[4.0.0, )",
+          "System.Runtime.Extensions": "[4.0.0, )",
+          "System.Linq": "[4.0.0, )",
+          "System.Globalization": "[4.0.0, )",
+          "System.Reflection.Extensions": "[4.0.0, )"
+        },
+        "compile": {
+          "ref/dotnet/System.Linq.Expressions.dll": {}
+        },
+        "runtime": {
+          "lib/DNXCore50/System.Linq.Expressions.dll": {}
+        }
+      },
+      "System.Linq.Parallel/4.0.0": {
+        "dependencies": {
+          "System.Runtime": "[4.0.20, )",
+          "System.Collections.Concurrent": "[4.0.10, )",
+          "System.Linq": "[4.0.0, )",
+          "System.Collections": "[4.0.10, )",
+          "System.Threading.Tasks": "[4.0.10, )",
           "System.Diagnostics.Tracing": "[4.0.20, )",
+          "System.Resources.ResourceManager": "[4.0.0, )",
+          "System.Threading": "[4.0.10, )",
+          "System.Diagnostics.Debug": "[4.0.10, )",
+          "System.Runtime.Extensions": "[4.0.10, )"
+        },
+        "compile": {
+          "ref/dotnet/System.Linq.Parallel.dll": {}
+        },
+        "runtime": {
+          "lib/dotnet/System.Linq.Parallel.dll": {}
+        }
+      },
+      "System.Linq.Queryable/4.0.0": {
+        "dependencies": {
+          "System.Runtime": "[4.0.20, )",
+          "System.Linq.Expressions": "[4.0.10, )",
+          "System.Linq": "[4.0.0, )",
+          "System.Resources.ResourceManager": "[4.0.0, )",
+          "System.Reflection.Extensions": "[4.0.0, )",
+          "System.Reflection": "[4.0.10, )",
+          "System.Collections": "[4.0.10, )"
+        },
+        "compile": {
+          "ref/dotnet/System.Linq.Queryable.dll": {}
+        },
+        "runtime": {
+          "lib/dotnet/System.Linq.Queryable.dll": {}
+        }
+      },
+      "System.Net.Http/4.0.0": {
+        "dependencies": {
+          "System.Runtime": "[4.0.20, )",
+          "System.Runtime.InteropServices": "[4.0.20, )",
+          "System.Resources.ResourceManager": "[4.0.0, )",
+          "System.Runtime.Handles": "[4.0.0, )",
+          "Microsoft.Win32.Primitives": "[4.0.0, )",
+          "System.IO.Compression": "[4.0.0, )",
+          "System.Net.Primitives": "[4.0.10, )",
+          "System.Threading.Tasks": "[4.0.10, )",
+          "System.IO": "[4.0.10, )",
+          "System.Diagnostics.Debug": "[4.0.10, )",
+          "System.Text.Encoding": "[4.0.10, )",
+          "System.Collections": "[4.0.10, )",
+          "System.Runtime.Extensions": "[4.0.10, )",
           "System.Globalization": "[4.0.10, )",
-          "System.Resources.ResourceManager": "[4.0.0, )",
-          "System.Runtime": "[4.0.20, )",
+          "System.Threading": "[4.0.10, )"
+        },
+        "compile": {
+          "ref/dotnet/System.Net.Http.dll": {}
+        },
+        "runtime": {
+          "lib/DNXCore50/System.Net.Http.dll": {}
+        }
+      },
+      "System.Net.NetworkInformation/4.0.10-beta-23123": {
+        "dependencies": {
+          "System.Private.Networking": "[4.0.0, )"
+        },
+        "compile": {
+          "ref/dotnet/System.Net.NetworkInformation.dll": {}
+        },
+        "runtime": {
+          "lib/DNXCore50/System.Net.NetworkInformation.dll": {}
+        }
+      },
+      "System.Net.Primitives/4.0.10": {
+        "dependencies": {
+          "System.Private.Networking": "[4.0.0, )"
+        },
+        "compile": {
+          "ref/dotnet/System.Net.Primitives.dll": {}
+        },
+        "runtime": {
+          "lib/DNXCore50/System.Net.Primitives.dll": {}
+        }
+      },
+      "System.Numerics.Vectors/4.1.0": {
+        "dependencies": {
+          "System.Runtime": "[4.0.20, )",
+          "System.Resources.ResourceManager": "[4.0.0, )",
+          "System.Globalization": "[4.0.10, )",
+          "System.Runtime.Extensions": "[4.0.10, )"
+        },
+        "compile": {
+          "ref/dotnet/System.Numerics.Vectors.dll": {}
+        },
+        "runtime": {
+          "lib/dotnet/System.Numerics.Vectors.dll": {}
+        }
+      },
+      "System.ObjectModel/4.0.10": {
+        "dependencies": {
+          "System.Runtime": "[4.0.20, )",
+          "System.Resources.ResourceManager": "[4.0.0, )",
+          "System.Diagnostics.Debug": "[4.0.10, )",
+          "System.Collections": "[4.0.10, )",
+          "System.Threading": "[4.0.10, )"
+        },
+        "compile": {
+          "ref/dotnet/System.ObjectModel.dll": {}
+        },
+        "runtime": {
+          "lib/dotnet/System.ObjectModel.dll": {}
+        }
+      },
+      "System.Private.Networking/4.0.0": {
+        "dependencies": {
+          "System.Runtime": "[4.0.20, )",
+          "System.Runtime.InteropServices": "[4.0.20, )",
+          "System.Diagnostics.Tracing": "[4.0.20, )",
+          "System.Resources.ResourceManager": "[4.0.0, )",
+          "System.Runtime.Handles": "[4.0.0, )",
+          "System.Collections.Concurrent": "[4.0.0, )",
+          "System.Collections.NonGeneric": "[4.0.0, )",
+          "Microsoft.Win32.Primitives": "[4.0.0, )",
+          "System.IO.FileSystem": "[4.0.0, )",
+          "System.Threading.Overlapped": "[4.0.0, )",
+          "System.IO.FileSystem.Primitives": "[4.0.0, )",
+          "System.Collections": "[4.0.10, )",
+          "System.Threading": "[4.0.10, )",
+          "System.Threading.Tasks": "[4.0.10, )",
+          "System.IO": "[4.0.10, )",
+          "System.Diagnostics.Debug": "[4.0.10, )",
+          "System.ComponentModel.EventBasedAsync": "[4.0.10, )",
           "System.Runtime.Extensions": "[4.0.10, )",
-          "System.Threading": "[4.0.10, )",
-          "System.Threading.Tasks": "[4.0.10, )"
-        },
-        "compile": {
-          "ref/dotnet/System.Collections.Concurrent.dll": {}
-        },
-        "runtime": {
-          "lib/dotnet/System.Collections.Concurrent.dll": {}
-        }
-      },
-      "System.Collections.Immutable/1.1.37": {
-        "dependencies": {
+          "System.Globalization": "[4.0.10, )"
+        },
+        "compile": {
+          "ref/dnxcore50/_._": {}
+        },
+        "runtime": {
+          "lib/DNXCore50/System.Private.Networking.dll": {}
+        }
+      },
+      "System.Private.Uri/4.0.0": {
+        "compile": {
+          "ref/dnxcore50/_._": {}
+        },
+        "runtime": {
+          "lib/DNXCore50/System.Private.Uri.dll": {}
+        }
+      },
+      "System.Reflection/4.0.10": {
+        "dependencies": {
+          "System.Runtime": "[4.0.20, )",
+          "System.IO": "[4.0.0, )",
+          "System.Reflection.Primitives": "[4.0.0, )"
+        },
+        "compile": {
+          "ref/dotnet/System.Reflection.dll": {}
+        },
+        "runtime": {
+          "lib/DNXCore50/System.Reflection.dll": {}
+        }
+      },
+      "System.Reflection.DispatchProxy/4.0.0": {
+        "dependencies": {
+          "System.Runtime": "[4.0.20, )",
+          "System.Resources.ResourceManager": "[4.0.0, )",
+          "System.Reflection.Primitives": "[4.0.0, )",
+          "System.Linq": "[4.0.0, )",
+          "System.Reflection.Extensions": "[4.0.0, )",
+          "System.Reflection": "[4.0.10, )",
+          "System.Collections": "[4.0.10, )",
+          "System.Threading": "[4.0.10, )"
+        },
+        "compile": {
+          "ref/dotnet/System.Reflection.DispatchProxy.dll": {}
+        },
+        "runtime": {
+          "lib/DNXCore50/System.Reflection.DispatchProxy.dll": {}
+        }
+      },
+      "System.Reflection.Emit/4.0.0": {
+        "dependencies": {
+          "System.Runtime": "[4.0.0, )",
+          "System.Reflection": "[4.0.0, )",
+          "System.Reflection.Emit.ILGeneration": "[4.0.0, )",
+          "System.IO": "[4.0.0, )",
+          "System.Reflection.Primitives": "[4.0.0, )"
+        },
+        "compile": {
+          "ref/dotnet/System.Reflection.Emit.dll": {}
+        },
+        "runtime": {
+          "lib/DNXCore50/System.Reflection.Emit.dll": {}
+        }
+      },
+      "System.Reflection.Emit.ILGeneration/4.0.0": {
+        "dependencies": {
+          "System.Runtime": "[4.0.0, )",
+          "System.Reflection": "[4.0.0, )",
+          "System.Reflection.Primitives": "[4.0.0, )"
+        },
+        "compile": {
+          "ref/dotnet/System.Reflection.Emit.ILGeneration.dll": {}
+        },
+        "runtime": {
+          "lib/DNXCore50/System.Reflection.Emit.ILGeneration.dll": {}
+        }
+      },
+      "System.Reflection.Emit.Lightweight/4.0.0": {
+        "dependencies": {
+          "System.Reflection": "[4.0.0, )",
+          "System.Reflection.Primitives": "[4.0.0, )",
+          "System.Runtime": "[4.0.0, )",
+          "System.Reflection.Emit.ILGeneration": "[4.0.0, )"
+        },
+        "compile": {
+          "ref/dotnet/System.Reflection.Emit.Lightweight.dll": {}
+        },
+        "runtime": {
+          "lib/DNXCore50/System.Reflection.Emit.Lightweight.dll": {}
+        }
+      },
+      "System.Reflection.Extensions/4.0.0": {
+        "dependencies": {
+          "System.Runtime": "[4.0.0, )",
+          "System.Reflection": "[4.0.0, )"
+        },
+        "compile": {
+          "ref/dotnet/System.Reflection.Extensions.dll": {}
+        },
+        "runtime": {
+          "lib/DNXCore50/System.Reflection.Extensions.dll": {}
+        }
+      },
+      "System.Reflection.Metadata/1.0.22": {
+        "dependencies": {
+          "System.Runtime": "[4.0.0, )",
+          "System.Resources.ResourceManager": "[4.0.0, )",
+          "System.Reflection.Primitives": "[4.0.0, )",
+          "System.IO": "[4.0.0, )",
+          "System.Diagnostics.Debug": "[4.0.0, )",
+          "System.Collections": "[4.0.0, )",
+          "System.Text.Encoding": "[4.0.0, )",
+          "System.Runtime.InteropServices": "[4.0.0, )",
+          "System.Reflection": "[4.0.0, )",
+          "System.Runtime.Extensions": "[4.0.0, )",
+          "System.Threading": "[4.0.0, )",
+          "System.Text.Encoding.Extensions": "[4.0.0, )",
+          "System.Reflection.Extensions": "[4.0.0, )",
+          "System.Collections.Immutable": "[1.1.37, )"
+        },
+        "compile": {
+          "lib/dotnet/System.Reflection.Metadata.dll": {}
+        },
+        "runtime": {
+          "lib/dotnet/System.Reflection.Metadata.dll": {}
+        }
+      },
+      "System.Reflection.Primitives/4.0.0": {
+        "dependencies": {
+          "System.Runtime": "[4.0.0, )"
+        },
+        "compile": {
+          "ref/dotnet/System.Reflection.Primitives.dll": {}
+        },
+        "runtime": {
+          "lib/DNXCore50/System.Reflection.Primitives.dll": {}
+        }
+      },
+      "System.Reflection.TypeExtensions/4.0.0": {
+        "dependencies": {
+          "System.Runtime": "[4.0.0, )",
+          "System.Reflection": "[4.0.0, )"
+        },
+        "compile": {
+          "ref/dotnet/System.Reflection.TypeExtensions.dll": {}
+        },
+        "runtime": {
+          "lib/DNXCore50/System.Reflection.TypeExtensions.dll": {}
+        }
+      },
+      "System.Resources.ResourceManager/4.0.0": {
+        "dependencies": {
+          "System.Runtime": "[4.0.0, )",
+          "System.Reflection": "[4.0.0, )",
+          "System.Globalization": "[4.0.0, )"
+        },
+        "compile": {
+          "ref/dotnet/System.Resources.ResourceManager.dll": {}
+        },
+        "runtime": {
+          "lib/DNXCore50/System.Resources.ResourceManager.dll": {}
+        }
+      },
+      "System.Runtime/4.0.20": {
+        "dependencies": {
+          "System.Private.Uri": "[4.0.0, )"
+        },
+        "compile": {
+          "ref/dotnet/System.Runtime.dll": {}
+        },
+        "runtime": {
+          "lib/DNXCore50/System.Runtime.dll": {}
+        }
+      },
+      "System.Runtime.Extensions/4.0.10": {
+        "dependencies": {
+          "System.Runtime": "[4.0.20, )"
+        },
+        "compile": {
+          "ref/dotnet/System.Runtime.Extensions.dll": {}
+        },
+        "runtime": {
+          "lib/DNXCore50/System.Runtime.Extensions.dll": {}
+        }
+      },
+      "System.Runtime.Handles/4.0.0": {
+        "dependencies": {
+          "System.Runtime": "[4.0.0, )"
+        },
+        "compile": {
+          "ref/dotnet/System.Runtime.Handles.dll": {}
+        },
+        "runtime": {
+          "lib/DNXCore50/System.Runtime.Handles.dll": {}
+        }
+      },
+      "System.Runtime.InteropServices/4.0.20": {
+        "dependencies": {
+          "System.Runtime": "[4.0.0, )",
+          "System.Reflection": "[4.0.0, )",
+          "System.Reflection.Primitives": "[4.0.0, )",
+          "System.Runtime.Handles": "[4.0.0, )"
+        },
+        "compile": {
+          "ref/dotnet/System.Runtime.InteropServices.dll": {}
+        },
+        "runtime": {
+          "lib/DNXCore50/System.Runtime.InteropServices.dll": {}
+        }
+      },
+      "System.Runtime.InteropServices.RuntimeInformation/4.0.0-beta-23213": {
+        "dependencies": {
+          "System.Runtime": "[4.0.20, )",
+          "System.Resources.ResourceManager": "[4.0.0, )"
+        },
+        "compile": {
+          "ref/dotnet/System.Runtime.InteropServices.RuntimeInformation.dll": {}
+        },
+        "runtime": {
+          "lib/dotnet/System.Runtime.InteropServices.RuntimeInformation.dll": {}
+        }
+      },
+      "System.Runtime.Numerics/4.0.0": {
+        "dependencies": {
+          "System.Runtime": "[4.0.20, )",
+          "System.Resources.ResourceManager": "[4.0.0, )",
+          "System.Globalization": "[4.0.10, )",
+          "System.Runtime.Extensions": "[4.0.10, )"
+        },
+        "compile": {
+          "ref/dotnet/System.Runtime.Numerics.dll": {}
+        },
+        "runtime": {
+          "lib/dotnet/System.Runtime.Numerics.dll": {}
+        }
+      },
+      "System.Security.Claims/4.0.0": {
+        "dependencies": {
+          "System.Runtime": "[4.0.20, )",
+          "System.Security.Principal": "[4.0.0, )",
+          "System.IO": "[4.0.0, )",
+          "System.Resources.ResourceManager": "[4.0.0, )",
           "System.Collections": "[4.0.0, )",
           "System.Diagnostics.Debug": "[4.0.0, )",
           "System.Globalization": "[4.0.0, )",
-          "System.Linq": "[4.0.0, )",
-          "System.Resources.ResourceManager": "[4.0.0, )",
+          "System.Runtime.Extensions": "[4.0.0, )"
+        },
+        "compile": {
+          "ref/dotnet/System.Security.Claims.dll": {}
+        },
+        "runtime": {
+          "lib/dotnet/System.Security.Claims.dll": {}
+        }
+      },
+      "System.Security.Cryptography.Encryption/4.0.0-beta-23123": {
+        "dependencies": {
           "System.Runtime": "[4.0.0, )",
-          "System.Runtime.Extensions": "[4.0.0, )",
-          "System.Threading": "[4.0.0, )"
-        },
-        "compile": {
-          "lib/dotnet/System.Collections.Immutable.dll": {}
-        },
-        "runtime": {
-          "lib/dotnet/System.Collections.Immutable.dll": {}
-        }
-      },
-      "System.Collections.NonGeneric/4.0.0": {
-        "dependencies": {
-          "System.Diagnostics.Debug": "[4.0.10, )",
+          "System.Resources.ResourceManager": "[4.0.0, )",
+          "System.IO": "[4.0.0, )",
+          "System.Threading.Tasks": "[4.0.0, )",
+          "System.Globalization": "[4.0.0, )"
+        },
+        "compile": {
+          "ref/dotnet/System.Security.Cryptography.Encryption.dll": {}
+        },
+        "runtime": {
+          "lib/DNXCore50/System.Security.Cryptography.Encryption.dll": {}
+        }
+      },
+      "System.Security.Principal/4.0.0": {
+        "dependencies": {
+          "System.Runtime": "[4.0.0, )"
+        },
+        "compile": {
+          "ref/dotnet/System.Security.Principal.dll": {}
+        },
+        "runtime": {
+          "lib/dotnet/System.Security.Principal.dll": {}
+        }
+      },
+      "System.Security.SecureString/4.0.0-beta-23123": {
+        "dependencies": {
+          "System.Runtime": "[4.0.20, )",
+          "System.Runtime.InteropServices": "[4.0.20, )",
+          "System.Resources.ResourceManager": "[4.0.0, )",
+          "System.Runtime.Handles": "[4.0.0, )",
+          "System.Security.Cryptography.Encryption": "[4.0.0-beta-23123, )",
+          "System.Threading": "[4.0.10, )"
+        },
+        "compile": {
+          "ref/dotnet/System.Security.SecureString.dll": {}
+        },
+        "runtime": {
+          "lib/DNXCore50/System.Security.SecureString.dll": {}
+        }
+      },
+      "System.Text.Encoding/4.0.10": {
+        "dependencies": {
+          "System.Runtime": "[4.0.0, )"
+        },
+        "compile": {
+          "ref/dotnet/System.Text.Encoding.dll": {}
+        },
+        "runtime": {
+          "lib/DNXCore50/System.Text.Encoding.dll": {}
+        }
+      },
+      "System.Text.Encoding.Extensions/4.0.10": {
+        "dependencies": {
+          "System.Runtime": "[4.0.0, )",
+          "System.Text.Encoding": "[4.0.10, )"
+        },
+        "compile": {
+          "ref/dotnet/System.Text.Encoding.Extensions.dll": {}
+        },
+        "runtime": {
+          "lib/DNXCore50/System.Text.Encoding.Extensions.dll": {}
+        }
+      },
+      "System.Text.RegularExpressions/4.0.10": {
+        "dependencies": {
+          "System.Runtime": "[4.0.20, )",
+          "System.Resources.ResourceManager": "[4.0.0, )",
+          "System.Collections": "[4.0.10, )",
           "System.Globalization": "[4.0.10, )",
-          "System.Resources.ResourceManager": "[4.0.0, )",
-          "System.Runtime": "[4.0.20, )",
           "System.Runtime.Extensions": "[4.0.10, )",
           "System.Threading": "[4.0.10, )"
         },
         "compile": {
-          "ref/dotnet/System.Collections.NonGeneric.dll": {}
-        },
-        "runtime": {
-          "lib/dotnet/System.Collections.NonGeneric.dll": {}
-        }
-      },
-      "System.ComponentModel/4.0.0": {
-        "dependencies": {
-          "System.Runtime": "[4.0.20, )"
-        },
-        "compile": {
-          "ref/dotnet/System.ComponentModel.dll": {}
-        },
-        "runtime": {
-          "lib/dotnet/System.ComponentModel.dll": {}
-        }
-      },
-      "System.ComponentModel.Annotations/4.0.10": {
-        "dependencies": {
+          "ref/dotnet/System.Text.RegularExpressions.dll": {}
+        },
+        "runtime": {
+          "lib/dotnet/System.Text.RegularExpressions.dll": {}
+        }
+      },
+      "System.Threading/4.0.10": {
+        "dependencies": {
+          "System.Runtime": "[4.0.0, )",
+          "System.Threading.Tasks": "[4.0.0, )"
+        },
+        "compile": {
+          "ref/dotnet/System.Threading.dll": {}
+        },
+        "runtime": {
+          "lib/DNXCore50/System.Threading.dll": {}
+        }
+      },
+      "System.Threading.Overlapped/4.0.0": {
+        "dependencies": {
+          "System.Runtime": "[4.0.0, )",
+          "System.Runtime.Handles": "[4.0.0, )"
+        },
+        "compile": {
+          "ref/dotnet/System.Threading.Overlapped.dll": {}
+        },
+        "runtime": {
+          "lib/DNXCore50/System.Threading.Overlapped.dll": {}
+        }
+      },
+      "System.Threading.Tasks/4.0.10": {
+        "dependencies": {
+          "System.Runtime": "[4.0.0, )"
+        },
+        "compile": {
+          "ref/dotnet/System.Threading.Tasks.dll": {}
+        },
+        "runtime": {
+          "lib/DNXCore50/System.Threading.Tasks.dll": {}
+        }
+      },
+      "System.Threading.Tasks.Dataflow/4.5.25": {
+        "dependencies": {
+          "System.Runtime": "[4.0.0, )",
+          "System.Resources.ResourceManager": "[4.0.0, )",
+          "System.Diagnostics.Debug": "[4.0.0, )",
+          "System.Collections.Concurrent": "[4.0.0, )",
+          "System.Collections": "[4.0.0, )",
+          "System.Threading.Tasks": "[4.0.0, )",
+          "System.Dynamic.Runtime": "[4.0.0, )",
+          "System.Diagnostics.Tracing": "[4.0.0, )",
+          "System.Threading": "[4.0.0, )",
+          "System.Linq": "[4.0.0, )",
+          "System.Runtime.Extensions": "[4.0.0, )"
+        },
+        "compile": {
+          "lib/dotnet/System.Threading.Tasks.Dataflow.dll": {}
+        },
+        "runtime": {
+          "lib/dotnet/System.Threading.Tasks.Dataflow.dll": {}
+        }
+      },
+      "System.Threading.Tasks.Parallel/4.0.0": {
+        "dependencies": {
+          "System.Runtime": "[4.0.20, )",
+          "System.Collections.Concurrent": "[4.0.10, )",
+          "System.Threading.Tasks": "[4.0.10, )",
+          "System.Diagnostics.Tracing": "[4.0.20, )",
+          "System.Resources.ResourceManager": "[4.0.0, )",
+          "System.Diagnostics.Debug": "[4.0.10, )",
+          "System.Threading": "[4.0.10, )",
+          "System.Runtime.Extensions": "[4.0.10, )"
+        },
+        "compile": {
+          "ref/dotnet/System.Threading.Tasks.Parallel.dll": {}
+        },
+        "runtime": {
+          "lib/dotnet/System.Threading.Tasks.Parallel.dll": {}
+        }
+      },
+      "System.Threading.Thread/4.0.0-beta-23123": {
+        "dependencies": {
+          "System.Runtime": "[4.0.0, )"
+        },
+        "compile": {
+          "ref/dotnet/System.Threading.Thread.dll": {}
+        },
+        "runtime": {
+          "lib/DNXCore50/System.Threading.Thread.dll": {}
+        }
+      },
+      "System.Threading.ThreadPool/4.0.10-beta-23123": {
+        "dependencies": {
+          "System.Runtime": "[4.0.0, )",
+          "System.Runtime.InteropServices": "[4.0.0, )"
+        },
+        "compile": {
+          "ref/dotnet/System.Threading.ThreadPool.dll": {}
+        },
+        "runtime": {
+          "lib/DNXCore50/System.Threading.ThreadPool.dll": {}
+        }
+      },
+      "System.Threading.Timer/4.0.0": {
+        "dependencies": {
+          "System.Runtime": "[4.0.0, )"
+        },
+        "compile": {
+          "ref/dotnet/System.Threading.Timer.dll": {}
+        },
+        "runtime": {
+          "lib/DNXCore50/System.Threading.Timer.dll": {}
+        }
+      },
+      "System.Xml.ReaderWriter/4.0.10": {
+        "dependencies": {
+          "System.Runtime": "[4.0.20, )",
+          "System.Text.Encoding": "[4.0.10, )",
+          "System.IO": "[4.0.10, )",
+          "System.Threading.Tasks": "[4.0.10, )",
+          "System.Runtime.InteropServices": "[4.0.20, )",
+          "System.Resources.ResourceManager": "[4.0.0, )",
+          "System.IO.FileSystem": "[4.0.0, )",
+          "System.IO.FileSystem.Primitives": "[4.0.0, )",
+          "System.Diagnostics.Debug": "[4.0.10, )",
+          "System.Text.RegularExpressions": "[4.0.10, )",
           "System.Collections": "[4.0.10, )",
-          "System.ComponentModel": "[4.0.0, )",
+          "System.Runtime.Extensions": "[4.0.10, )",
           "System.Globalization": "[4.0.10, )",
-          "System.Linq": "[4.0.0, )",
-          "System.Reflection": "[4.0.10, )",
-          "System.Reflection.Extensions": "[4.0.0, )",
-          "System.Resources.ResourceManager": "[4.0.0, )",
-          "System.Runtime": "[4.0.20, )",
-          "System.Runtime.Extensions": "[4.0.10, )",
-          "System.Text.RegularExpressions": "[4.0.10, )",
-          "System.Threading": "[4.0.10, )"
-        },
-        "compile": {
-          "ref/dotnet/System.ComponentModel.Annotations.dll": {}
-        },
-        "runtime": {
-          "lib/dotnet/System.ComponentModel.Annotations.dll": {}
-        }
-      },
-      "System.ComponentModel.EventBasedAsync/4.0.10": {
-        "dependencies": {
-          "System.Resources.ResourceManager": "[4.0.0, )",
-          "System.Runtime": "[4.0.20, )",
-          "System.Threading": "[4.0.10, )",
-          "System.Threading.Tasks": "[4.0.10, )"
-        },
-        "compile": {
-          "ref/dotnet/System.ComponentModel.EventBasedAsync.dll": {}
-        },
-        "runtime": {
-          "lib/dotnet/System.ComponentModel.EventBasedAsync.dll": {}
-        }
-      },
-      "System.Console/4.0.0-beta-23123": {
-        "dependencies": {
+          "System.Text.Encoding.Extensions": "[4.0.10, )"
+        },
+        "compile": {
+          "ref/dotnet/System.Xml.ReaderWriter.dll": {}
+        },
+        "runtime": {
+          "lib/dotnet/System.Xml.ReaderWriter.dll": {}
+        }
+      },
+      "System.Xml.XDocument/4.0.10": {
+        "dependencies": {
+          "System.Runtime": "[4.0.20, )",
           "System.IO": "[4.0.10, )",
-          "System.IO.FileSystem.Primitives": "[4.0.0, )",
-          "System.Resources.ResourceManager": "[4.0.0, )",
-          "System.Runtime": "[4.0.20, )",
-          "System.Runtime.InteropServices": "[4.0.20, )",
-          "System.Text.Encoding": "[4.0.10, )",
-          "System.Text.Encoding.Extensions": "[4.0.10, )",
-          "System.Threading": "[4.0.10, )",
-          "System.Threading.Tasks": "[4.0.10, )"
-        },
-        "compile": {
-          "ref/dotnet/System.Console.dll": {}
-        },
-        "runtime": {
-          "lib/DNXCore50/System.Console.dll": {}
-        }
-      },
-      "System.Diagnostics.Contracts/4.0.0": {
-        "dependencies": {
-          "System.Runtime": "[4.0.0, )"
-        },
-        "compile": {
-          "ref/dotnet/System.Diagnostics.Contracts.dll": {}
-        },
-        "runtime": {
-          "lib/DNXCore50/System.Diagnostics.Contracts.dll": {}
-        }
-      },
-      "System.Diagnostics.Debug/4.0.10": {
-        "dependencies": {
-          "System.Runtime": "[4.0.0, )"
-        },
-        "compile": {
-          "ref/dotnet/System.Diagnostics.Debug.dll": {}
-        },
-        "runtime": {
-          "lib/DNXCore50/System.Diagnostics.Debug.dll": {}
-        }
-      },
-      "System.Diagnostics.Process/4.0.0-beta-23123": {
-        "dependencies": {
-          "Microsoft.Win32.Primitives": "[4.0.0, )",
-          "Microsoft.Win32.Registry": "[4.0.0-beta-23123, )",
+          "System.Xml.ReaderWriter": "[4.0.10, )",
+          "System.Resources.ResourceManager": "[4.0.0, )",
+          "System.Diagnostics.Debug": "[4.0.10, )",
           "System.Collections": "[4.0.10, )",
           "System.Globalization": "[4.0.10, )",
+          "System.Threading": "[4.0.10, )",
+          "System.Text.Encoding": "[4.0.10, )",
+          "System.Reflection": "[4.0.10, )",
+          "System.Runtime.Extensions": "[4.0.10, )"
+        },
+        "compile": {
+          "ref/dotnet/System.Xml.XDocument.dll": {}
+        },
+        "runtime": {
+          "lib/dotnet/System.Xml.XDocument.dll": {}
+        }
+      },
+      "System.Xml.XmlDocument/4.0.0": {
+        "dependencies": {
+          "System.Runtime": "[4.0.20, )",
+          "System.Xml.ReaderWriter": "[4.0.10, )",
           "System.IO": "[4.0.10, )",
-          "System.IO.FileSystem": "[4.0.0, )",
-          "System.IO.FileSystem.Primitives": "[4.0.0, )",
-          "System.Resources.ResourceManager": "[4.0.0, )",
-          "System.Runtime": "[4.0.20, )",
-          "System.Runtime.Extensions": "[4.0.10, )",
-          "System.Runtime.Handles": "[4.0.0, )",
-          "System.Runtime.InteropServices": "[4.0.20, )",
-          "System.Security.SecureString": "[4.0.0-beta-23123, )",
+          "System.Resources.ResourceManager": "[4.0.0, )",
           "System.Text.Encoding": "[4.0.10, )",
-          "System.Text.Encoding.Extensions": "[4.0.10, )",
-          "System.Threading": "[4.0.10, )",
-          "System.Threading.Tasks": "[4.0.10, )",
-          "System.Threading.Thread": "[4.0.0-beta-23123, )",
-          "System.Threading.ThreadPool": "[4.0.10-beta-23123, )"
-        },
-        "compile": {
-          "ref/dotnet/System.Diagnostics.Process.dll": {}
-        },
-        "runtime": {
-          "lib/DNXCore50/System.Diagnostics.Process.dll": {}
-        }
-      },
-      "System.Diagnostics.StackTrace/4.0.0": {
-        "dependencies": {
-          "System.Reflection": "[4.0.0, )",
-          "System.Runtime": "[4.0.0, )"
-        },
-        "compile": {
-          "ref/dotnet/System.Diagnostics.StackTrace.dll": {}
-        },
-        "runtime": {
-          "lib/DNXCore50/System.Diagnostics.StackTrace.dll": {}
-        }
-      },
-      "System.Diagnostics.Tools/4.0.0": {
-        "dependencies": {
-          "System.Runtime": "[4.0.0, )"
-        },
-        "compile": {
-          "ref/dotnet/System.Diagnostics.Tools.dll": {}
-        },
-        "runtime": {
-          "lib/DNXCore50/System.Diagnostics.Tools.dll": {}
-        }
-      },
-      "System.Diagnostics.TraceSource/4.0.0-beta-23019": {
-        "dependencies": {
-          "System.Collections": "[4.0.10-beta-23019, )",
-          "System.Diagnostics.Debug": "[4.0.10-beta-23019, )",
-          "System.Globalization": "[4.0.10-beta-23019, )",
-          "System.Resources.ResourceManager": "[4.0.0-beta-23019, )",
-          "System.Runtime": "[4.0.20-beta-23019, )",
-          "System.Runtime.Extensions": "[4.0.10-beta-23019, )",
-          "System.Threading": "[4.0.10-beta-23019, )"
-        },
-        "compile": {
-          "ref/dotnet/System.Diagnostics.TraceSource.dll": {}
-        },
-        "runtime": {
-          "lib/DNXCore50/System.Diagnostics.TraceSource.dll": {}
-        }
-      },
-      "System.Diagnostics.Tracing/4.0.20": {
-        "dependencies": {
-          "System.Runtime": "[4.0.0, )"
-        },
-        "compile": {
-          "ref/dotnet/System.Diagnostics.Tracing.dll": {}
-        },
-        "runtime": {
-          "lib/DNXCore50/System.Diagnostics.Tracing.dll": {}
-        }
-      },
-      "System.Dynamic.Runtime/4.0.10": {
-        "dependencies": {
-          "System.Collections": "[4.0.0, )",
-          "System.Diagnostics.Debug": "[4.0.0, )",
-          "System.Globalization": "[4.0.0, )",
-          "System.Linq": "[4.0.0, )",
-          "System.Linq.Expressions": "[4.0.10, )",
-          "System.ObjectModel": "[4.0.0, )",
-          "System.Reflection": "[4.0.0, )",
-          "System.Reflection.Emit": "[4.0.0, )",
-          "System.Reflection.Primitives": "[4.0.0, )",
-          "System.Reflection.TypeExtensions": "[4.0.0, )",
-          "System.Resources.ResourceManager": "[4.0.0, )",
-          "System.Runtime": "[4.0.20, )",
-          "System.Runtime.Extensions": "[4.0.0, )",
-          "System.Threading": "[4.0.0, )"
-        },
-        "compile": {
-          "ref/dotnet/System.Dynamic.Runtime.dll": {}
-        },
-        "runtime": {
-          "lib/DNXCore50/System.Dynamic.Runtime.dll": {}
-        }
-      },
-      "System.Globalization/4.0.10": {
-        "dependencies": {
-          "System.Runtime": "[4.0.0, )"
-        },
-        "compile": {
-          "ref/dotnet/System.Globalization.dll": {}
-        },
-        "runtime": {
-          "lib/DNXCore50/System.Globalization.dll": {}
-        }
-      },
-      "System.Globalization.Calendars/4.0.0": {
-        "dependencies": {
-          "System.Globalization": "[4.0.0, )",
-          "System.Runtime": "[4.0.0, )"
-        },
-        "compile": {
-          "ref/dotnet/System.Globalization.Calendars.dll": {}
-        },
-        "runtime": {
-          "lib/DNXCore50/System.Globalization.Calendars.dll": {}
-        }
-      },
-      "System.Globalization.Extensions/4.0.0": {
-        "dependencies": {
-          "System.Globalization": "[4.0.10, )",
-          "System.Resources.ResourceManager": "[4.0.0, )",
-          "System.Runtime": "[4.0.20, )",
-          "System.Runtime.Extensions": "[4.0.10, )",
-          "System.Runtime.InteropServices": "[4.0.20, )"
-        },
-        "compile": {
-          "ref/dotnet/System.Globalization.Extensions.dll": {}
-        },
-        "runtime": {
-          "lib/dotnet/System.Globalization.Extensions.dll": {}
-        }
-      },
-      "System.IO/4.0.10": {
-        "dependencies": {
-          "System.Runtime": "[4.0.20, )",
-          "System.Text.Encoding": "[4.0.0, )",
-          "System.Threading.Tasks": "[4.0.0, )"
-        },
-        "compile": {
-          "ref/dotnet/System.IO.dll": {}
-        },
-        "runtime": {
-          "lib/DNXCore50/System.IO.dll": {}
-        }
-      },
-      "System.IO.Compression/4.0.0": {
-        "dependencies": {
-          "System.Collections": "[4.0.0, )",
-          "System.IO": "[4.0.0, )",
-          "System.Resources.ResourceManager": "[4.0.0, )",
-          "System.Runtime": "[4.0.0, )",
-          "System.Runtime.Extensions": "[4.0.0, )",
-          "System.Runtime.InteropServices": "[4.0.0, )",
-          "System.Text.Encoding": "[4.0.0, )",
-          "System.Threading": "[4.0.0, )",
-          "System.Threading.Tasks": "[4.0.0, )"
-        },
-        "compile": {
-          "ref/dotnet/System.IO.Compression.dll": {}
-        },
-        "runtime": {
-          "lib/dotnet/System.IO.Compression.dll": {}
-        }
-      },
-      "System.IO.Compression.clrcompression-x86/4.0.0": {
-        "native": {
-          "runtimes/win7-x86/native/clrcompression.dll": {}
-        }
-      },
-      "System.IO.Compression.ZipFile/4.0.0": {
-        "dependencies": {
-          "System.IO": "[4.0.10, )",
-          "System.IO.Compression": "[4.0.0, )",
-          "System.IO.FileSystem": "[4.0.0, )",
-          "System.IO.FileSystem.Primitives": "[4.0.0, )",
-          "System.Resources.ResourceManager": "[4.0.0, )",
-          "System.Runtime": "[4.0.20, )",
-          "System.Runtime.Extensions": "[4.0.10, )",
-          "System.Text.Encoding": "[4.0.10, )"
-        },
-        "compile": {
-          "ref/dotnet/System.IO.Compression.ZipFile.dll": {}
-        },
-        "runtime": {
-          "lib/dotnet/System.IO.Compression.ZipFile.dll": {}
-        }
-      },
-      "System.IO.FileSystem/4.0.0": {
-        "dependencies": {
-          "System.Collections": "[4.0.10, )",
-          "System.IO": "[4.0.10, )",
-          "System.IO.FileSystem.Primitives": "[4.0.0, )",
-          "System.Resources.ResourceManager": "[4.0.0, )",
-          "System.Runtime": "[4.0.20, )",
-          "System.Runtime.Extensions": "[4.0.10, )",
-          "System.Runtime.Handles": "[4.0.0, )",
-          "System.Runtime.InteropServices": "[4.0.20, )",
-          "System.Text.Encoding": "[4.0.10, )",
-          "System.Text.Encoding.Extensions": "[4.0.10, )",
-          "System.Threading": "[4.0.10, )",
-          "System.Threading.Overlapped": "[4.0.0, )",
-          "System.Threading.Tasks": "[4.0.10, )"
-        },
-        "compile": {
-          "ref/dotnet/System.IO.FileSystem.dll": {}
-        },
-        "runtime": {
-          "lib/DNXCore50/System.IO.FileSystem.dll": {}
-        }
-      },
-      "System.IO.FileSystem.Primitives/4.0.0": {
-        "dependencies": {
-          "System.Runtime": "[4.0.20, )"
-        },
-        "compile": {
-          "ref/dotnet/System.IO.FileSystem.Primitives.dll": {}
-        },
-        "runtime": {
-          "lib/dotnet/System.IO.FileSystem.Primitives.dll": {}
-        }
-      },
-      "System.IO.UnmanagedMemoryStream/4.0.0": {
-        "dependencies": {
-          "System.IO": "[4.0.10, )",
-          "System.IO.FileSystem.Primitives": "[4.0.0, )",
-          "System.Resources.ResourceManager": "[4.0.0, )",
-          "System.Runtime": "[4.0.20, )",
-          "System.Runtime.InteropServices": "[4.0.20, )",
-          "System.Threading": "[4.0.10, )",
-          "System.Threading.Tasks": "[4.0.10, )"
-        },
-        "compile": {
-          "ref/dotnet/System.IO.UnmanagedMemoryStream.dll": {}
-        },
-        "runtime": {
-          "lib/dotnet/System.IO.UnmanagedMemoryStream.dll": {}
-        }
-      },
-      "System.Linq/4.0.0": {
-        "dependencies": {
           "System.Collections": "[4.0.10, )",
           "System.Diagnostics.Debug": "[4.0.10, )",
-          "System.Resources.ResourceManager": "[4.0.0, )",
-          "System.Runtime": "[4.0.20, )",
-          "System.Runtime.Extensions": "[4.0.10, )"
-        },
-        "compile": {
-          "ref/dotnet/System.Linq.dll": {}
-        },
-        "runtime": {
-          "lib/dotnet/System.Linq.dll": {}
-        }
-      },
-      "System.Linq.Expressions/4.0.10": {
-        "dependencies": {
-          "System.Collections": "[4.0.0, )",
-          "System.Diagnostics.Debug": "[4.0.0, )",
-          "System.Globalization": "[4.0.0, )",
-          "System.IO": "[4.0.0, )",
-          "System.Linq": "[4.0.0, )",
-          "System.ObjectModel": "[4.0.0, )",
-          "System.Reflection": "[4.0.0, )",
-          "System.Reflection.Emit": "[4.0.0, )",
-          "System.Reflection.Extensions": "[4.0.0, )",
-          "System.Reflection.Primitives": "[4.0.0, )",
-          "System.Reflection.TypeExtensions": "[4.0.0, )",
-          "System.Resources.ResourceManager": "[4.0.0, )",
-          "System.Runtime": "[4.0.20, )",
-          "System.Runtime.Extensions": "[4.0.0, )",
-          "System.Threading": "[4.0.0, )"
-        },
-        "compile": {
-          "ref/dotnet/System.Linq.Expressions.dll": {}
-        },
-        "runtime": {
-          "lib/DNXCore50/System.Linq.Expressions.dll": {}
-        }
-      },
-      "System.Linq.Parallel/4.0.0": {
-        "dependencies": {
-          "System.Collections": "[4.0.10, )",
-          "System.Collections.Concurrent": "[4.0.10, )",
-          "System.Diagnostics.Debug": "[4.0.10, )",
-          "System.Diagnostics.Tracing": "[4.0.20, )",
-          "System.Linq": "[4.0.0, )",
-          "System.Resources.ResourceManager": "[4.0.0, )",
-          "System.Runtime": "[4.0.20, )",
           "System.Runtime.Extensions": "[4.0.10, )",
-          "System.Threading": "[4.0.10, )",
-          "System.Threading.Tasks": "[4.0.10, )"
-        },
-        "compile": {
-          "ref/dotnet/System.Linq.Parallel.dll": {}
-        },
-        "runtime": {
-          "lib/dotnet/System.Linq.Parallel.dll": {}
-        }
-      },
-      "System.Linq.Queryable/4.0.0": {
-        "dependencies": {
-          "System.Collections": "[4.0.10, )",
-          "System.Linq": "[4.0.0, )",
-          "System.Linq.Expressions": "[4.0.10, )",
-          "System.Reflection": "[4.0.10, )",
-          "System.Reflection.Extensions": "[4.0.0, )",
-          "System.Resources.ResourceManager": "[4.0.0, )",
-          "System.Runtime": "[4.0.20, )"
-        },
-        "compile": {
-          "ref/dotnet/System.Linq.Queryable.dll": {}
-        },
-        "runtime": {
-          "lib/dotnet/System.Linq.Queryable.dll": {}
-        }
-      },
-      "System.Net.Http/4.0.0": {
-        "dependencies": {
-          "Microsoft.Win32.Primitives": "[4.0.0, )",
-          "System.Collections": "[4.0.10, )",
-          "System.Diagnostics.Debug": "[4.0.10, )",
           "System.Globalization": "[4.0.10, )",
+          "System.Threading": "[4.0.10, )"
+        },
+        "compile": {
+          "ref/dotnet/System.Xml.XmlDocument.dll": {}
+        },
+        "runtime": {
+          "lib/dotnet/System.Xml.XmlDocument.dll": {}
+        }
+      },
+      "System.Xml.XPath/4.0.0": {
+        "dependencies": {
+          "System.Runtime": "[4.0.20, )",
           "System.IO": "[4.0.10, )",
-          "System.IO.Compression": "[4.0.0, )",
-          "System.Net.Primitives": "[4.0.10, )",
-          "System.Resources.ResourceManager": "[4.0.0, )",
-          "System.Runtime": "[4.0.20, )",
-          "System.Runtime.Extensions": "[4.0.10, )",
-          "System.Runtime.Handles": "[4.0.0, )",
-          "System.Runtime.InteropServices": "[4.0.20, )",
-          "System.Text.Encoding": "[4.0.10, )",
-          "System.Threading": "[4.0.10, )",
-          "System.Threading.Tasks": "[4.0.10, )"
-        },
-        "compile": {
-          "ref/dotnet/System.Net.Http.dll": {}
-        },
-        "runtime": {
-          "lib/DNXCore50/System.Net.Http.dll": {}
-        }
-      },
-      "System.Net.NetworkInformation/4.0.10-beta-23123": {
-        "dependencies": {
-          "System.Private.Networking": "[4.0.0, )"
-        },
-        "compile": {
-          "ref/dotnet/System.Net.NetworkInformation.dll": {}
-        },
-        "runtime": {
-          "lib/DNXCore50/System.Net.NetworkInformation.dll": {}
-        }
-      },
-      "System.Net.Primitives/4.0.10": {
-        "dependencies": {
-          "System.Private.Networking": "[4.0.0, )"
-        },
-        "compile": {
-          "ref/dotnet/System.Net.Primitives.dll": {}
-        },
-        "runtime": {
-          "lib/DNXCore50/System.Net.Primitives.dll": {}
-        }
-      },
-      "System.Numerics.Vectors/4.1.0": {
-        "dependencies": {
-          "System.Globalization": "[4.0.10, )",
-          "System.Resources.ResourceManager": "[4.0.0, )",
-          "System.Runtime": "[4.0.20, )",
-          "System.Runtime.Extensions": "[4.0.10, )"
-        },
-        "compile": {
-          "ref/dotnet/System.Numerics.Vectors.dll": {}
-        },
-        "runtime": {
-          "lib/dotnet/System.Numerics.Vectors.dll": {}
-        }
-      },
-      "System.ObjectModel/4.0.10": {
-        "dependencies": {
-          "System.Collections": "[4.0.10, )",
-          "System.Diagnostics.Debug": "[4.0.10, )",
-          "System.Resources.ResourceManager": "[4.0.0, )",
-          "System.Runtime": "[4.0.20, )",
-          "System.Threading": "[4.0.10, )"
-        },
-        "compile": {
-          "ref/dotnet/System.ObjectModel.dll": {}
-        },
-        "runtime": {
-          "lib/dotnet/System.ObjectModel.dll": {}
-        }
-      },
-      "System.Private.Networking/4.0.0": {
-        "dependencies": {
-          "Microsoft.Win32.Primitives": "[4.0.0, )",
-          "System.Collections": "[4.0.10, )",
-          "System.Collections.Concurrent": "[4.0.0, )",
-          "System.Collections.NonGeneric": "[4.0.0, )",
-          "System.ComponentModel.EventBasedAsync": "[4.0.10, )",
-          "System.Diagnostics.Debug": "[4.0.10, )",
-          "System.Diagnostics.Tracing": "[4.0.20, )",
-          "System.Globalization": "[4.0.10, )",
-          "System.IO": "[4.0.10, )",
-          "System.IO.FileSystem": "[4.0.0, )",
-          "System.IO.FileSystem.Primitives": "[4.0.0, )",
-          "System.Resources.ResourceManager": "[4.0.0, )",
-          "System.Runtime": "[4.0.20, )",
-          "System.Runtime.Extensions": "[4.0.10, )",
-          "System.Runtime.Handles": "[4.0.0, )",
-          "System.Runtime.InteropServices": "[4.0.20, )",
-          "System.Threading": "[4.0.10, )",
-          "System.Threading.Overlapped": "[4.0.0, )",
-          "System.Threading.Tasks": "[4.0.10, )"
-        },
-        "compile": {
-          "ref/dnxcore50/_._": {}
-        },
-        "runtime": {
-          "lib/DNXCore50/System.Private.Networking.dll": {}
-        }
-      },
-      "System.Private.Uri/4.0.0": {
-        "compile": {
-          "ref/dnxcore50/_._": {}
-        },
-        "runtime": {
-          "lib/DNXCore50/System.Private.Uri.dll": {}
-        }
-      },
-      "System.Reflection/4.0.10": {
-        "dependencies": {
-          "System.IO": "[4.0.0, )",
-          "System.Reflection.Primitives": "[4.0.0, )",
-          "System.Runtime": "[4.0.20, )"
-        },
-        "compile": {
-          "ref/dotnet/System.Reflection.dll": {}
-        },
-        "runtime": {
-          "lib/DNXCore50/System.Reflection.dll": {}
-        }
-      },
-      "System.Reflection.DispatchProxy/4.0.0": {
-        "dependencies": {
-          "System.Collections": "[4.0.10, )",
-          "System.Linq": "[4.0.0, )",
-          "System.Reflection": "[4.0.10, )",
-          "System.Reflection.Extensions": "[4.0.0, )",
-          "System.Reflection.Primitives": "[4.0.0, )",
-          "System.Resources.ResourceManager": "[4.0.0, )",
-          "System.Runtime": "[4.0.20, )",
-          "System.Threading": "[4.0.10, )"
-        },
-        "compile": {
-          "ref/dotnet/System.Reflection.DispatchProxy.dll": {}
-        },
-        "runtime": {
-          "lib/DNXCore50/System.Reflection.DispatchProxy.dll": {}
-        }
-      },
-      "System.Reflection.Emit/4.0.0": {
-        "dependencies": {
-          "System.IO": "[4.0.0, )",
-          "System.Reflection": "[4.0.0, )",
-          "System.Reflection.Emit.ILGeneration": "[4.0.0, )",
-          "System.Reflection.Primitives": "[4.0.0, )",
-          "System.Runtime": "[4.0.0, )"
-        },
-        "compile": {
-          "ref/dotnet/System.Reflection.Emit.dll": {}
-        },
-        "runtime": {
-          "lib/DNXCore50/System.Reflection.Emit.dll": {}
-        }
-      },
-      "System.Reflection.Emit.ILGeneration/4.0.0": {
-        "dependencies": {
-          "System.Reflection": "[4.0.0, )",
-          "System.Reflection.Primitives": "[4.0.0, )",
-          "System.Runtime": "[4.0.0, )"
-        },
-        "compile": {
-          "ref/dotnet/System.Reflection.Emit.ILGeneration.dll": {}
-        },
-        "runtime": {
-          "lib/DNXCore50/System.Reflection.Emit.ILGeneration.dll": {}
-        }
-      },
-      "System.Reflection.Emit.Lightweight/4.0.0": {
-        "dependencies": {
-          "System.Reflection": "[4.0.0, )",
-          "System.Reflection.Emit.ILGeneration": "[4.0.0, )",
-          "System.Reflection.Primitives": "[4.0.0, )",
-          "System.Runtime": "[4.0.0, )"
-        },
-        "compile": {
-          "ref/dotnet/System.Reflection.Emit.Lightweight.dll": {}
-        },
-        "runtime": {
-          "lib/DNXCore50/System.Reflection.Emit.Lightweight.dll": {}
-        }
-      },
-      "System.Reflection.Extensions/4.0.0": {
-        "dependencies": {
-          "System.Reflection": "[4.0.0, )",
-          "System.Runtime": "[4.0.0, )"
-        },
-        "compile": {
-          "ref/dotnet/System.Reflection.Extensions.dll": {}
-        },
-        "runtime": {
-          "lib/DNXCore50/System.Reflection.Extensions.dll": {}
-        }
-      },
-      "System.Reflection.Metadata/1.0.22": {
-        "dependencies": {
-          "System.Collections": "[4.0.0, )",
-          "System.Collections.Immutable": "[1.1.37, )",
-          "System.Diagnostics.Debug": "[4.0.0, )",
-          "System.IO": "[4.0.0, )",
-          "System.Reflection": "[4.0.0, )",
-          "System.Reflection.Extensions": "[4.0.0, )",
-          "System.Reflection.Primitives": "[4.0.0, )",
-          "System.Resources.ResourceManager": "[4.0.0, )",
-          "System.Runtime": "[4.0.0, )",
-          "System.Runtime.Extensions": "[4.0.0, )",
-          "System.Runtime.InteropServices": "[4.0.0, )",
-          "System.Text.Encoding": "[4.0.0, )",
-          "System.Text.Encoding.Extensions": "[4.0.0, )",
-          "System.Threading": "[4.0.0, )"
-        },
-        "compile": {
-          "lib/dotnet/System.Reflection.Metadata.dll": {}
-        },
-        "runtime": {
-          "lib/dotnet/System.Reflection.Metadata.dll": {}
-        }
-      },
-      "System.Reflection.Primitives/4.0.0": {
-        "dependencies": {
-          "System.Runtime": "[4.0.0, )"
-        },
-        "compile": {
-          "ref/dotnet/System.Reflection.Primitives.dll": {}
-        },
-        "runtime": {
-          "lib/DNXCore50/System.Reflection.Primitives.dll": {}
-        }
-      },
-      "System.Reflection.TypeExtensions/4.0.0": {
-        "dependencies": {
-          "System.Reflection": "[4.0.0, )",
-          "System.Runtime": "[4.0.0, )"
-        },
-        "compile": {
-          "ref/dotnet/System.Reflection.TypeExtensions.dll": {}
-        },
-        "runtime": {
-          "lib/DNXCore50/System.Reflection.TypeExtensions.dll": {}
-        }
-      },
-      "System.Resources.ResourceManager/4.0.0": {
-        "dependencies": {
-          "System.Globalization": "[4.0.0, )",
-          "System.Reflection": "[4.0.0, )",
-          "System.Runtime": "[4.0.0, )"
-        },
-        "compile": {
-          "ref/dotnet/System.Resources.ResourceManager.dll": {}
-        },
-        "runtime": {
-          "lib/DNXCore50/System.Resources.ResourceManager.dll": {}
-        }
-      },
-      "System.Runtime/4.0.20": {
-        "dependencies": {
-          "System.Private.Uri": "[4.0.0, )"
-        },
-        "compile": {
-          "ref/dotnet/System.Runtime.dll": {}
-        },
-        "runtime": {
-          "lib/DNXCore50/System.Runtime.dll": {}
-        }
-      },
-      "System.Runtime.Extensions/4.0.10": {
-        "dependencies": {
-          "System.Runtime": "[4.0.20, )"
-        },
-        "compile": {
-          "ref/dotnet/System.Runtime.Extensions.dll": {}
-        },
-        "runtime": {
-          "lib/DNXCore50/System.Runtime.Extensions.dll": {}
-        }
-      },
-      "System.Runtime.Handles/4.0.0": {
-        "dependencies": {
-          "System.Runtime": "[4.0.0, )"
-        },
-        "compile": {
-          "ref/dotnet/System.Runtime.Handles.dll": {}
-        },
-        "runtime": {
-          "lib/DNXCore50/System.Runtime.Handles.dll": {}
-        }
-      },
-      "System.Runtime.InteropServices/4.0.20": {
-        "dependencies": {
-          "System.Reflection": "[4.0.0, )",
-          "System.Reflection.Primitives": "[4.0.0, )",
-          "System.Runtime": "[4.0.0, )",
-          "System.Runtime.Handles": "[4.0.0, )"
-        },
-        "compile": {
-          "ref/dotnet/System.Runtime.InteropServices.dll": {}
-        },
-        "runtime": {
-          "lib/DNXCore50/System.Runtime.InteropServices.dll": {}
-        }
-      },
-      "System.Runtime.InteropServices.RuntimeInformation/4.0.0-beta-23213": {
-        "dependencies": {
-          "System.Resources.ResourceManager": "[4.0.0, )",
-          "System.Runtime": "[4.0.20, )"
-        },
-        "compile": {
-          "ref/dotnet/System.Runtime.InteropServices.RuntimeInformation.dll": {}
-        },
-        "runtime": {
-          "lib/dotnet/System.Runtime.InteropServices.RuntimeInformation.dll": {}
-        }
-      },
-      "System.Runtime.Numerics/4.0.0": {
-        "dependencies": {
-          "System.Globalization": "[4.0.10, )",
-          "System.Resources.ResourceManager": "[4.0.0, )",
-          "System.Runtime": "[4.0.20, )",
-          "System.Runtime.Extensions": "[4.0.10, )"
-        },
-        "compile": {
-          "ref/dotnet/System.Runtime.Numerics.dll": {}
-        },
-        "runtime": {
-          "lib/dotnet/System.Runtime.Numerics.dll": {}
-        }
-      },
-      "System.Security.Claims/4.0.0": {
-        "dependencies": {
-          "System.Collections": "[4.0.0, )",
-          "System.Diagnostics.Debug": "[4.0.0, )",
-          "System.Globalization": "[4.0.0, )",
-          "System.IO": "[4.0.0, )",
-          "System.Resources.ResourceManager": "[4.0.0, )",
-          "System.Runtime": "[4.0.20, )",
-          "System.Runtime.Extensions": "[4.0.0, )",
-          "System.Security.Principal": "[4.0.0, )"
-        },
-        "compile": {
-          "ref/dotnet/System.Security.Claims.dll": {}
-        },
-        "runtime": {
-          "lib/dotnet/System.Security.Claims.dll": {}
-        }
-      },
-      "System.Security.Cryptography.Encryption/4.0.0-beta-23123": {
-        "dependencies": {
-          "System.Globalization": "[4.0.0, )",
-          "System.IO": "[4.0.0, )",
-          "System.Resources.ResourceManager": "[4.0.0, )",
-          "System.Runtime": "[4.0.0, )",
-          "System.Threading.Tasks": "[4.0.0, )"
-        },
-        "compile": {
-          "ref/dotnet/System.Security.Cryptography.Encryption.dll": {}
-        },
-        "runtime": {
-          "lib/DNXCore50/System.Security.Cryptography.Encryption.dll": {}
-        }
-      },
-      "System.Security.Principal/4.0.0": {
-        "dependencies": {
-          "System.Runtime": "[4.0.0, )"
-        },
-        "compile": {
-          "ref/dotnet/System.Security.Principal.dll": {}
-        },
-        "runtime": {
-          "lib/dotnet/System.Security.Principal.dll": {}
-        }
-      },
-      "System.Security.SecureString/4.0.0-beta-23123": {
-        "dependencies": {
-          "System.Resources.ResourceManager": "[4.0.0, )",
-          "System.Runtime": "[4.0.20, )",
-          "System.Runtime.Handles": "[4.0.0, )",
-          "System.Runtime.InteropServices": "[4.0.20, )",
-          "System.Security.Cryptography.Encryption": "[4.0.0-beta-23123, )",
-          "System.Threading": "[4.0.10, )"
-        },
-        "compile": {
-          "ref/dotnet/System.Security.SecureString.dll": {}
-        },
-        "runtime": {
-          "lib/DNXCore50/System.Security.SecureString.dll": {}
-        }
-      },
-      "System.Text.Encoding/4.0.10": {
-        "dependencies": {
-          "System.Runtime": "[4.0.0, )"
-        },
-        "compile": {
-          "ref/dotnet/System.Text.Encoding.dll": {}
-        },
-        "runtime": {
-          "lib/DNXCore50/System.Text.Encoding.dll": {}
-        }
-      },
-      "System.Text.Encoding.Extensions/4.0.10": {
-        "dependencies": {
-          "System.Runtime": "[4.0.0, )",
-          "System.Text.Encoding": "[4.0.10, )"
-        },
-        "compile": {
-          "ref/dotnet/System.Text.Encoding.Extensions.dll": {}
-        },
-        "runtime": {
-          "lib/DNXCore50/System.Text.Encoding.Extensions.dll": {}
-        }
-      },
-      "System.Text.RegularExpressions/4.0.10": {
-        "dependencies": {
+          "System.Xml.ReaderWriter": "[4.0.10, )",
+          "System.Resources.ResourceManager": "[4.0.0, )",
           "System.Collections": "[4.0.10, )",
           "System.Globalization": "[4.0.10, )",
-          "System.Resources.ResourceManager": "[4.0.0, )",
-          "System.Runtime": "[4.0.20, )",
+          "System.Diagnostics.Debug": "[4.0.10, )",
           "System.Runtime.Extensions": "[4.0.10, )",
           "System.Threading": "[4.0.10, )"
         },
         "compile": {
-          "ref/dotnet/System.Text.RegularExpressions.dll": {}
-        },
-        "runtime": {
-          "lib/dotnet/System.Text.RegularExpressions.dll": {}
-        }
-      },
-      "System.Threading/4.0.10": {
-        "dependencies": {
-          "System.Runtime": "[4.0.0, )",
-          "System.Threading.Tasks": "[4.0.0, )"
-        },
-        "compile": {
-          "ref/dotnet/System.Threading.dll": {}
-        },
-        "runtime": {
-          "lib/DNXCore50/System.Threading.dll": {}
-        }
-      },
-      "System.Threading.Overlapped/4.0.0": {
-        "dependencies": {
-          "System.Runtime": "[4.0.0, )",
-          "System.Runtime.Handles": "[4.0.0, )"
-        },
-        "compile": {
-          "ref/dotnet/System.Threading.Overlapped.dll": {}
-        },
-        "runtime": {
-          "lib/DNXCore50/System.Threading.Overlapped.dll": {}
-        }
-      },
-      "System.Threading.Tasks/4.0.10": {
-        "dependencies": {
-          "System.Runtime": "[4.0.0, )"
-        },
-        "compile": {
-          "ref/dotnet/System.Threading.Tasks.dll": {}
-        },
-        "runtime": {
-          "lib/DNXCore50/System.Threading.Tasks.dll": {}
-        }
-      },
-      "System.Threading.Tasks.Dataflow/4.5.25": {
-        "dependencies": {
-          "System.Collections": "[4.0.0, )",
-          "System.Collections.Concurrent": "[4.0.0, )",
-          "System.Diagnostics.Debug": "[4.0.0, )",
-          "System.Diagnostics.Tracing": "[4.0.0, )",
-          "System.Dynamic.Runtime": "[4.0.0, )",
-          "System.Linq": "[4.0.0, )",
-          "System.Resources.ResourceManager": "[4.0.0, )",
-          "System.Runtime": "[4.0.0, )",
-          "System.Runtime.Extensions": "[4.0.0, )",
-          "System.Threading": "[4.0.0, )",
-          "System.Threading.Tasks": "[4.0.0, )"
-        },
-        "compile": {
-          "lib/dotnet/System.Threading.Tasks.Dataflow.dll": {}
-        },
-        "runtime": {
-          "lib/dotnet/System.Threading.Tasks.Dataflow.dll": {}
-        }
-      },
-      "System.Threading.Tasks.Parallel/4.0.0": {
-        "dependencies": {
-          "System.Collections.Concurrent": "[4.0.10, )",
-          "System.Diagnostics.Debug": "[4.0.10, )",
-          "System.Diagnostics.Tracing": "[4.0.20, )",
-          "System.Resources.ResourceManager": "[4.0.0, )",
-          "System.Runtime": "[4.0.20, )",
+          "ref/dotnet/System.Xml.XPath.dll": {}
+        },
+        "runtime": {
+          "lib/dotnet/System.Xml.XPath.dll": {}
+        }
+      },
+      "System.Xml.XPath.XmlDocument/4.0.0": {
+        "dependencies": {
+          "System.Runtime": "[4.0.20, )",
+          "System.Xml.XmlDocument": "[4.0.0, )",
+          "System.Xml.ReaderWriter": "[4.0.10, )",
+          "System.Xml.XPath": "[4.0.0, )",
+          "System.Resources.ResourceManager": "[4.0.0, )",
+          "System.Collections": "[4.0.10, )",
           "System.Runtime.Extensions": "[4.0.10, )",
+          "System.Globalization": "[4.0.10, )",
           "System.Threading": "[4.0.10, )",
-          "System.Threading.Tasks": "[4.0.10, )"
-        },
-        "compile": {
-          "ref/dotnet/System.Threading.Tasks.Parallel.dll": {}
-        },
-        "runtime": {
-          "lib/dotnet/System.Threading.Tasks.Parallel.dll": {}
-        }
-      },
-      "System.Threading.Thread/4.0.0-beta-23123": {
-        "dependencies": {
-          "System.Runtime": "[4.0.0, )"
-        },
-        "compile": {
-          "ref/dotnet/System.Threading.Thread.dll": {}
-        },
-        "runtime": {
-          "lib/DNXCore50/System.Threading.Thread.dll": {}
-        }
-      },
-      "System.Threading.ThreadPool/4.0.10-beta-23123": {
-        "dependencies": {
-          "System.Runtime": "[4.0.0, )",
-          "System.Runtime.InteropServices": "[4.0.0, )"
-        },
-        "compile": {
-          "ref/dotnet/System.Threading.ThreadPool.dll": {}
-        },
-        "runtime": {
-          "lib/DNXCore50/System.Threading.ThreadPool.dll": {}
-        }
-      },
-      "System.Threading.Timer/4.0.0": {
-        "dependencies": {
-          "System.Runtime": "[4.0.0, )"
-        },
-        "compile": {
-          "ref/dotnet/System.Threading.Timer.dll": {}
-        },
-        "runtime": {
-          "lib/DNXCore50/System.Threading.Timer.dll": {}
-        }
-      },
-      "System.Xml.ReaderWriter/4.0.10": {
-        "dependencies": {
-          "System.Collections": "[4.0.10, )",
-          "System.Diagnostics.Debug": "[4.0.10, )",
-          "System.Globalization": "[4.0.10, )",
-          "System.IO": "[4.0.10, )",
-          "System.IO.FileSystem": "[4.0.0, )",
-          "System.IO.FileSystem.Primitives": "[4.0.0, )",
-          "System.Resources.ResourceManager": "[4.0.0, )",
-          "System.Runtime": "[4.0.20, )",
-          "System.Runtime.Extensions": "[4.0.10, )",
-          "System.Runtime.InteropServices": "[4.0.20, )",
-          "System.Text.Encoding": "[4.0.10, )",
-          "System.Text.Encoding.Extensions": "[4.0.10, )",
-          "System.Text.RegularExpressions": "[4.0.10, )",
-          "System.Threading.Tasks": "[4.0.10, )"
-        },
-        "compile": {
-          "ref/dotnet/System.Xml.ReaderWriter.dll": {}
-        },
-        "runtime": {
-          "lib/dotnet/System.Xml.ReaderWriter.dll": {}
-        }
-      },
-      "System.Xml.XDocument/4.0.10": {
-        "dependencies": {
-          "System.Collections": "[4.0.10, )",
-          "System.Diagnostics.Debug": "[4.0.10, )",
-          "System.Globalization": "[4.0.10, )",
-          "System.IO": "[4.0.10, )",
-          "System.Reflection": "[4.0.10, )",
-          "System.Resources.ResourceManager": "[4.0.0, )",
-          "System.Runtime": "[4.0.20, )",
-          "System.Runtime.Extensions": "[4.0.10, )",
-          "System.Text.Encoding": "[4.0.10, )",
-          "System.Threading": "[4.0.10, )",
-          "System.Xml.ReaderWriter": "[4.0.10, )"
-        },
-        "compile": {
-          "ref/dotnet/System.Xml.XDocument.dll": {}
-        },
-        "runtime": {
-          "lib/dotnet/System.Xml.XDocument.dll": {}
-        }
-      },
-      "System.Xml.XmlDocument/4.0.0": {
-        "dependencies": {
-          "System.Collections": "[4.0.10, )",
-          "System.Diagnostics.Debug": "[4.0.10, )",
-          "System.Globalization": "[4.0.10, )",
-          "System.IO": "[4.0.10, )",
-          "System.Resources.ResourceManager": "[4.0.0, )",
-          "System.Runtime": "[4.0.20, )",
-          "System.Runtime.Extensions": "[4.0.10, )",
-          "System.Text.Encoding": "[4.0.10, )",
-          "System.Threading": "[4.0.10, )",
-          "System.Xml.ReaderWriter": "[4.0.10, )"
-        },
-        "compile": {
-          "ref/dotnet/System.Xml.XmlDocument.dll": {}
-        },
-        "runtime": {
-          "lib/dotnet/System.Xml.XmlDocument.dll": {}
-        }
-      },
-      "System.Xml.XPath/4.0.0": {
-        "dependencies": {
-          "System.Collections": "[4.0.10, )",
-          "System.Diagnostics.Debug": "[4.0.10, )",
-          "System.Globalization": "[4.0.10, )",
-          "System.IO": "[4.0.10, )",
-          "System.Resources.ResourceManager": "[4.0.0, )",
-          "System.Runtime": "[4.0.20, )",
-          "System.Runtime.Extensions": "[4.0.10, )",
-          "System.Threading": "[4.0.10, )",
-          "System.Xml.ReaderWriter": "[4.0.10, )"
-        },
-        "compile": {
-          "ref/dotnet/System.Xml.XPath.dll": {}
-        },
-        "runtime": {
-          "lib/dotnet/System.Xml.XPath.dll": {}
-        }
-      },
-      "System.Xml.XPath.XmlDocument/4.0.0": {
-        "dependencies": {
-          "System.Collections": "[4.0.10, )",
-          "System.Globalization": "[4.0.10, )",
-          "System.IO": "[4.0.10, )",
-          "System.Resources.ResourceManager": "[4.0.0, )",
-          "System.Runtime": "[4.0.20, )",
-          "System.Runtime.Extensions": "[4.0.10, )",
-          "System.Threading": "[4.0.10, )",
-          "System.Xml.ReaderWriter": "[4.0.10, )",
-          "System.Xml.XmlDocument": "[4.0.0, )",
-          "System.Xml.XPath": "[4.0.0, )"
+          "System.IO": "[4.0.10, )"
         },
         "compile": {
           "ref/dotnet/System.Xml.XPath.XmlDocument.dll": {}
@@ -2833,71 +2827,83 @@
       "sha512": "oWqeKUxHXdK6dL2CFjgMcaBISbkk+AqEg+yvJHE4DElNzS4QaTsCflgkkqZwVlWby1Dg9zo9n+iCAMFefFdJ/A==",
       "type": "Package",
       "files": [
-        "[Content_Types].xml",
-        "_rels/.rels",
+        "_rels/.rels",
+        "Microsoft.CSharp.nuspec",
         "lib/dotnet/Microsoft.CSharp.dll",
         "lib/MonoAndroid10/_._",
         "lib/MonoTouch10/_._",
         "lib/net45/_._",
+        "lib/win8/_._",
         "lib/netcore50/Microsoft.CSharp.dll",
-        "lib/win8/_._",
         "lib/wp80/_._",
         "lib/wpa81/_._",
         "lib/xamarinios10/_._",
         "lib/xamarinmac20/_._",
-        "Microsoft.CSharp.nuspec",
-        "package/services/metadata/core-properties/a8a7171824ab4656b3141cda0591ff66.psmdcp",
+        "ref/dotnet/Microsoft.CSharp.dll",
+        "ref/dotnet/Microsoft.CSharp.xml",
+        "ref/dotnet/zh-hant/Microsoft.CSharp.xml",
         "ref/dotnet/de/Microsoft.CSharp.xml",
-        "ref/dotnet/es/Microsoft.CSharp.xml",
         "ref/dotnet/fr/Microsoft.CSharp.xml",
         "ref/dotnet/it/Microsoft.CSharp.xml",
         "ref/dotnet/ja/Microsoft.CSharp.xml",
         "ref/dotnet/ko/Microsoft.CSharp.xml",
-        "ref/dotnet/Microsoft.CSharp.dll",
-        "ref/dotnet/Microsoft.CSharp.xml",
         "ref/dotnet/ru/Microsoft.CSharp.xml",
         "ref/dotnet/zh-hans/Microsoft.CSharp.xml",
-        "ref/dotnet/zh-hant/Microsoft.CSharp.xml",
+        "ref/dotnet/es/Microsoft.CSharp.xml",
         "ref/MonoAndroid10/_._",
         "ref/MonoTouch10/_._",
         "ref/net45/_._",
+        "ref/win8/_._",
         "ref/netcore50/Microsoft.CSharp.dll",
         "ref/netcore50/Microsoft.CSharp.xml",
-        "ref/win8/_._",
         "ref/wp80/_._",
         "ref/wpa81/_._",
         "ref/xamarinios10/_._",
-        "ref/xamarinmac20/_._"
+        "ref/xamarinmac20/_._",
+        "package/services/metadata/core-properties/a8a7171824ab4656b3141cda0591ff66.psmdcp",
+        "[Content_Types].xml"
       ]
     },
     "Microsoft.NETCore/5.0.0": {
       "sha512": "QQMp0yYQbIdfkKhdEE6Umh2Xonau7tasG36Trw/YlHoWgYQLp7T9L+ZD8EPvdj5ubRhtOuKEKwM7HMpkagB9ZA==",
       "type": "Package",
       "files": [
-        "[Content_Types].xml",
+        "_rels/.rels",
+        "Microsoft.NETCore.nuspec",
         "_._",
-        "_rels/.rels",
-        "Microsoft.NETCore.nuspec",
-        "package/services/metadata/core-properties/340ac37fb1224580ae47c59ebdd88964.psmdcp"
+        "package/services/metadata/core-properties/340ac37fb1224580ae47c59ebdd88964.psmdcp",
+        "[Content_Types].xml"
       ]
     },
     "Microsoft.NETCore.Platforms/1.0.0": {
       "sha512": "0N77OwGZpXqUco2C/ynv1os7HqdFYifvNIbveLDKqL5PZaz05Rl9enCwVBjF61aumHKueLWIJ3prnmdAXxww4A==",
       "type": "Package",
       "files": [
-        "[Content_Types].xml",
         "_rels/.rels",
         "Microsoft.NETCore.Platforms.nuspec",
+        "runtime.json",
         "package/services/metadata/core-properties/36b51d4c6b524527902ff1a182a64e42.psmdcp",
-        "runtime.json"
+        "[Content_Types].xml"
       ]
     },
     "Microsoft.NETCore.Portable.Compatibility/1.0.0": {
       "sha512": "5/IFqf2zN1jzktRJitxO+5kQ+0AilcIbPvSojSJwDG3cGNSMZg44LXLB5E9RkSETE0Wh4QoALdNh1koKoF7/mA==",
       "type": "Package",
       "files": [
-        "[Content_Types].xml",
-        "_rels/.rels",
+        "_rels/.rels",
+        "Microsoft.NETCore.Portable.Compatibility.nuspec",
+        "lib/netcore50/System.ComponentModel.DataAnnotations.dll",
+        "lib/netcore50/System.Core.dll",
+        "lib/netcore50/System.dll",
+        "lib/netcore50/System.Net.dll",
+        "lib/netcore50/System.Numerics.dll",
+        "lib/netcore50/System.Runtime.Serialization.dll",
+        "lib/netcore50/System.ServiceModel.dll",
+        "lib/netcore50/System.ServiceModel.Web.dll",
+        "lib/netcore50/System.Windows.dll",
+        "lib/netcore50/System.Xml.dll",
+        "lib/netcore50/System.Xml.Linq.dll",
+        "lib/netcore50/System.Xml.Serialization.dll",
         "lib/dnxcore50/System.ComponentModel.DataAnnotations.dll",
         "lib/dnxcore50/System.Core.dll",
         "lib/dnxcore50/System.dll",
@@ -2911,23 +2917,9 @@
         "lib/dnxcore50/System.Xml.Linq.dll",
         "lib/dnxcore50/System.Xml.Serialization.dll",
         "lib/net45/_._",
-        "lib/netcore50/System.ComponentModel.DataAnnotations.dll",
-        "lib/netcore50/System.Core.dll",
-        "lib/netcore50/System.dll",
-        "lib/netcore50/System.Net.dll",
-        "lib/netcore50/System.Numerics.dll",
-        "lib/netcore50/System.Runtime.Serialization.dll",
-        "lib/netcore50/System.ServiceModel.dll",
-        "lib/netcore50/System.ServiceModel.Web.dll",
-        "lib/netcore50/System.Windows.dll",
-        "lib/netcore50/System.Xml.dll",
-        "lib/netcore50/System.Xml.Linq.dll",
-        "lib/netcore50/System.Xml.Serialization.dll",
         "lib/win8/_._",
         "lib/wp80/_._",
         "lib/wpa81/_._",
-        "Microsoft.NETCore.Portable.Compatibility.nuspec",
-        "package/services/metadata/core-properties/8131b8ae030a45e7986737a0c1d04ef5.psmdcp",
         "ref/dotnet/mscorlib.dll",
         "ref/dotnet/System.ComponentModel.DataAnnotations.dll",
         "ref/dotnet/System.Core.dll",
@@ -2941,7 +2933,21 @@
         "ref/dotnet/System.Xml.dll",
         "ref/dotnet/System.Xml.Linq.dll",
         "ref/dotnet/System.Xml.Serialization.dll",
+        "runtimes/aot/lib/netcore50/mscorlib.dll",
+        "runtimes/aot/lib/netcore50/System.ComponentModel.DataAnnotations.dll",
+        "runtimes/aot/lib/netcore50/System.Core.dll",
+        "runtimes/aot/lib/netcore50/System.dll",
+        "runtimes/aot/lib/netcore50/System.Net.dll",
+        "runtimes/aot/lib/netcore50/System.Numerics.dll",
+        "runtimes/aot/lib/netcore50/System.Runtime.Serialization.dll",
+        "runtimes/aot/lib/netcore50/System.ServiceModel.dll",
+        "runtimes/aot/lib/netcore50/System.ServiceModel.Web.dll",
+        "runtimes/aot/lib/netcore50/System.Windows.dll",
+        "runtimes/aot/lib/netcore50/System.Xml.dll",
+        "runtimes/aot/lib/netcore50/System.Xml.Linq.dll",
+        "runtimes/aot/lib/netcore50/System.Xml.Serialization.dll",
         "ref/net45/_._",
+        "ref/win8/_._",
         "ref/netcore50/mscorlib.dll",
         "ref/netcore50/System.ComponentModel.DataAnnotations.dll",
         "ref/netcore50/System.Core.dll",
@@ -2955,100 +2961,85 @@
         "ref/netcore50/System.Xml.dll",
         "ref/netcore50/System.Xml.Linq.dll",
         "ref/netcore50/System.Xml.Serialization.dll",
-        "ref/win8/_._",
         "ref/wp80/_._",
         "ref/wpa81/_._",
-        "runtimes/aot/lib/netcore50/mscorlib.dll",
-        "runtimes/aot/lib/netcore50/System.ComponentModel.DataAnnotations.dll",
-        "runtimes/aot/lib/netcore50/System.Core.dll",
-        "runtimes/aot/lib/netcore50/System.dll",
-        "runtimes/aot/lib/netcore50/System.Net.dll",
-        "runtimes/aot/lib/netcore50/System.Numerics.dll",
-        "runtimes/aot/lib/netcore50/System.Runtime.Serialization.dll",
-        "runtimes/aot/lib/netcore50/System.ServiceModel.dll",
-        "runtimes/aot/lib/netcore50/System.ServiceModel.Web.dll",
-        "runtimes/aot/lib/netcore50/System.Windows.dll",
-        "runtimes/aot/lib/netcore50/System.Xml.dll",
-        "runtimes/aot/lib/netcore50/System.Xml.Linq.dll",
-        "runtimes/aot/lib/netcore50/System.Xml.Serialization.dll"
+        "package/services/metadata/core-properties/8131b8ae030a45e7986737a0c1d04ef5.psmdcp",
+        "[Content_Types].xml"
       ]
     },
     "Microsoft.NETCore.Runtime/1.0.0": {
       "sha512": "AjaMNpXLW4miEQorIqyn6iQ+BZBId6qXkhwyeh1vl6kXLqosZusbwmLNlvj/xllSQrd3aImJbvlHusam85g+xQ==",
       "type": "Package",
       "files": [
-        "[Content_Types].xml",
         "_rels/.rels",
         "Microsoft.NETCore.Runtime.nuspec",
+        "runtime.json",
         "package/services/metadata/core-properties/f289de2ffef9428684eca0c193bc8765.psmdcp",
-        "runtime.json"
+        "[Content_Types].xml"
       ]
     },
     "Microsoft.NETCore.Runtime.CoreCLR-x86/1.0.0": {
       "sha512": "2LDffu5Is/X01GVPVuye4Wmz9/SyGDNq1Opgl5bXG3206cwNiCwsQgILOtfSWVp5mn4w401+8cjhBy3THW8HQQ==",
       "type": "Package",
       "files": [
-        "[Content_Types].xml",
         "_rels/.rels",
         "Microsoft.NETCore.Runtime.CoreCLR-x86.nuspec",
-        "package/services/metadata/core-properties/dd7e29450ade4bdaab9794850cd11d7a.psmdcp",
-        "ref/dotnet/_._",
-        "runtimes/win7-x86/lib/dotnet/mscorlib.ni.dll",
         "runtimes/win7-x86/native/clretwrc.dll",
         "runtimes/win7-x86/native/coreclr.dll",
         "runtimes/win7-x86/native/dbgshim.dll",
         "runtimes/win7-x86/native/mscordaccore.dll",
         "runtimes/win7-x86/native/mscordbi.dll",
         "runtimes/win7-x86/native/mscorrc.debug.dll",
-        "runtimes/win7-x86/native/mscorrc.dll"
+        "runtimes/win7-x86/native/mscorrc.dll",
+        "runtimes/win7-x86/lib/dotnet/mscorlib.ni.dll",
+        "ref/dotnet/_._",
+        "package/services/metadata/core-properties/dd7e29450ade4bdaab9794850cd11d7a.psmdcp",
+        "[Content_Types].xml"
       ]
     },
     "Microsoft.NETCore.Targets/1.0.0": {
       "sha512": "XfITpPjYLYRmAeZtb9diw6P7ylLQsSC1U2a/xj10iQpnHxkiLEBXop/psw15qMPuNca7lqgxWvzZGpQxphuXaw==",
       "type": "Package",
       "files": [
-        "[Content_Types].xml",
         "_rels/.rels",
         "Microsoft.NETCore.Targets.nuspec",
+        "runtime.json",
         "package/services/metadata/core-properties/5413a5ed3fde4121a1c9ee8feb12ba66.psmdcp",
-        "runtime.json"
+        "[Content_Types].xml"
       ]
     },
     "Microsoft.NETCore.Targets.DNXCore/4.9.0": {
       "sha512": "32pNFQTn/nVB15hYIztKn1Ij05ibGn8C9CfOiENbc+GbzxWWQQztDyWhS/vGzUcrFFZpcXbJ0yGHem2syNHMwQ==",
       "type": "Package",
       "files": [
-        "[Content_Types].xml",
         "_rels/.rels",
         "Microsoft.NETCore.Targets.DNXCore.nuspec",
+        "runtime.json",
         "package/services/metadata/core-properties/49a06ab6e27f4682b9b0c258f69b4fe2.psmdcp",
-        "runtime.json"
+        "[Content_Types].xml"
       ]
     },
     "Microsoft.NETCore.TestHost-x86/1.0.0-beta-23123": {
       "sha512": "hLIFc0enPvCCOt1pXl3etWtkhvB+lb8qcjxWM39Jk9n8UTLvIH4lwzFbTv6Tij3LYmNbToTKEPKYmx3TfjUevw==",
       "type": "Package",
       "files": [
-        "[Content_Types].xml",
         "_rels/.rels",
         "Microsoft.NETCore.TestHost-x86.nuspec",
+        "runtimes/win7-x86/native/CoreRun.exe",
         "package/services/metadata/core-properties/71ad7e2008a84dfdb75618cb7527719a.psmdcp",
-        "runtimes/win7-x86/native/CoreRun.exe"
+        "[Content_Types].xml"
       ]
     },
     "Microsoft.NETCore.Windows.ApiSets-x86/1.0.0": {
       "sha512": "/HDRdhz5bZyhHwQ/uk/IbnDIX5VDTsHntEZYkTYo57dM+U3Ttel9/OJv0mjL64wTO/QKUJJNKp9XO+m7nSVjJQ==",
       "type": "Package",
       "files": [
-        "[Content_Types].xml",
         "_rels/.rels",
         "Microsoft.NETCore.Windows.ApiSets-x86.nuspec",
-        "package/services/metadata/core-properties/b773d829b3664669b45b4b4e97bdb635.psmdcp",
-        "runtimes/win10-x86/native/_._",
         "runtimes/win7-x86/native/API-MS-Win-Base-Util-L1-1-0.dll",
         "runtimes/win7-x86/native/api-ms-win-core-com-l1-1-0.dll",
+        "runtimes/win7-x86/native/api-ms-win-core-com-private-l1-1-0.dll",
         "runtimes/win7-x86/native/api-ms-win-core-comm-l1-1-0.dll",
-        "runtimes/win7-x86/native/api-ms-win-core-com-private-l1-1-0.dll",
         "runtimes/win7-x86/native/api-ms-win-core-console-l1-1-0.dll",
         "runtimes/win7-x86/native/api-ms-win-core-console-l2-1-0.dll",
         "runtimes/win7-x86/native/api-ms-win-core-datetime-l1-1-0.dll",
@@ -3111,13 +3102,13 @@
         "runtimes/win7-x86/native/api-ms-win-core-shlwapi-obsolete-l1-1-0.dll",
         "runtimes/win7-x86/native/api-ms-win-core-shutdown-l1-1-0.dll",
         "runtimes/win7-x86/native/api-ms-win-core-shutdown-l1-1-1.dll",
-        "runtimes/win7-x86/native/API-MS-Win-Core-StringAnsi-L1-1-0.dll",
         "runtimes/win7-x86/native/api-ms-win-core-string-l1-1-0.dll",
         "runtimes/win7-x86/native/API-MS-Win-Core-String-L2-1-0.dll",
+        "runtimes/win7-x86/native/api-ms-win-core-string-obsolete-l1-1-0.dll",
+        "runtimes/win7-x86/native/api-ms-win-core-string-obsolete-l1-1-1.dll",
+        "runtimes/win7-x86/native/API-MS-Win-Core-StringAnsi-L1-1-0.dll",
         "runtimes/win7-x86/native/api-ms-win-core-stringloader-l1-1-0.dll",
         "runtimes/win7-x86/native/api-ms-win-core-stringloader-l1-1-1.dll",
-        "runtimes/win7-x86/native/api-ms-win-core-string-obsolete-l1-1-0.dll",
-        "runtimes/win7-x86/native/api-ms-win-core-string-obsolete-l1-1-1.dll",
         "runtimes/win7-x86/native/api-ms-win-core-synch-l1-1-0.dll",
         "runtimes/win7-x86/native/api-ms-win-core-synch-l1-2-0.dll",
         "runtimes/win7-x86/native/api-ms-win-core-sysinfo-l1-1-0.dll",
@@ -3167,14 +3158,6 @@
         "runtimes/win7-x86/native/api-ms-win-service-private-l1-1-1.dll",
         "runtimes/win7-x86/native/api-ms-win-service-winsvc-l1-1-0.dll",
         "runtimes/win7-x86/native/ext-ms-win-advapi32-encryptedfile-l1-1-0.dll",
-        "runtimes/win81-x86/native/api-ms-win-core-kernel32-legacy-l1-1-2.dll",
-        "runtimes/win81-x86/native/API-MS-Win-Core-Kernel32-Private-L1-1-2.dll",
-        "runtimes/win81-x86/native/api-ms-win-core-memory-l1-1-3.dll",
-        "runtimes/win81-x86/native/api-ms-win-core-namedpipe-l1-2-1.dll",
-        "runtimes/win81-x86/native/api-ms-win-core-string-obsolete-l1-1-1.dll",
-        "runtimes/win81-x86/native/api-ms-win-core-sysinfo-l1-2-2.dll",
-        "runtimes/win81-x86/native/api-ms-win-core-sysinfo-l1-2-3.dll",
-        "runtimes/win81-x86/native/api-ms-win-security-cpwl-l1-1-0.dll",
         "runtimes/win8-x86/native/api-ms-win-core-file-l1-2-1.dll",
         "runtimes/win8-x86/native/api-ms-win-core-file-l2-1-1.dll",
         "runtimes/win8-x86/native/api-ms-win-core-kernel32-legacy-l1-1-1.dll",
@@ -3189,8 +3172,8 @@
         "runtimes/win8-x86/native/api-ms-win-core-privateprofile-l1-1-1.dll",
         "runtimes/win8-x86/native/api-ms-win-core-processthreads-l1-1-2.dll",
         "runtimes/win8-x86/native/api-ms-win-core-shutdown-l1-1-1.dll",
+        "runtimes/win8-x86/native/api-ms-win-core-string-obsolete-l1-1-1.dll",
         "runtimes/win8-x86/native/api-ms-win-core-stringloader-l1-1-1.dll",
-        "runtimes/win8-x86/native/api-ms-win-core-string-obsolete-l1-1-1.dll",
         "runtimes/win8-x86/native/api-ms-win-core-sysinfo-l1-2-1.dll",
         "runtimes/win8-x86/native/api-ms-win-core-sysinfo-l1-2-2.dll",
         "runtimes/win8-x86/native/api-ms-win-core-sysinfo-l1-2-3.dll",
@@ -3200,2401 +3183,2407 @@
         "runtimes/win8-x86/native/api-ms-win-security-cpwl-l1-1-0.dll",
         "runtimes/win8-x86/native/api-ms-win-security-cryptoapi-l1-1-0.dll",
         "runtimes/win8-x86/native/api-ms-win-security-lsalookup-l2-1-1.dll",
-        "runtimes/win8-x86/native/api-ms-win-service-private-l1-1-1.dll"
+        "runtimes/win8-x86/native/api-ms-win-service-private-l1-1-1.dll",
+        "runtimes/win81-x86/native/api-ms-win-core-kernel32-legacy-l1-1-2.dll",
+        "runtimes/win81-x86/native/API-MS-Win-Core-Kernel32-Private-L1-1-2.dll",
+        "runtimes/win81-x86/native/api-ms-win-core-memory-l1-1-3.dll",
+        "runtimes/win81-x86/native/api-ms-win-core-namedpipe-l1-2-1.dll",
+        "runtimes/win81-x86/native/api-ms-win-core-string-obsolete-l1-1-1.dll",
+        "runtimes/win81-x86/native/api-ms-win-core-sysinfo-l1-2-2.dll",
+        "runtimes/win81-x86/native/api-ms-win-core-sysinfo-l1-2-3.dll",
+        "runtimes/win81-x86/native/api-ms-win-security-cpwl-l1-1-0.dll",
+        "runtimes/win10-x86/native/_._",
+        "package/services/metadata/core-properties/b773d829b3664669b45b4b4e97bdb635.psmdcp",
+        "[Content_Types].xml"
       ]
     },
     "Microsoft.VisualBasic/10.0.0": {
       "sha512": "5BEm2/HAVd97whRlCChU7rmSh/9cwGlZ/NTNe3Jl07zuPWfKQq5TUvVNUmdvmEe8QRecJLZ4/e7WF1i1O8V42g==",
       "type": "Package",
       "files": [
-        "[Content_Types].xml",
-        "_rels/.rels",
+        "_rels/.rels",
+        "Microsoft.VisualBasic.nuspec",
         "lib/dotnet/Microsoft.VisualBasic.dll",
         "lib/net45/_._",
+        "lib/win8/_._",
         "lib/netcore50/Microsoft.VisualBasic.dll",
-        "lib/win8/_._",
         "lib/wpa81/_._",
-        "Microsoft.VisualBasic.nuspec",
-        "package/services/metadata/core-properties/5dbd3a7042354092a8b352b655cf4376.psmdcp",
+        "ref/dotnet/Microsoft.VisualBasic.dll",
+        "ref/dotnet/Microsoft.VisualBasic.xml",
+        "ref/dotnet/zh-hant/Microsoft.VisualBasic.xml",
         "ref/dotnet/de/Microsoft.VisualBasic.xml",
-        "ref/dotnet/es/Microsoft.VisualBasic.xml",
         "ref/dotnet/fr/Microsoft.VisualBasic.xml",
         "ref/dotnet/it/Microsoft.VisualBasic.xml",
         "ref/dotnet/ja/Microsoft.VisualBasic.xml",
         "ref/dotnet/ko/Microsoft.VisualBasic.xml",
-        "ref/dotnet/Microsoft.VisualBasic.dll",
-        "ref/dotnet/Microsoft.VisualBasic.xml",
         "ref/dotnet/ru/Microsoft.VisualBasic.xml",
         "ref/dotnet/zh-hans/Microsoft.VisualBasic.xml",
-        "ref/dotnet/zh-hant/Microsoft.VisualBasic.xml",
+        "ref/dotnet/es/Microsoft.VisualBasic.xml",
         "ref/net45/_._",
+        "ref/win8/_._",
         "ref/netcore50/Microsoft.VisualBasic.dll",
         "ref/netcore50/Microsoft.VisualBasic.xml",
-        "ref/win8/_._",
-        "ref/wpa81/_._"
+        "ref/wpa81/_._",
+        "package/services/metadata/core-properties/5dbd3a7042354092a8b352b655cf4376.psmdcp",
+        "[Content_Types].xml"
       ]
     },
     "Microsoft.Win32.Primitives/4.0.0": {
       "sha512": "CypEz9/lLOup8CEhiAmvr7aLs1zKPYyEU1sxQeEr6G0Ci8/F0Y6pYR1zzkROjM8j8Mq0typmbu676oYyvErQvg==",
       "type": "Package",
       "files": [
-        "[Content_Types].xml",
-        "_rels/.rels",
+        "_rels/.rels",
+        "Microsoft.Win32.Primitives.nuspec",
         "lib/dotnet/Microsoft.Win32.Primitives.dll",
+        "lib/net46/Microsoft.Win32.Primitives.dll",
         "lib/MonoAndroid10/_._",
         "lib/MonoTouch10/_._",
-        "lib/net46/Microsoft.Win32.Primitives.dll",
         "lib/xamarinios10/_._",
         "lib/xamarinmac20/_._",
-        "Microsoft.Win32.Primitives.nuspec",
-        "package/services/metadata/core-properties/1d4eb9d0228b48b88d2df3822fba2d86.psmdcp",
+        "ref/dotnet/Microsoft.Win32.Primitives.dll",
+        "ref/dotnet/Microsoft.Win32.Primitives.xml",
+        "ref/dotnet/zh-hant/Microsoft.Win32.Primitives.xml",
         "ref/dotnet/de/Microsoft.Win32.Primitives.xml",
-        "ref/dotnet/es/Microsoft.Win32.Primitives.xml",
         "ref/dotnet/fr/Microsoft.Win32.Primitives.xml",
         "ref/dotnet/it/Microsoft.Win32.Primitives.xml",
         "ref/dotnet/ja/Microsoft.Win32.Primitives.xml",
         "ref/dotnet/ko/Microsoft.Win32.Primitives.xml",
-        "ref/dotnet/Microsoft.Win32.Primitives.dll",
-        "ref/dotnet/Microsoft.Win32.Primitives.xml",
         "ref/dotnet/ru/Microsoft.Win32.Primitives.xml",
         "ref/dotnet/zh-hans/Microsoft.Win32.Primitives.xml",
-        "ref/dotnet/zh-hant/Microsoft.Win32.Primitives.xml",
+        "ref/dotnet/es/Microsoft.Win32.Primitives.xml",
+        "ref/net46/Microsoft.Win32.Primitives.dll",
         "ref/MonoAndroid10/_._",
         "ref/MonoTouch10/_._",
-        "ref/net46/Microsoft.Win32.Primitives.dll",
         "ref/xamarinios10/_._",
-        "ref/xamarinmac20/_._"
+        "ref/xamarinmac20/_._",
+        "package/services/metadata/core-properties/1d4eb9d0228b48b88d2df3822fba2d86.psmdcp",
+        "[Content_Types].xml"
       ]
     },
     "Microsoft.Win32.Registry/4.0.0-beta-23123": {
       "sha512": "uDHpWnfXuynO2QyCsQbUjK3u6WZGXiiMOfHtFJ83Mkt/M3EtMeA6z3N/eHMnR9qBdfTAFon9yelVmwRBXXU1nQ==",
       "type": "Package",
       "files": [
-        "[Content_Types].xml",
-        "_rels/.rels",
+        "_rels/.rels",
+        "Microsoft.Win32.Registry.nuspec",
         "lib/DNXCore50/Microsoft.Win32.Registry.dll",
         "lib/net46/Microsoft.Win32.Registry.dll",
-        "Microsoft.Win32.Registry.nuspec",
-        "package/services/metadata/core-properties/a3c99102d20347a1b22da1fd42a907b4.psmdcp",
+        "ref/dotnet/Microsoft.Win32.Registry.dll",
+        "ref/dotnet/Microsoft.Win32.Registry.xml",
+        "ref/dotnet/zh-hant/Microsoft.Win32.Registry.xml",
         "ref/dotnet/de/Microsoft.Win32.Registry.xml",
-        "ref/dotnet/es/Microsoft.Win32.Registry.xml",
         "ref/dotnet/fr/Microsoft.Win32.Registry.xml",
         "ref/dotnet/it/Microsoft.Win32.Registry.xml",
         "ref/dotnet/ja/Microsoft.Win32.Registry.xml",
         "ref/dotnet/ko/Microsoft.Win32.Registry.xml",
-        "ref/dotnet/Microsoft.Win32.Registry.dll",
-        "ref/dotnet/Microsoft.Win32.Registry.xml",
         "ref/dotnet/ru/Microsoft.Win32.Registry.xml",
         "ref/dotnet/zh-hans/Microsoft.Win32.Registry.xml",
-        "ref/dotnet/zh-hant/Microsoft.Win32.Registry.xml",
-        "ref/net46/Microsoft.Win32.Registry.dll"
+        "ref/dotnet/es/Microsoft.Win32.Registry.xml",
+        "ref/net46/Microsoft.Win32.Registry.dll",
+        "package/services/metadata/core-properties/a3c99102d20347a1b22da1fd42a907b4.psmdcp",
+        "[Content_Types].xml"
       ]
     },
     "System.AppContext/4.0.0": {
       "sha512": "gUoYgAWDC3+xhKeU5KSLbYDhTdBYk9GssrMSCcWUADzOglW+s0AmwVhOUGt2tL5xUl7ZXoYTPdA88zCgKrlG0A==",
       "type": "Package",
       "files": [
-        "[Content_Types].xml",
-        "_rels/.rels",
+        "_rels/.rels",
+        "System.AppContext.nuspec",
+        "lib/netcore50/System.AppContext.dll",
         "lib/DNXCore50/System.AppContext.dll",
+        "lib/net46/System.AppContext.dll",
         "lib/MonoAndroid10/_._",
         "lib/MonoTouch10/_._",
-        "lib/net46/System.AppContext.dll",
-        "lib/netcore50/System.AppContext.dll",
         "lib/xamarinios10/_._",
         "lib/xamarinmac20/_._",
-        "package/services/metadata/core-properties/3b390478e0cd42eb8818bbab19299738.psmdcp",
+        "ref/dotnet/System.AppContext.dll",
+        "ref/dotnet/System.AppContext.xml",
+        "ref/dotnet/zh-hant/System.AppContext.xml",
         "ref/dotnet/de/System.AppContext.xml",
-        "ref/dotnet/es/System.AppContext.xml",
         "ref/dotnet/fr/System.AppContext.xml",
         "ref/dotnet/it/System.AppContext.xml",
         "ref/dotnet/ja/System.AppContext.xml",
         "ref/dotnet/ko/System.AppContext.xml",
         "ref/dotnet/ru/System.AppContext.xml",
-        "ref/dotnet/System.AppContext.dll",
-        "ref/dotnet/System.AppContext.xml",
         "ref/dotnet/zh-hans/System.AppContext.xml",
-        "ref/dotnet/zh-hant/System.AppContext.xml",
+        "ref/dotnet/es/System.AppContext.xml",
+        "ref/net46/System.AppContext.dll",
         "ref/MonoAndroid10/_._",
         "ref/MonoTouch10/_._",
-        "ref/net46/System.AppContext.dll",
         "ref/xamarinios10/_._",
         "ref/xamarinmac20/_._",
-        "System.AppContext.nuspec"
+        "package/services/metadata/core-properties/3b390478e0cd42eb8818bbab19299738.psmdcp",
+        "[Content_Types].xml"
       ]
     },
     "System.Collections/4.0.10": {
       "sha512": "ux6ilcZZjV/Gp7JEZpe+2V1eTueq6NuoGRM3eZCFuPM25hLVVgCRuea6STW8hvqreIOE59irJk5/ovpA5xQipw==",
       "type": "Package",
       "files": [
-        "[Content_Types].xml",
-        "_rels/.rels",
+        "_rels/.rels",
+        "System.Collections.nuspec",
+        "lib/netcore50/System.Collections.dll",
         "lib/DNXCore50/System.Collections.dll",
         "lib/MonoAndroid10/_._",
         "lib/MonoTouch10/_._",
         "lib/net46/_._",
-        "lib/netcore50/System.Collections.dll",
         "lib/xamarinios10/_._",
         "lib/xamarinmac20/_._",
-        "package/services/metadata/core-properties/b4f8061406e54dbda8f11b23186be11a.psmdcp",
+        "ref/dotnet/System.Collections.dll",
+        "ref/dotnet/System.Collections.xml",
+        "ref/dotnet/zh-hant/System.Collections.xml",
         "ref/dotnet/de/System.Collections.xml",
-        "ref/dotnet/es/System.Collections.xml",
         "ref/dotnet/fr/System.Collections.xml",
         "ref/dotnet/it/System.Collections.xml",
         "ref/dotnet/ja/System.Collections.xml",
         "ref/dotnet/ko/System.Collections.xml",
         "ref/dotnet/ru/System.Collections.xml",
-        "ref/dotnet/System.Collections.dll",
-        "ref/dotnet/System.Collections.xml",
         "ref/dotnet/zh-hans/System.Collections.xml",
-        "ref/dotnet/zh-hant/System.Collections.xml",
+        "ref/dotnet/es/System.Collections.xml",
+        "runtimes/win8-aot/lib/netcore50/System.Collections.dll",
         "ref/MonoAndroid10/_._",
         "ref/MonoTouch10/_._",
         "ref/net46/_._",
         "ref/xamarinios10/_._",
         "ref/xamarinmac20/_._",
-        "runtimes/win8-aot/lib/netcore50/System.Collections.dll",
-        "System.Collections.nuspec"
+        "package/services/metadata/core-properties/b4f8061406e54dbda8f11b23186be11a.psmdcp",
+        "[Content_Types].xml"
       ]
     },
     "System.Collections.Concurrent/4.0.10": {
       "sha512": "ZtMEqOPAjAIqR8fqom9AOKRaB94a+emO2O8uOP6vyJoNswSPrbiwN7iH53rrVpvjMVx0wr4/OMpI7486uGZjbw==",
       "type": "Package",
       "files": [
-        "[Content_Types].xml",
-        "_rels/.rels",
+        "_rels/.rels",
+        "System.Collections.Concurrent.nuspec",
         "lib/dotnet/System.Collections.Concurrent.dll",
         "lib/MonoAndroid10/_._",
         "lib/MonoTouch10/_._",
         "lib/net46/_._",
         "lib/xamarinios10/_._",
         "lib/xamarinmac20/_._",
-        "package/services/metadata/core-properties/c982a1e1e1644b62952fc4d4dcbe0d42.psmdcp",
+        "ref/dotnet/System.Collections.Concurrent.dll",
+        "ref/dotnet/System.Collections.Concurrent.xml",
+        "ref/dotnet/zh-hant/System.Collections.Concurrent.xml",
         "ref/dotnet/de/System.Collections.Concurrent.xml",
-        "ref/dotnet/es/System.Collections.Concurrent.xml",
         "ref/dotnet/fr/System.Collections.Concurrent.xml",
         "ref/dotnet/it/System.Collections.Concurrent.xml",
         "ref/dotnet/ja/System.Collections.Concurrent.xml",
         "ref/dotnet/ko/System.Collections.Concurrent.xml",
         "ref/dotnet/ru/System.Collections.Concurrent.xml",
-        "ref/dotnet/System.Collections.Concurrent.dll",
-        "ref/dotnet/System.Collections.Concurrent.xml",
         "ref/dotnet/zh-hans/System.Collections.Concurrent.xml",
-        "ref/dotnet/zh-hant/System.Collections.Concurrent.xml",
+        "ref/dotnet/es/System.Collections.Concurrent.xml",
         "ref/MonoAndroid10/_._",
         "ref/MonoTouch10/_._",
         "ref/net46/_._",
         "ref/xamarinios10/_._",
         "ref/xamarinmac20/_._",
-        "System.Collections.Concurrent.nuspec"
+        "package/services/metadata/core-properties/c982a1e1e1644b62952fc4d4dcbe0d42.psmdcp",
+        "[Content_Types].xml"
       ]
     },
     "System.Collections.Immutable/1.1.37": {
       "sha512": "fTpqwZYBzoklTT+XjTRK8KxvmrGkYHzBiylCcKyQcxiOM8k+QvhNBxRvFHDWzy4OEP5f8/9n+xQ9mEgEXY+muA==",
       "type": "Package",
       "files": [
-        "[Content_Types].xml",
-        "_rels/.rels",
+        "_rels/.rels",
+        "System.Collections.Immutable.nuspec",
         "lib/dotnet/System.Collections.Immutable.dll",
         "lib/dotnet/System.Collections.Immutable.xml",
+        "lib/portable-net45+win8+wp8+wpa81/System.Collections.Immutable.xml",
         "lib/portable-net45+win8+wp8+wpa81/System.Collections.Immutable.dll",
-        "lib/portable-net45+win8+wp8+wpa81/System.Collections.Immutable.xml",
         "package/services/metadata/core-properties/a02fdeabe1114a24bba55860b8703852.psmdcp",
-        "System.Collections.Immutable.nuspec"
+        "[Content_Types].xml"
       ]
     },
     "System.Collections.NonGeneric/4.0.0": {
       "sha512": "rVgwrFBMkmp8LI6GhAYd6Bx+2uLIXjRfNg6Ie+ASfX8ESuh9e2HNxFy2yh1MPIXZq3OAYa+0mmULVwpnEC6UDA==",
       "type": "Package",
       "files": [
-        "[Content_Types].xml",
-        "_rels/.rels",
+        "_rels/.rels",
+        "System.Collections.NonGeneric.nuspec",
         "lib/dotnet/System.Collections.NonGeneric.dll",
+        "lib/net46/System.Collections.NonGeneric.dll",
         "lib/MonoAndroid10/_._",
         "lib/MonoTouch10/_._",
-        "lib/net46/System.Collections.NonGeneric.dll",
         "lib/xamarinios10/_._",
         "lib/xamarinmac20/_._",
-        "package/services/metadata/core-properties/185704b1dc164b078b61038bde9ab31a.psmdcp",
+        "ref/dotnet/System.Collections.NonGeneric.dll",
+        "ref/dotnet/System.Collections.NonGeneric.xml",
+        "ref/dotnet/zh-hant/System.Collections.NonGeneric.xml",
         "ref/dotnet/de/System.Collections.NonGeneric.xml",
-        "ref/dotnet/es/System.Collections.NonGeneric.xml",
         "ref/dotnet/fr/System.Collections.NonGeneric.xml",
         "ref/dotnet/it/System.Collections.NonGeneric.xml",
         "ref/dotnet/ja/System.Collections.NonGeneric.xml",
         "ref/dotnet/ko/System.Collections.NonGeneric.xml",
         "ref/dotnet/ru/System.Collections.NonGeneric.xml",
-        "ref/dotnet/System.Collections.NonGeneric.dll",
-        "ref/dotnet/System.Collections.NonGeneric.xml",
         "ref/dotnet/zh-hans/System.Collections.NonGeneric.xml",
-        "ref/dotnet/zh-hant/System.Collections.NonGeneric.xml",
+        "ref/dotnet/es/System.Collections.NonGeneric.xml",
+        "ref/net46/System.Collections.NonGeneric.dll",
         "ref/MonoAndroid10/_._",
         "ref/MonoTouch10/_._",
-        "ref/net46/System.Collections.NonGeneric.dll",
         "ref/xamarinios10/_._",
         "ref/xamarinmac20/_._",
-        "System.Collections.NonGeneric.nuspec"
+        "package/services/metadata/core-properties/185704b1dc164b078b61038bde9ab31a.psmdcp",
+        "[Content_Types].xml"
       ]
     },
     "System.ComponentModel/4.0.0": {
       "sha512": "BzpLdSi++ld7rJLOOt5f/G9GxujP202bBgKORsHcGV36rLB0mfSA2h8chTMoBzFhgN7TE14TmJ2J7Q1RyNCTAw==",
       "type": "Package",
       "files": [
-        "[Content_Types].xml",
-        "_rels/.rels",
+        "_rels/.rels",
+        "System.ComponentModel.nuspec",
         "lib/dotnet/System.ComponentModel.dll",
         "lib/net45/_._",
+        "lib/win8/_._",
         "lib/netcore50/System.ComponentModel.dll",
-        "lib/win8/_._",
         "lib/wp80/_._",
         "lib/wpa81/_._",
-        "package/services/metadata/core-properties/58b9abdedb3a4985a487cb8bf4bdcbd7.psmdcp",
+        "ref/dotnet/System.ComponentModel.dll",
+        "ref/dotnet/System.ComponentModel.xml",
+        "ref/dotnet/zh-hant/System.ComponentModel.xml",
         "ref/dotnet/de/System.ComponentModel.xml",
-        "ref/dotnet/es/System.ComponentModel.xml",
         "ref/dotnet/fr/System.ComponentModel.xml",
         "ref/dotnet/it/System.ComponentModel.xml",
         "ref/dotnet/ja/System.ComponentModel.xml",
         "ref/dotnet/ko/System.ComponentModel.xml",
         "ref/dotnet/ru/System.ComponentModel.xml",
-        "ref/dotnet/System.ComponentModel.dll",
-        "ref/dotnet/System.ComponentModel.xml",
         "ref/dotnet/zh-hans/System.ComponentModel.xml",
-        "ref/dotnet/zh-hant/System.ComponentModel.xml",
+        "ref/dotnet/es/System.ComponentModel.xml",
         "ref/net45/_._",
+        "ref/win8/_._",
         "ref/netcore50/System.ComponentModel.dll",
         "ref/netcore50/System.ComponentModel.xml",
-        "ref/win8/_._",
         "ref/wp80/_._",
         "ref/wpa81/_._",
-        "System.ComponentModel.nuspec"
+        "package/services/metadata/core-properties/58b9abdedb3a4985a487cb8bf4bdcbd7.psmdcp",
+        "[Content_Types].xml"
       ]
     },
     "System.ComponentModel.Annotations/4.0.10": {
       "sha512": "7+XGyEZx24nP1kpHxCB9e+c6D0fdVDvFwE1xujE9BzlXyNVcy5J5aIO0H/ECupx21QpyRvzZibGAHfL/XLL6dw==",
       "type": "Package",
       "files": [
-        "[Content_Types].xml",
-        "_rels/.rels",
+        "_rels/.rels",
+        "System.ComponentModel.Annotations.nuspec",
         "lib/dotnet/System.ComponentModel.Annotations.dll",
         "lib/MonoAndroid10/_._",
         "lib/MonoTouch10/_._",
         "lib/net46/_._",
         "lib/xamarinios10/_._",
         "lib/xamarinmac20/_._",
-        "package/services/metadata/core-properties/012e5fa97b3d450eb20342cd9ba88069.psmdcp",
+        "ref/dotnet/System.ComponentModel.Annotations.dll",
+        "ref/dotnet/System.ComponentModel.Annotations.xml",
+        "ref/dotnet/zh-hant/System.ComponentModel.Annotations.xml",
         "ref/dotnet/de/System.ComponentModel.Annotations.xml",
-        "ref/dotnet/es/System.ComponentModel.Annotations.xml",
         "ref/dotnet/fr/System.ComponentModel.Annotations.xml",
         "ref/dotnet/it/System.ComponentModel.Annotations.xml",
         "ref/dotnet/ja/System.ComponentModel.Annotations.xml",
         "ref/dotnet/ko/System.ComponentModel.Annotations.xml",
         "ref/dotnet/ru/System.ComponentModel.Annotations.xml",
-        "ref/dotnet/System.ComponentModel.Annotations.dll",
-        "ref/dotnet/System.ComponentModel.Annotations.xml",
         "ref/dotnet/zh-hans/System.ComponentModel.Annotations.xml",
-        "ref/dotnet/zh-hant/System.ComponentModel.Annotations.xml",
+        "ref/dotnet/es/System.ComponentModel.Annotations.xml",
         "ref/MonoAndroid10/_._",
         "ref/MonoTouch10/_._",
         "ref/net46/_._",
         "ref/xamarinios10/_._",
         "ref/xamarinmac20/_._",
-        "System.ComponentModel.Annotations.nuspec"
+        "package/services/metadata/core-properties/012e5fa97b3d450eb20342cd9ba88069.psmdcp",
+        "[Content_Types].xml"
       ]
     },
     "System.ComponentModel.EventBasedAsync/4.0.10": {
       "sha512": "d6kXcHUgP0jSPXEQ6hXJYCO6CzfoCi7t9vR3BfjSQLrj4HzpuATpx1gkN7itmTW1O+wjuw6rai4378Nj6N70yw==",
       "type": "Package",
       "files": [
-        "[Content_Types].xml",
-        "_rels/.rels",
+        "_rels/.rels",
+        "System.ComponentModel.EventBasedAsync.nuspec",
         "lib/dotnet/System.ComponentModel.EventBasedAsync.dll",
         "lib/MonoAndroid10/_._",
         "lib/MonoTouch10/_._",
         "lib/net46/_._",
         "lib/xamarinios10/_._",
         "lib/xamarinmac20/_._",
-        "package/services/metadata/core-properties/5094900f1f7e4f4dae27507acc72f2a5.psmdcp",
+        "ref/dotnet/System.ComponentModel.EventBasedAsync.dll",
+        "ref/dotnet/System.ComponentModel.EventBasedAsync.xml",
+        "ref/dotnet/zh-hant/System.ComponentModel.EventBasedAsync.xml",
         "ref/dotnet/de/System.ComponentModel.EventBasedAsync.xml",
-        "ref/dotnet/es/System.ComponentModel.EventBasedAsync.xml",
         "ref/dotnet/fr/System.ComponentModel.EventBasedAsync.xml",
         "ref/dotnet/it/System.ComponentModel.EventBasedAsync.xml",
         "ref/dotnet/ja/System.ComponentModel.EventBasedAsync.xml",
         "ref/dotnet/ko/System.ComponentModel.EventBasedAsync.xml",
         "ref/dotnet/ru/System.ComponentModel.EventBasedAsync.xml",
-        "ref/dotnet/System.ComponentModel.EventBasedAsync.dll",
-        "ref/dotnet/System.ComponentModel.EventBasedAsync.xml",
         "ref/dotnet/zh-hans/System.ComponentModel.EventBasedAsync.xml",
-        "ref/dotnet/zh-hant/System.ComponentModel.EventBasedAsync.xml",
+        "ref/dotnet/es/System.ComponentModel.EventBasedAsync.xml",
         "ref/MonoAndroid10/_._",
         "ref/MonoTouch10/_._",
         "ref/net46/_._",
         "ref/xamarinios10/_._",
         "ref/xamarinmac20/_._",
-        "System.ComponentModel.EventBasedAsync.nuspec"
+        "package/services/metadata/core-properties/5094900f1f7e4f4dae27507acc72f2a5.psmdcp",
+        "[Content_Types].xml"
       ]
     },
     "System.Console/4.0.0-beta-23123": {
       "sha512": "fPglodP4GQV7HBBDhmCZaCD8fzBvhtHmBmiN/8yWiJz0NNnA55YUNBh3myvR2DP/6IOHJ75/tTRkvwdpX3BWXA==",
       "type": "Package",
       "files": [
-        "[Content_Types].xml",
-        "_rels/.rels",
+        "_rels/.rels",
+        "System.Console.nuspec",
         "lib/DNXCore50/System.Console.dll",
+        "lib/net46/System.Console.dll",
         "lib/MonoAndroid10/_._",
         "lib/MonoTouch10/_._",
-        "lib/net46/System.Console.dll",
         "lib/xamarinios10/_._",
         "lib/xamarinmac20/_._",
-        "package/services/metadata/core-properties/8d7a3fc8c6314a7b8e950ea4ca023405.psmdcp",
+        "ref/dotnet/System.Console.dll",
+        "ref/dotnet/System.Console.xml",
+        "ref/dotnet/zh-hant/System.Console.xml",
         "ref/dotnet/de/System.Console.xml",
-        "ref/dotnet/es/System.Console.xml",
         "ref/dotnet/fr/System.Console.xml",
         "ref/dotnet/it/System.Console.xml",
         "ref/dotnet/ja/System.Console.xml",
         "ref/dotnet/ko/System.Console.xml",
         "ref/dotnet/ru/System.Console.xml",
-        "ref/dotnet/System.Console.dll",
-        "ref/dotnet/System.Console.xml",
         "ref/dotnet/zh-hans/System.Console.xml",
-        "ref/dotnet/zh-hant/System.Console.xml",
+        "ref/dotnet/es/System.Console.xml",
+        "ref/net46/System.Console.dll",
         "ref/MonoAndroid10/_._",
         "ref/MonoTouch10/_._",
-        "ref/net46/System.Console.dll",
         "ref/xamarinios10/_._",
         "ref/xamarinmac20/_._",
-        "System.Console.nuspec"
+        "package/services/metadata/core-properties/8d7a3fc8c6314a7b8e950ea4ca023405.psmdcp",
+        "[Content_Types].xml"
       ]
     },
     "System.Diagnostics.Contracts/4.0.0": {
       "sha512": "lMc7HNmyIsu0pKTdA4wf+FMq5jvouUd+oUpV4BdtyqoV0Pkbg9u/7lTKFGqpjZRQosWHq1+B32Lch2wf4AmloA==",
       "type": "Package",
       "files": [
-        "[Content_Types].xml",
-        "_rels/.rels",
+        "_rels/.rels",
+        "System.Diagnostics.Contracts.nuspec",
+        "lib/netcore50/System.Diagnostics.Contracts.dll",
         "lib/DNXCore50/System.Diagnostics.Contracts.dll",
         "lib/net45/_._",
-        "lib/netcore50/System.Diagnostics.Contracts.dll",
         "lib/win8/_._",
         "lib/wp80/_._",
         "lib/wpa81/_._",
-        "package/services/metadata/core-properties/c6cd3d0bbc304cbca14dc3d6bff6579c.psmdcp",
+        "ref/dotnet/System.Diagnostics.Contracts.dll",
+        "ref/dotnet/System.Diagnostics.Contracts.xml",
+        "ref/dotnet/zh-hant/System.Diagnostics.Contracts.xml",
         "ref/dotnet/de/System.Diagnostics.Contracts.xml",
-        "ref/dotnet/es/System.Diagnostics.Contracts.xml",
         "ref/dotnet/fr/System.Diagnostics.Contracts.xml",
         "ref/dotnet/it/System.Diagnostics.Contracts.xml",
         "ref/dotnet/ja/System.Diagnostics.Contracts.xml",
         "ref/dotnet/ko/System.Diagnostics.Contracts.xml",
         "ref/dotnet/ru/System.Diagnostics.Contracts.xml",
-        "ref/dotnet/System.Diagnostics.Contracts.dll",
-        "ref/dotnet/System.Diagnostics.Contracts.xml",
         "ref/dotnet/zh-hans/System.Diagnostics.Contracts.xml",
-        "ref/dotnet/zh-hant/System.Diagnostics.Contracts.xml",
+        "ref/dotnet/es/System.Diagnostics.Contracts.xml",
+        "runtimes/win8-aot/lib/netcore50/System.Diagnostics.Contracts.dll",
         "ref/net45/_._",
+        "ref/win8/_._",
         "ref/netcore50/System.Diagnostics.Contracts.dll",
         "ref/netcore50/System.Diagnostics.Contracts.xml",
-        "ref/win8/_._",
         "ref/wp80/_._",
         "ref/wpa81/_._",
-        "runtimes/win8-aot/lib/netcore50/System.Diagnostics.Contracts.dll",
-        "System.Diagnostics.Contracts.nuspec"
+        "package/services/metadata/core-properties/c6cd3d0bbc304cbca14dc3d6bff6579c.psmdcp",
+        "[Content_Types].xml"
       ]
     },
     "System.Diagnostics.Debug/4.0.10": {
       "sha512": "pi2KthuvI2LWV2c2V+fwReDsDiKpNl040h6DcwFOb59SafsPT/V1fCy0z66OKwysurJkBMmp5j5CBe3Um+ub0g==",
       "type": "Package",
       "files": [
-        "[Content_Types].xml",
-        "_rels/.rels",
+        "_rels/.rels",
+        "System.Diagnostics.Debug.nuspec",
         "lib/DNXCore50/System.Diagnostics.Debug.dll",
+        "lib/netcore50/System.Diagnostics.Debug.dll",
         "lib/MonoAndroid10/_._",
         "lib/MonoTouch10/_._",
         "lib/net46/_._",
-        "lib/netcore50/System.Diagnostics.Debug.dll",
         "lib/xamarinios10/_._",
         "lib/xamarinmac20/_._",
-        "package/services/metadata/core-properties/bfb05c26051f4a5f9015321db9cb045c.psmdcp",
+        "ref/dotnet/System.Diagnostics.Debug.dll",
+        "ref/dotnet/System.Diagnostics.Debug.xml",
+        "ref/dotnet/zh-hant/System.Diagnostics.Debug.xml",
         "ref/dotnet/de/System.Diagnostics.Debug.xml",
-        "ref/dotnet/es/System.Diagnostics.Debug.xml",
         "ref/dotnet/fr/System.Diagnostics.Debug.xml",
         "ref/dotnet/it/System.Diagnostics.Debug.xml",
         "ref/dotnet/ja/System.Diagnostics.Debug.xml",
         "ref/dotnet/ko/System.Diagnostics.Debug.xml",
         "ref/dotnet/ru/System.Diagnostics.Debug.xml",
-        "ref/dotnet/System.Diagnostics.Debug.dll",
-        "ref/dotnet/System.Diagnostics.Debug.xml",
         "ref/dotnet/zh-hans/System.Diagnostics.Debug.xml",
-        "ref/dotnet/zh-hant/System.Diagnostics.Debug.xml",
+        "ref/dotnet/es/System.Diagnostics.Debug.xml",
+        "runtimes/win8-aot/lib/netcore50/System.Diagnostics.Debug.dll",
         "ref/MonoAndroid10/_._",
         "ref/MonoTouch10/_._",
         "ref/net46/_._",
         "ref/xamarinios10/_._",
         "ref/xamarinmac20/_._",
-        "runtimes/win8-aot/lib/netcore50/System.Diagnostics.Debug.dll",
-        "System.Diagnostics.Debug.nuspec"
+        "package/services/metadata/core-properties/bfb05c26051f4a5f9015321db9cb045c.psmdcp",
+        "[Content_Types].xml"
       ]
     },
     "System.Diagnostics.Process/4.0.0-beta-23123": {
       "sha512": "EUeT1XD9Nmnn4gIhEu1tA7/7RtWlQOIt7ZdETDScQoAYbLUtcY1Zc5Qy6B7+YbKnyqS8TIdGe/fxDEa0EDTsjA==",
       "type": "Package",
       "files": [
-        "[Content_Types].xml",
-        "_rels/.rels",
+        "_rels/.rels",
+        "System.Diagnostics.Process.nuspec",
         "lib/DNXCore50/System.Diagnostics.Process.dll",
+        "lib/net46/System.Diagnostics.Process.dll",
         "lib/MonoAndroid10/_._",
         "lib/MonoTouch10/_._",
-        "lib/net46/System.Diagnostics.Process.dll",
         "lib/xamarinios10/_._",
         "lib/xamarinmac20/_._",
-        "package/services/metadata/core-properties/62bb66ff8fc94426b267bb086f8f7d40.psmdcp",
+        "ref/dotnet/System.Diagnostics.Process.dll",
+        "ref/dotnet/System.Diagnostics.Process.xml",
+        "ref/dotnet/zh-hant/System.Diagnostics.Process.xml",
         "ref/dotnet/de/System.Diagnostics.Process.xml",
-        "ref/dotnet/es/System.Diagnostics.Process.xml",
         "ref/dotnet/fr/System.Diagnostics.Process.xml",
         "ref/dotnet/it/System.Diagnostics.Process.xml",
         "ref/dotnet/ja/System.Diagnostics.Process.xml",
         "ref/dotnet/ko/System.Diagnostics.Process.xml",
         "ref/dotnet/ru/System.Diagnostics.Process.xml",
-        "ref/dotnet/System.Diagnostics.Process.dll",
-        "ref/dotnet/System.Diagnostics.Process.xml",
         "ref/dotnet/zh-hans/System.Diagnostics.Process.xml",
-        "ref/dotnet/zh-hant/System.Diagnostics.Process.xml",
+        "ref/dotnet/es/System.Diagnostics.Process.xml",
+        "ref/net46/System.Diagnostics.Process.dll",
         "ref/MonoAndroid10/_._",
         "ref/MonoTouch10/_._",
-        "ref/net46/System.Diagnostics.Process.dll",
         "ref/xamarinios10/_._",
         "ref/xamarinmac20/_._",
-        "System.Diagnostics.Process.nuspec"
+        "package/services/metadata/core-properties/62bb66ff8fc94426b267bb086f8f7d40.psmdcp",
+        "[Content_Types].xml"
       ]
     },
     "System.Diagnostics.StackTrace/4.0.0": {
       "sha512": "PItgenqpRiMqErvQONBlfDwctKpWVrcDSW5pppNZPJ6Bpiyz+KjsWoSiaqs5dt03HEbBTMNCrZb8KCkh7YfXmw==",
       "type": "Package",
       "files": [
-        "[Content_Types].xml",
-        "_rels/.rels",
+        "_rels/.rels",
+        "System.Diagnostics.StackTrace.nuspec",
         "lib/DNXCore50/System.Diagnostics.StackTrace.dll",
+        "lib/netcore50/System.Diagnostics.StackTrace.dll",
+        "lib/net46/System.Diagnostics.StackTrace.dll",
         "lib/MonoAndroid10/_._",
         "lib/MonoTouch10/_._",
-        "lib/net46/System.Diagnostics.StackTrace.dll",
-        "lib/netcore50/System.Diagnostics.StackTrace.dll",
         "lib/xamarinios10/_._",
         "lib/xamarinmac20/_._",
-        "package/services/metadata/core-properties/5c7ca489a36944d895c628fced7e9107.psmdcp",
+        "ref/dotnet/System.Diagnostics.StackTrace.dll",
+        "ref/dotnet/System.Diagnostics.StackTrace.xml",
+        "ref/dotnet/zh-hant/System.Diagnostics.StackTrace.xml",
         "ref/dotnet/de/System.Diagnostics.StackTrace.xml",
-        "ref/dotnet/es/System.Diagnostics.StackTrace.xml",
         "ref/dotnet/fr/System.Diagnostics.StackTrace.xml",
         "ref/dotnet/it/System.Diagnostics.StackTrace.xml",
         "ref/dotnet/ja/System.Diagnostics.StackTrace.xml",
         "ref/dotnet/ko/System.Diagnostics.StackTrace.xml",
         "ref/dotnet/ru/System.Diagnostics.StackTrace.xml",
-        "ref/dotnet/System.Diagnostics.StackTrace.dll",
-        "ref/dotnet/System.Diagnostics.StackTrace.xml",
         "ref/dotnet/zh-hans/System.Diagnostics.StackTrace.xml",
-        "ref/dotnet/zh-hant/System.Diagnostics.StackTrace.xml",
+        "ref/dotnet/es/System.Diagnostics.StackTrace.xml",
+        "runtimes/win8-aot/lib/netcore50/System.Diagnostics.StackTrace.dll",
+        "ref/net46/System.Diagnostics.StackTrace.dll",
         "ref/MonoAndroid10/_._",
         "ref/MonoTouch10/_._",
-        "ref/net46/System.Diagnostics.StackTrace.dll",
         "ref/xamarinios10/_._",
         "ref/xamarinmac20/_._",
-        "runtimes/win8-aot/lib/netcore50/System.Diagnostics.StackTrace.dll",
-        "System.Diagnostics.StackTrace.nuspec"
+        "package/services/metadata/core-properties/5c7ca489a36944d895c628fced7e9107.psmdcp",
+        "[Content_Types].xml"
       ]
     },
     "System.Diagnostics.Tools/4.0.0": {
       "sha512": "uw5Qi2u5Cgtv4xv3+8DeB63iaprPcaEHfpeJqlJiLjIVy6v0La4ahJ6VW9oPbJNIjcavd24LKq0ctT9ssuQXsw==",
       "type": "Package",
       "files": [
-        "[Content_Types].xml",
-        "_rels/.rels",
+        "_rels/.rels",
+        "System.Diagnostics.Tools.nuspec",
         "lib/DNXCore50/System.Diagnostics.Tools.dll",
+        "lib/netcore50/System.Diagnostics.Tools.dll",
         "lib/net45/_._",
-        "lib/netcore50/System.Diagnostics.Tools.dll",
         "lib/win8/_._",
         "lib/wp80/_._",
         "lib/wpa81/_._",
-        "package/services/metadata/core-properties/20f622a1ae5b4e3992fc226d88d36d59.psmdcp",
+        "ref/dotnet/System.Diagnostics.Tools.dll",
+        "ref/dotnet/System.Diagnostics.Tools.xml",
+        "ref/dotnet/zh-hant/System.Diagnostics.Tools.xml",
         "ref/dotnet/de/System.Diagnostics.Tools.xml",
-        "ref/dotnet/es/System.Diagnostics.Tools.xml",
         "ref/dotnet/fr/System.Diagnostics.Tools.xml",
         "ref/dotnet/it/System.Diagnostics.Tools.xml",
         "ref/dotnet/ja/System.Diagnostics.Tools.xml",
         "ref/dotnet/ko/System.Diagnostics.Tools.xml",
         "ref/dotnet/ru/System.Diagnostics.Tools.xml",
-        "ref/dotnet/System.Diagnostics.Tools.dll",
-        "ref/dotnet/System.Diagnostics.Tools.xml",
         "ref/dotnet/zh-hans/System.Diagnostics.Tools.xml",
-        "ref/dotnet/zh-hant/System.Diagnostics.Tools.xml",
+        "ref/dotnet/es/System.Diagnostics.Tools.xml",
+        "runtimes/win8-aot/lib/netcore50/System.Diagnostics.Tools.dll",
         "ref/net45/_._",
+        "ref/win8/_._",
         "ref/netcore50/System.Diagnostics.Tools.dll",
         "ref/netcore50/System.Diagnostics.Tools.xml",
-        "ref/win8/_._",
         "ref/wp80/_._",
         "ref/wpa81/_._",
-        "runtimes/win8-aot/lib/netcore50/System.Diagnostics.Tools.dll",
-        "System.Diagnostics.Tools.nuspec"
+        "package/services/metadata/core-properties/20f622a1ae5b4e3992fc226d88d36d59.psmdcp",
+        "[Content_Types].xml"
       ]
     },
     "System.Diagnostics.TraceSource/4.0.0-beta-23019": {
       "sha512": "MZxMo9Skg9oZrJYwGpRfeOfrTfHxmTPWhj8XIXdIryfArzwG1FjZgzOrkWWcON0PdV9OywZYGly09nUCs/JdhA==",
       "type": "Package",
       "files": [
-        "[Content_Types].xml",
-        "_rels/.rels",
+        "_rels/.rels",
+        "System.Diagnostics.TraceSource.nuspec",
         "lib/DNXCore50/System.Diagnostics.TraceSource.dll",
         "lib/net46/System.Diagnostics.TraceSource.dll",
-        "package/services/metadata/core-properties/9a5f24590c094ed0bb58db8306906532.psmdcp",
         "ref/dotnet/System.Diagnostics.TraceSource.dll",
         "ref/net46/System.Diagnostics.TraceSource.dll",
-        "System.Diagnostics.TraceSource.nuspec"
+        "package/services/metadata/core-properties/9a5f24590c094ed0bb58db8306906532.psmdcp",
+        "[Content_Types].xml"
       ]
     },
     "System.Diagnostics.Tracing/4.0.20": {
       "sha512": "gn/wexGHc35Fv++5L1gYHMY5g25COfiZ0PGrL+3PfwzoJd4X2LbTAm/U8d385SI6BKQBI/z4dQfvneS9J27+Tw==",
       "type": "Package",
       "files": [
-        "[Content_Types].xml",
-        "_rels/.rels",
+        "_rels/.rels",
+        "System.Diagnostics.Tracing.nuspec",
+        "lib/netcore50/System.Diagnostics.Tracing.dll",
         "lib/DNXCore50/System.Diagnostics.Tracing.dll",
         "lib/MonoAndroid10/_._",
         "lib/MonoTouch10/_._",
         "lib/net46/_._",
-        "lib/netcore50/System.Diagnostics.Tracing.dll",
         "lib/xamarinios10/_._",
         "lib/xamarinmac20/_._",
-        "package/services/metadata/core-properties/13423e75e6344b289b3779b51522737c.psmdcp",
+        "ref/dotnet/System.Diagnostics.Tracing.dll",
+        "ref/dotnet/System.Diagnostics.Tracing.xml",
+        "ref/dotnet/zh-hant/System.Diagnostics.Tracing.xml",
         "ref/dotnet/de/System.Diagnostics.Tracing.xml",
-        "ref/dotnet/es/System.Diagnostics.Tracing.xml",
         "ref/dotnet/fr/System.Diagnostics.Tracing.xml",
         "ref/dotnet/it/System.Diagnostics.Tracing.xml",
         "ref/dotnet/ja/System.Diagnostics.Tracing.xml",
         "ref/dotnet/ko/System.Diagnostics.Tracing.xml",
         "ref/dotnet/ru/System.Diagnostics.Tracing.xml",
-        "ref/dotnet/System.Diagnostics.Tracing.dll",
-        "ref/dotnet/System.Diagnostics.Tracing.xml",
         "ref/dotnet/zh-hans/System.Diagnostics.Tracing.xml",
-        "ref/dotnet/zh-hant/System.Diagnostics.Tracing.xml",
+        "ref/dotnet/es/System.Diagnostics.Tracing.xml",
+        "runtimes/win8-aot/lib/netcore50/System.Diagnostics.Tracing.dll",
         "ref/MonoAndroid10/_._",
         "ref/MonoTouch10/_._",
         "ref/net46/_._",
         "ref/xamarinios10/_._",
         "ref/xamarinmac20/_._",
-        "runtimes/win8-aot/lib/netcore50/System.Diagnostics.Tracing.dll",
-        "System.Diagnostics.Tracing.nuspec"
+        "package/services/metadata/core-properties/13423e75e6344b289b3779b51522737c.psmdcp",
+        "[Content_Types].xml"
       ]
     },
     "System.Dynamic.Runtime/4.0.10": {
       "sha512": "r10VTLdlxtYp46BuxomHnwx7vIoMOr04CFoC/jJJfY22f7HQQ4P+cXY2Nxo6/rIxNNqOxwdbQQwv7Gl88Jsu1w==",
       "type": "Package",
       "files": [
-        "[Content_Types].xml",
-        "_rels/.rels",
+        "_rels/.rels",
+        "System.Dynamic.Runtime.nuspec",
+        "lib/netcore50/System.Dynamic.Runtime.dll",
         "lib/DNXCore50/System.Dynamic.Runtime.dll",
         "lib/MonoAndroid10/_._",
         "lib/MonoTouch10/_._",
         "lib/net46/_._",
-        "lib/netcore50/System.Dynamic.Runtime.dll",
         "lib/xamarinios10/_._",
         "lib/xamarinmac20/_._",
-        "package/services/metadata/core-properties/b7571751b95d4952803c5011dab33c3b.psmdcp",
+        "ref/dotnet/System.Dynamic.Runtime.dll",
+        "ref/dotnet/System.Dynamic.Runtime.xml",
+        "ref/dotnet/zh-hant/System.Dynamic.Runtime.xml",
         "ref/dotnet/de/System.Dynamic.Runtime.xml",
-        "ref/dotnet/es/System.Dynamic.Runtime.xml",
         "ref/dotnet/fr/System.Dynamic.Runtime.xml",
         "ref/dotnet/it/System.Dynamic.Runtime.xml",
         "ref/dotnet/ja/System.Dynamic.Runtime.xml",
         "ref/dotnet/ko/System.Dynamic.Runtime.xml",
         "ref/dotnet/ru/System.Dynamic.Runtime.xml",
-        "ref/dotnet/System.Dynamic.Runtime.dll",
-        "ref/dotnet/System.Dynamic.Runtime.xml",
         "ref/dotnet/zh-hans/System.Dynamic.Runtime.xml",
-        "ref/dotnet/zh-hant/System.Dynamic.Runtime.xml",
+        "ref/dotnet/es/System.Dynamic.Runtime.xml",
+        "runtimes/win8-aot/lib/netcore50/System.Dynamic.Runtime.dll",
         "ref/MonoAndroid10/_._",
         "ref/MonoTouch10/_._",
         "ref/net46/_._",
         "ref/xamarinios10/_._",
         "ref/xamarinmac20/_._",
         "runtime.json",
-        "runtimes/win8-aot/lib/netcore50/System.Dynamic.Runtime.dll",
-        "System.Dynamic.Runtime.nuspec"
+        "package/services/metadata/core-properties/b7571751b95d4952803c5011dab33c3b.psmdcp",
+        "[Content_Types].xml"
       ]
     },
     "System.Globalization/4.0.10": {
       "sha512": "kzRtbbCNAxdafFBDogcM36ehA3th8c1PGiz8QRkZn8O5yMBorDHSK8/TGJPYOaCS5zdsGk0u9qXHnW91nqy7fw==",
       "type": "Package",
       "files": [
-        "[Content_Types].xml",
-        "_rels/.rels",
+        "_rels/.rels",
+        "System.Globalization.nuspec",
+        "lib/netcore50/System.Globalization.dll",
         "lib/DNXCore50/System.Globalization.dll",
         "lib/MonoAndroid10/_._",
         "lib/MonoTouch10/_._",
         "lib/net46/_._",
-        "lib/netcore50/System.Globalization.dll",
         "lib/xamarinios10/_._",
         "lib/xamarinmac20/_._",
-        "package/services/metadata/core-properties/93bcad242a4e4ad7afd0b53244748763.psmdcp",
+        "ref/dotnet/System.Globalization.dll",
+        "ref/dotnet/System.Globalization.xml",
+        "ref/dotnet/zh-hant/System.Globalization.xml",
         "ref/dotnet/de/System.Globalization.xml",
-        "ref/dotnet/es/System.Globalization.xml",
         "ref/dotnet/fr/System.Globalization.xml",
         "ref/dotnet/it/System.Globalization.xml",
         "ref/dotnet/ja/System.Globalization.xml",
         "ref/dotnet/ko/System.Globalization.xml",
         "ref/dotnet/ru/System.Globalization.xml",
-        "ref/dotnet/System.Globalization.dll",
-        "ref/dotnet/System.Globalization.xml",
         "ref/dotnet/zh-hans/System.Globalization.xml",
-        "ref/dotnet/zh-hant/System.Globalization.xml",
+        "ref/dotnet/es/System.Globalization.xml",
+        "runtimes/win8-aot/lib/netcore50/System.Globalization.dll",
         "ref/MonoAndroid10/_._",
         "ref/MonoTouch10/_._",
         "ref/net46/_._",
         "ref/xamarinios10/_._",
         "ref/xamarinmac20/_._",
-        "runtimes/win8-aot/lib/netcore50/System.Globalization.dll",
-        "System.Globalization.nuspec"
+        "package/services/metadata/core-properties/93bcad242a4e4ad7afd0b53244748763.psmdcp",
+        "[Content_Types].xml"
       ]
     },
     "System.Globalization.Calendars/4.0.0": {
       "sha512": "cL6WrdGKnNBx9W/iTr+jbffsEO4RLjEtOYcpVSzPNDoli6X5Q6bAfWtJYbJNOPi8Q0fXgBEvKK1ncFL/3FTqlA==",
       "type": "Package",
       "files": [
-        "[Content_Types].xml",
-        "_rels/.rels",
+        "_rels/.rels",
+        "System.Globalization.Calendars.nuspec",
+        "lib/netcore50/System.Globalization.Calendars.dll",
         "lib/DNXCore50/System.Globalization.Calendars.dll",
+        "lib/net46/System.Globalization.Calendars.dll",
         "lib/MonoAndroid10/_._",
         "lib/MonoTouch10/_._",
-        "lib/net46/System.Globalization.Calendars.dll",
-        "lib/netcore50/System.Globalization.Calendars.dll",
         "lib/xamarinios10/_._",
         "lib/xamarinmac20/_._",
-        "package/services/metadata/core-properties/95fc8eb4808e4f31a967f407c94eba0f.psmdcp",
+        "ref/dotnet/System.Globalization.Calendars.dll",
+        "ref/dotnet/System.Globalization.Calendars.xml",
+        "ref/dotnet/zh-hant/System.Globalization.Calendars.xml",
         "ref/dotnet/de/System.Globalization.Calendars.xml",
-        "ref/dotnet/es/System.Globalization.Calendars.xml",
         "ref/dotnet/fr/System.Globalization.Calendars.xml",
         "ref/dotnet/it/System.Globalization.Calendars.xml",
         "ref/dotnet/ja/System.Globalization.Calendars.xml",
         "ref/dotnet/ko/System.Globalization.Calendars.xml",
         "ref/dotnet/ru/System.Globalization.Calendars.xml",
-        "ref/dotnet/System.Globalization.Calendars.dll",
-        "ref/dotnet/System.Globalization.Calendars.xml",
         "ref/dotnet/zh-hans/System.Globalization.Calendars.xml",
-        "ref/dotnet/zh-hant/System.Globalization.Calendars.xml",
+        "ref/dotnet/es/System.Globalization.Calendars.xml",
+        "runtimes/win8-aot/lib/netcore50/System.Globalization.Calendars.dll",
+        "ref/net46/System.Globalization.Calendars.dll",
         "ref/MonoAndroid10/_._",
         "ref/MonoTouch10/_._",
-        "ref/net46/System.Globalization.Calendars.dll",
         "ref/xamarinios10/_._",
         "ref/xamarinmac20/_._",
-        "runtimes/win8-aot/lib/netcore50/System.Globalization.Calendars.dll",
-        "System.Globalization.Calendars.nuspec"
+        "package/services/metadata/core-properties/95fc8eb4808e4f31a967f407c94eba0f.psmdcp",
+        "[Content_Types].xml"
       ]
     },
     "System.Globalization.Extensions/4.0.0": {
       "sha512": "rqbUXiwpBCvJ18ySCsjh20zleazO+6fr3s5GihC2sVwhyS0MUl6+oc5Rzk0z6CKkS4kmxbZQSeZLsK7cFSO0ng==",
       "type": "Package",
       "files": [
-        "[Content_Types].xml",
-        "_rels/.rels",
+        "_rels/.rels",
+        "System.Globalization.Extensions.nuspec",
         "lib/dotnet/System.Globalization.Extensions.dll",
+        "lib/net46/System.Globalization.Extensions.dll",
         "lib/MonoAndroid10/_._",
         "lib/MonoTouch10/_._",
-        "lib/net46/System.Globalization.Extensions.dll",
         "lib/xamarinios10/_._",
         "lib/xamarinmac20/_._",
-        "package/services/metadata/core-properties/a0490a34737f448fb53635b5210e48e4.psmdcp",
+        "ref/dotnet/System.Globalization.Extensions.dll",
+        "ref/dotnet/System.Globalization.Extensions.xml",
+        "ref/dotnet/zh-hant/System.Globalization.Extensions.xml",
         "ref/dotnet/de/System.Globalization.Extensions.xml",
-        "ref/dotnet/es/System.Globalization.Extensions.xml",
         "ref/dotnet/fr/System.Globalization.Extensions.xml",
         "ref/dotnet/it/System.Globalization.Extensions.xml",
         "ref/dotnet/ja/System.Globalization.Extensions.xml",
         "ref/dotnet/ko/System.Globalization.Extensions.xml",
         "ref/dotnet/ru/System.Globalization.Extensions.xml",
-        "ref/dotnet/System.Globalization.Extensions.dll",
-        "ref/dotnet/System.Globalization.Extensions.xml",
         "ref/dotnet/zh-hans/System.Globalization.Extensions.xml",
-        "ref/dotnet/zh-hant/System.Globalization.Extensions.xml",
+        "ref/dotnet/es/System.Globalization.Extensions.xml",
+        "ref/net46/System.Globalization.Extensions.dll",
         "ref/MonoAndroid10/_._",
         "ref/MonoTouch10/_._",
-        "ref/net46/System.Globalization.Extensions.dll",
         "ref/xamarinios10/_._",
         "ref/xamarinmac20/_._",
-        "System.Globalization.Extensions.nuspec"
+        "package/services/metadata/core-properties/a0490a34737f448fb53635b5210e48e4.psmdcp",
+        "[Content_Types].xml"
       ]
     },
     "System.IO/4.0.10": {
       "sha512": "kghf1CeYT+W2lw8a50/GxFz5HR9t6RkL4BvjxtTp1NxtEFWywnMA9W8FH/KYXiDNThcw9u/GOViDON4iJFGXIQ==",
       "type": "Package",
       "files": [
-        "[Content_Types].xml",
-        "_rels/.rels",
+        "_rels/.rels",
+        "System.IO.nuspec",
+        "lib/netcore50/System.IO.dll",
         "lib/DNXCore50/System.IO.dll",
         "lib/MonoAndroid10/_._",
         "lib/MonoTouch10/_._",
         "lib/net46/_._",
-        "lib/netcore50/System.IO.dll",
         "lib/xamarinios10/_._",
         "lib/xamarinmac20/_._",
-        "package/services/metadata/core-properties/db72fd58a86b4d13a6d2858ebec46705.psmdcp",
+        "ref/dotnet/System.IO.dll",
+        "ref/dotnet/System.IO.xml",
+        "ref/dotnet/zh-hant/System.IO.xml",
         "ref/dotnet/de/System.IO.xml",
-        "ref/dotnet/es/System.IO.xml",
         "ref/dotnet/fr/System.IO.xml",
         "ref/dotnet/it/System.IO.xml",
         "ref/dotnet/ja/System.IO.xml",
         "ref/dotnet/ko/System.IO.xml",
         "ref/dotnet/ru/System.IO.xml",
-        "ref/dotnet/System.IO.dll",
-        "ref/dotnet/System.IO.xml",
         "ref/dotnet/zh-hans/System.IO.xml",
-        "ref/dotnet/zh-hant/System.IO.xml",
+        "ref/dotnet/es/System.IO.xml",
+        "runtimes/win8-aot/lib/netcore50/System.IO.dll",
         "ref/MonoAndroid10/_._",
         "ref/MonoTouch10/_._",
         "ref/net46/_._",
         "ref/xamarinios10/_._",
         "ref/xamarinmac20/_._",
-        "runtimes/win8-aot/lib/netcore50/System.IO.dll",
-        "System.IO.nuspec"
+        "package/services/metadata/core-properties/db72fd58a86b4d13a6d2858ebec46705.psmdcp",
+        "[Content_Types].xml"
       ]
     },
     "System.IO.Compression/4.0.0": {
       "sha512": "S+ljBE3py8pujTrsOOYHtDg2cnAifn6kBu/pfh1hMWIXd8DoVh0ADTA6Puv4q+nYj+Msm6JoFLNwuRSmztbsDQ==",
       "type": "Package",
       "files": [
-        "[Content_Types].xml",
-        "_rels/.rels",
+        "_rels/.rels",
+        "System.IO.Compression.nuspec",
         "lib/dotnet/System.IO.Compression.dll",
         "lib/MonoAndroid10/_._",
         "lib/MonoTouch10/_._",
         "lib/net45/_._",
+        "lib/win8/_._",
         "lib/netcore50/System.IO.Compression.dll",
-        "lib/win8/_._",
         "lib/wpa81/_._",
         "lib/xamarinios10/_._",
         "lib/xamarinmac20/_._",
-        "package/services/metadata/core-properties/cdbbc16eba65486f85d2caf9357894f3.psmdcp",
+        "ref/dotnet/System.IO.Compression.dll",
+        "ref/dotnet/System.IO.Compression.xml",
+        "ref/dotnet/zh-hant/System.IO.Compression.xml",
         "ref/dotnet/de/System.IO.Compression.xml",
-        "ref/dotnet/es/System.IO.Compression.xml",
         "ref/dotnet/fr/System.IO.Compression.xml",
         "ref/dotnet/it/System.IO.Compression.xml",
         "ref/dotnet/ja/System.IO.Compression.xml",
         "ref/dotnet/ko/System.IO.Compression.xml",
         "ref/dotnet/ru/System.IO.Compression.xml",
-        "ref/dotnet/System.IO.Compression.dll",
-        "ref/dotnet/System.IO.Compression.xml",
         "ref/dotnet/zh-hans/System.IO.Compression.xml",
-        "ref/dotnet/zh-hant/System.IO.Compression.xml",
+        "ref/dotnet/es/System.IO.Compression.xml",
         "ref/MonoAndroid10/_._",
         "ref/MonoTouch10/_._",
         "ref/net45/_._",
+        "ref/win8/_._",
         "ref/netcore50/System.IO.Compression.dll",
         "ref/netcore50/System.IO.Compression.xml",
-        "ref/win8/_._",
         "ref/wpa81/_._",
         "ref/xamarinios10/_._",
         "ref/xamarinmac20/_._",
         "runtime.json",
-        "System.IO.Compression.nuspec"
+        "package/services/metadata/core-properties/cdbbc16eba65486f85d2caf9357894f3.psmdcp",
+        "[Content_Types].xml"
       ]
     },
     "System.IO.Compression.clrcompression-x86/4.0.0": {
       "sha512": "GmevpuaMRzYDXHu+xuV10fxTO8DsP7OKweWxYtkaxwVnDSj9X6RBupSiXdiveq9yj/xjZ1NbG+oRRRb99kj+VQ==",
       "type": "Package",
       "files": [
-        "[Content_Types].xml",
-        "_rels/.rels",
+        "_rels/.rels",
+        "System.IO.Compression.clrcompression-x86.nuspec",
+        "runtimes/win7-x86/native/clrcompression.dll",
+        "runtimes/win10-x86/native/ClrCompression.dll",
         "package/services/metadata/core-properties/cd12f86c8cc2449589dfbe349763f7b3.psmdcp",
-        "runtimes/win10-x86/native/ClrCompression.dll",
-        "runtimes/win7-x86/native/clrcompression.dll",
-        "System.IO.Compression.clrcompression-x86.nuspec"
+        "[Content_Types].xml"
       ]
     },
     "System.IO.Compression.ZipFile/4.0.0": {
       "sha512": "pwntmtsJqtt6Lez4Iyv4GVGW6DaXUTo9Rnlsx0MFagRgX+8F/sxG5S/IzDJabBj68sUWViz1QJrRZL4V9ngWDg==",
       "type": "Package",
       "files": [
-        "[Content_Types].xml",
-        "_rels/.rels",
+        "_rels/.rels",
+        "System.IO.Compression.ZipFile.nuspec",
         "lib/dotnet/System.IO.Compression.ZipFile.dll",
+        "lib/net46/System.IO.Compression.ZipFile.dll",
         "lib/MonoAndroid10/_._",
         "lib/MonoTouch10/_._",
-        "lib/net46/System.IO.Compression.ZipFile.dll",
         "lib/xamarinios10/_._",
         "lib/xamarinmac20/_._",
-        "package/services/metadata/core-properties/60dc66d592ac41008e1384536912dabf.psmdcp",
+        "ref/dotnet/System.IO.Compression.ZipFile.dll",
+        "ref/dotnet/System.IO.Compression.ZipFile.xml",
+        "ref/dotnet/zh-hant/System.IO.Compression.ZipFile.xml",
         "ref/dotnet/de/System.IO.Compression.ZipFile.xml",
-        "ref/dotnet/es/System.IO.Compression.ZipFile.xml",
         "ref/dotnet/fr/System.IO.Compression.ZipFile.xml",
         "ref/dotnet/it/System.IO.Compression.ZipFile.xml",
         "ref/dotnet/ja/System.IO.Compression.ZipFile.xml",
         "ref/dotnet/ko/System.IO.Compression.ZipFile.xml",
         "ref/dotnet/ru/System.IO.Compression.ZipFile.xml",
-        "ref/dotnet/System.IO.Compression.ZipFile.dll",
-        "ref/dotnet/System.IO.Compression.ZipFile.xml",
         "ref/dotnet/zh-hans/System.IO.Compression.ZipFile.xml",
-        "ref/dotnet/zh-hant/System.IO.Compression.ZipFile.xml",
+        "ref/dotnet/es/System.IO.Compression.ZipFile.xml",
+        "ref/net46/System.IO.Compression.ZipFile.dll",
         "ref/MonoAndroid10/_._",
         "ref/MonoTouch10/_._",
-        "ref/net46/System.IO.Compression.ZipFile.dll",
         "ref/xamarinios10/_._",
         "ref/xamarinmac20/_._",
-        "System.IO.Compression.ZipFile.nuspec"
+        "package/services/metadata/core-properties/60dc66d592ac41008e1384536912dabf.psmdcp",
+        "[Content_Types].xml"
       ]
     },
     "System.IO.FileSystem/4.0.0": {
       "sha512": "eo05SPWfG+54UA0wxgRIYOuOslq+2QrJLXZaJDDsfLXG15OLguaItW39NYZTqUb4DeGOkU4R0wpOLOW4ynMUDQ==",
       "type": "Package",
       "files": [
-        "[Content_Types].xml",
-        "_rels/.rels",
+        "_rels/.rels",
+        "System.IO.FileSystem.nuspec",
         "lib/DNXCore50/System.IO.FileSystem.dll",
+        "lib/netcore50/System.IO.FileSystem.dll",
+        "lib/net46/System.IO.FileSystem.dll",
         "lib/MonoAndroid10/_._",
         "lib/MonoTouch10/_._",
-        "lib/net46/System.IO.FileSystem.dll",
-        "lib/netcore50/System.IO.FileSystem.dll",
         "lib/xamarinios10/_._",
         "lib/xamarinmac20/_._",
-        "package/services/metadata/core-properties/0405bad2bcdd403884f42a0a79534bc1.psmdcp",
+        "ref/dotnet/System.IO.FileSystem.dll",
+        "ref/dotnet/System.IO.FileSystem.xml",
+        "ref/dotnet/zh-hant/System.IO.FileSystem.xml",
         "ref/dotnet/de/System.IO.FileSystem.xml",
-        "ref/dotnet/es/System.IO.FileSystem.xml",
         "ref/dotnet/fr/System.IO.FileSystem.xml",
         "ref/dotnet/it/System.IO.FileSystem.xml",
         "ref/dotnet/ja/System.IO.FileSystem.xml",
         "ref/dotnet/ko/System.IO.FileSystem.xml",
         "ref/dotnet/ru/System.IO.FileSystem.xml",
-        "ref/dotnet/System.IO.FileSystem.dll",
-        "ref/dotnet/System.IO.FileSystem.xml",
         "ref/dotnet/zh-hans/System.IO.FileSystem.xml",
-        "ref/dotnet/zh-hant/System.IO.FileSystem.xml",
+        "ref/dotnet/es/System.IO.FileSystem.xml",
+        "ref/net46/System.IO.FileSystem.dll",
         "ref/MonoAndroid10/_._",
         "ref/MonoTouch10/_._",
-        "ref/net46/System.IO.FileSystem.dll",
         "ref/xamarinios10/_._",
         "ref/xamarinmac20/_._",
-        "System.IO.FileSystem.nuspec"
+        "package/services/metadata/core-properties/0405bad2bcdd403884f42a0a79534bc1.psmdcp",
+        "[Content_Types].xml"
       ]
     },
     "System.IO.FileSystem.Primitives/4.0.0": {
       "sha512": "7pJUvYi/Yq3A5nagqCCiOw3+aJp3xXc/Cjr8dnJDnER3/6kX3LEencfqmXUcPl9+7OvRNyPMNhqsLAcMK6K/KA==",
       "type": "Package",
       "files": [
-        "[Content_Types].xml",
-        "_rels/.rels",
+        "_rels/.rels",
+        "System.IO.FileSystem.Primitives.nuspec",
         "lib/dotnet/System.IO.FileSystem.Primitives.dll",
+        "lib/net46/System.IO.FileSystem.Primitives.dll",
         "lib/MonoAndroid10/_._",
         "lib/MonoTouch10/_._",
-        "lib/net46/System.IO.FileSystem.Primitives.dll",
         "lib/xamarinios10/_._",
         "lib/xamarinmac20/_._",
-        "package/services/metadata/core-properties/2cf3542156f0426483f92b9e37d8d381.psmdcp",
+        "ref/dotnet/System.IO.FileSystem.Primitives.dll",
+        "ref/dotnet/System.IO.FileSystem.Primitives.xml",
+        "ref/dotnet/zh-hant/System.IO.FileSystem.Primitives.xml",
         "ref/dotnet/de/System.IO.FileSystem.Primitives.xml",
-        "ref/dotnet/es/System.IO.FileSystem.Primitives.xml",
         "ref/dotnet/fr/System.IO.FileSystem.Primitives.xml",
         "ref/dotnet/it/System.IO.FileSystem.Primitives.xml",
         "ref/dotnet/ja/System.IO.FileSystem.Primitives.xml",
         "ref/dotnet/ko/System.IO.FileSystem.Primitives.xml",
         "ref/dotnet/ru/System.IO.FileSystem.Primitives.xml",
-        "ref/dotnet/System.IO.FileSystem.Primitives.dll",
-        "ref/dotnet/System.IO.FileSystem.Primitives.xml",
         "ref/dotnet/zh-hans/System.IO.FileSystem.Primitives.xml",
-        "ref/dotnet/zh-hant/System.IO.FileSystem.Primitives.xml",
+        "ref/dotnet/es/System.IO.FileSystem.Primitives.xml",
+        "ref/net46/System.IO.FileSystem.Primitives.dll",
         "ref/MonoAndroid10/_._",
         "ref/MonoTouch10/_._",
-        "ref/net46/System.IO.FileSystem.Primitives.dll",
         "ref/xamarinios10/_._",
         "ref/xamarinmac20/_._",
-        "System.IO.FileSystem.Primitives.nuspec"
+        "package/services/metadata/core-properties/2cf3542156f0426483f92b9e37d8d381.psmdcp",
+        "[Content_Types].xml"
       ]
     },
     "System.IO.UnmanagedMemoryStream/4.0.0": {
       "sha512": "i2xczgQfwHmolORBNHxV9b5izP8VOBxgSA2gf+H55xBvwqtR+9r9adtzlc7at0MAwiLcsk6V1TZlv2vfRQr8Sw==",
       "type": "Package",
       "files": [
-        "[Content_Types].xml",
-        "_rels/.rels",
+        "_rels/.rels",
+        "System.IO.UnmanagedMemoryStream.nuspec",
         "lib/dotnet/System.IO.UnmanagedMemoryStream.dll",
+        "lib/net46/System.IO.UnmanagedMemoryStream.dll",
         "lib/MonoAndroid10/_._",
         "lib/MonoTouch10/_._",
-        "lib/net46/System.IO.UnmanagedMemoryStream.dll",
         "lib/xamarinios10/_._",
         "lib/xamarinmac20/_._",
-        "package/services/metadata/core-properties/cce1d37d7dc24e5fb4170ead20101af0.psmdcp",
+        "ref/dotnet/System.IO.UnmanagedMemoryStream.dll",
+        "ref/dotnet/System.IO.UnmanagedMemoryStream.xml",
+        "ref/dotnet/zh-hant/System.IO.UnmanagedMemoryStream.xml",
         "ref/dotnet/de/System.IO.UnmanagedMemoryStream.xml",
-        "ref/dotnet/es/System.IO.UnmanagedMemoryStream.xml",
         "ref/dotnet/fr/System.IO.UnmanagedMemoryStream.xml",
         "ref/dotnet/it/System.IO.UnmanagedMemoryStream.xml",
         "ref/dotnet/ja/System.IO.UnmanagedMemoryStream.xml",
         "ref/dotnet/ko/System.IO.UnmanagedMemoryStream.xml",
         "ref/dotnet/ru/System.IO.UnmanagedMemoryStream.xml",
-        "ref/dotnet/System.IO.UnmanagedMemoryStream.dll",
-        "ref/dotnet/System.IO.UnmanagedMemoryStream.xml",
         "ref/dotnet/zh-hans/System.IO.UnmanagedMemoryStream.xml",
-        "ref/dotnet/zh-hant/System.IO.UnmanagedMemoryStream.xml",
+        "ref/dotnet/es/System.IO.UnmanagedMemoryStream.xml",
+        "ref/net46/System.IO.UnmanagedMemoryStream.dll",
         "ref/MonoAndroid10/_._",
         "ref/MonoTouch10/_._",
-        "ref/net46/System.IO.UnmanagedMemoryStream.dll",
         "ref/xamarinios10/_._",
         "ref/xamarinmac20/_._",
-        "System.IO.UnmanagedMemoryStream.nuspec"
+        "package/services/metadata/core-properties/cce1d37d7dc24e5fb4170ead20101af0.psmdcp",
+        "[Content_Types].xml"
       ]
     },
     "System.Linq/4.0.0": {
       "sha512": "r6Hlc+ytE6m/9UBr+nNRRdoJEWjoeQiT3L3lXYFDHoXk3VYsRBCDNXrawcexw7KPLaH0zamQLiAb6avhZ50cGg==",
       "type": "Package",
       "files": [
-        "[Content_Types].xml",
-        "_rels/.rels",
+        "_rels/.rels",
+        "System.Linq.nuspec",
         "lib/dotnet/System.Linq.dll",
         "lib/net45/_._",
+        "lib/win8/_._",
         "lib/netcore50/System.Linq.dll",
-        "lib/win8/_._",
         "lib/wp80/_._",
         "lib/wpa81/_._",
-        "package/services/metadata/core-properties/6fcde56ce4094f6a8fff4b28267da532.psmdcp",
+        "ref/dotnet/System.Linq.dll",
+        "ref/dotnet/System.Linq.xml",
+        "ref/dotnet/zh-hant/System.Linq.xml",
         "ref/dotnet/de/System.Linq.xml",
-        "ref/dotnet/es/System.Linq.xml",
         "ref/dotnet/fr/System.Linq.xml",
         "ref/dotnet/it/System.Linq.xml",
         "ref/dotnet/ja/System.Linq.xml",
         "ref/dotnet/ko/System.Linq.xml",
         "ref/dotnet/ru/System.Linq.xml",
-        "ref/dotnet/System.Linq.dll",
-        "ref/dotnet/System.Linq.xml",
         "ref/dotnet/zh-hans/System.Linq.xml",
-        "ref/dotnet/zh-hant/System.Linq.xml",
+        "ref/dotnet/es/System.Linq.xml",
         "ref/net45/_._",
+        "ref/win8/_._",
         "ref/netcore50/System.Linq.dll",
         "ref/netcore50/System.Linq.xml",
-        "ref/win8/_._",
         "ref/wp80/_._",
         "ref/wpa81/_._",
-        "System.Linq.nuspec"
+        "package/services/metadata/core-properties/6fcde56ce4094f6a8fff4b28267da532.psmdcp",
+        "[Content_Types].xml"
       ]
     },
     "System.Linq.Expressions/4.0.10": {
       "sha512": "qhFkPqRsTfXBaacjQhxwwwUoU7TEtwlBIULj7nG7i4qAkvivil31VvOvDKppCSui5yGw0/325ZeNaMYRvTotXw==",
       "type": "Package",
       "files": [
-        "[Content_Types].xml",
-        "_rels/.rels",
+        "_rels/.rels",
+        "System.Linq.Expressions.nuspec",
+        "lib/netcore50/System.Linq.Expressions.dll",
         "lib/DNXCore50/System.Linq.Expressions.dll",
         "lib/MonoAndroid10/_._",
         "lib/MonoTouch10/_._",
         "lib/net46/_._",
-        "lib/netcore50/System.Linq.Expressions.dll",
         "lib/xamarinios10/_._",
         "lib/xamarinmac20/_._",
-        "package/services/metadata/core-properties/4e3c061f7c0a427fa5b65bd3d84e9bc3.psmdcp",
+        "ref/dotnet/System.Linq.Expressions.dll",
+        "ref/dotnet/System.Linq.Expressions.xml",
+        "ref/dotnet/zh-hant/System.Linq.Expressions.xml",
         "ref/dotnet/de/System.Linq.Expressions.xml",
-        "ref/dotnet/es/System.Linq.Expressions.xml",
         "ref/dotnet/fr/System.Linq.Expressions.xml",
         "ref/dotnet/it/System.Linq.Expressions.xml",
         "ref/dotnet/ja/System.Linq.Expressions.xml",
         "ref/dotnet/ko/System.Linq.Expressions.xml",
         "ref/dotnet/ru/System.Linq.Expressions.xml",
-        "ref/dotnet/System.Linq.Expressions.dll",
-        "ref/dotnet/System.Linq.Expressions.xml",
         "ref/dotnet/zh-hans/System.Linq.Expressions.xml",
-        "ref/dotnet/zh-hant/System.Linq.Expressions.xml",
+        "ref/dotnet/es/System.Linq.Expressions.xml",
+        "runtimes/win8-aot/lib/netcore50/System.Linq.Expressions.dll",
         "ref/MonoAndroid10/_._",
         "ref/MonoTouch10/_._",
         "ref/net46/_._",
         "ref/xamarinios10/_._",
         "ref/xamarinmac20/_._",
         "runtime.json",
-        "runtimes/win8-aot/lib/netcore50/System.Linq.Expressions.dll",
-        "System.Linq.Expressions.nuspec"
+        "package/services/metadata/core-properties/4e3c061f7c0a427fa5b65bd3d84e9bc3.psmdcp",
+        "[Content_Types].xml"
       ]
     },
     "System.Linq.Parallel/4.0.0": {
       "sha512": "PtH7KKh1BbzVow4XY17pnrn7Io63ApMdwzRE2o2HnzsKQD/0o7X5xe6mxrDUqTm9ZCR3/PNhAlP13VY1HnHsbA==",
       "type": "Package",
       "files": [
-        "[Content_Types].xml",
-        "_rels/.rels",
+        "_rels/.rels",
+        "System.Linq.Parallel.nuspec",
         "lib/dotnet/System.Linq.Parallel.dll",
         "lib/net45/_._",
+        "lib/win8/_._",
         "lib/netcore50/System.Linq.Parallel.dll",
-        "lib/win8/_._",
         "lib/wpa81/_._",
-        "package/services/metadata/core-properties/5cc7d35889814f73a239a1b7dcd33451.psmdcp",
+        "ref/dotnet/System.Linq.Parallel.dll",
+        "ref/dotnet/System.Linq.Parallel.xml",
+        "ref/dotnet/zh-hant/System.Linq.Parallel.xml",
         "ref/dotnet/de/System.Linq.Parallel.xml",
-        "ref/dotnet/es/System.Linq.Parallel.xml",
         "ref/dotnet/fr/System.Linq.Parallel.xml",
         "ref/dotnet/it/System.Linq.Parallel.xml",
         "ref/dotnet/ja/System.Linq.Parallel.xml",
         "ref/dotnet/ko/System.Linq.Parallel.xml",
         "ref/dotnet/ru/System.Linq.Parallel.xml",
-        "ref/dotnet/System.Linq.Parallel.dll",
-        "ref/dotnet/System.Linq.Parallel.xml",
         "ref/dotnet/zh-hans/System.Linq.Parallel.xml",
-        "ref/dotnet/zh-hant/System.Linq.Parallel.xml",
+        "ref/dotnet/es/System.Linq.Parallel.xml",
         "ref/net45/_._",
+        "ref/win8/_._",
         "ref/netcore50/System.Linq.Parallel.dll",
         "ref/netcore50/System.Linq.Parallel.xml",
-        "ref/win8/_._",
         "ref/wpa81/_._",
-        "System.Linq.Parallel.nuspec"
+        "package/services/metadata/core-properties/5cc7d35889814f73a239a1b7dcd33451.psmdcp",
+        "[Content_Types].xml"
       ]
     },
     "System.Linq.Queryable/4.0.0": {
       "sha512": "DIlvCNn3ucFvwMMzXcag4aFnFJ1fdxkQ5NqwJe9Nh7y8ozzhDm07YakQL/yoF3P1dLzY1T2cTpuwbAmVSdXyBA==",
       "type": "Package",
       "files": [
-        "[Content_Types].xml",
-        "_rels/.rels",
+        "_rels/.rels",
+        "System.Linq.Queryable.nuspec",
         "lib/dotnet/System.Linq.Queryable.dll",
         "lib/net45/_._",
+        "lib/win8/_._",
         "lib/netcore50/System.Linq.Queryable.dll",
-        "lib/win8/_._",
         "lib/wp80/_._",
         "lib/wpa81/_._",
-        "package/services/metadata/core-properties/24a380caa65148a7883629840bf0c343.psmdcp",
+        "ref/dotnet/System.Linq.Queryable.dll",
+        "ref/dotnet/System.Linq.Queryable.xml",
+        "ref/dotnet/zh-hant/System.Linq.Queryable.xml",
         "ref/dotnet/de/System.Linq.Queryable.xml",
-        "ref/dotnet/es/System.Linq.Queryable.xml",
         "ref/dotnet/fr/System.Linq.Queryable.xml",
         "ref/dotnet/it/System.Linq.Queryable.xml",
         "ref/dotnet/ja/System.Linq.Queryable.xml",
         "ref/dotnet/ko/System.Linq.Queryable.xml",
         "ref/dotnet/ru/System.Linq.Queryable.xml",
-        "ref/dotnet/System.Linq.Queryable.dll",
-        "ref/dotnet/System.Linq.Queryable.xml",
         "ref/dotnet/zh-hans/System.Linq.Queryable.xml",
-        "ref/dotnet/zh-hant/System.Linq.Queryable.xml",
+        "ref/dotnet/es/System.Linq.Queryable.xml",
         "ref/net45/_._",
+        "ref/win8/_._",
         "ref/netcore50/System.Linq.Queryable.dll",
         "ref/netcore50/System.Linq.Queryable.xml",
-        "ref/win8/_._",
         "ref/wp80/_._",
         "ref/wpa81/_._",
-        "System.Linq.Queryable.nuspec"
+        "package/services/metadata/core-properties/24a380caa65148a7883629840bf0c343.psmdcp",
+        "[Content_Types].xml"
       ]
     },
     "System.Net.Http/4.0.0": {
       "sha512": "mZuAl7jw/mFY8jUq4ITKECxVBh9a8SJt9BC/+lJbmo7cRKspxE3PsITz+KiaCEsexN5WYPzwBOx0oJH/0HlPyQ==",
       "type": "Package",
       "files": [
-        "[Content_Types].xml",
-        "_rels/.rels",
+        "_rels/.rels",
+        "System.Net.Http.nuspec",
+        "lib/netcore50/System.Net.Http.dll",
         "lib/DNXCore50/System.Net.Http.dll",
         "lib/net45/_._",
-        "lib/netcore50/System.Net.Http.dll",
         "lib/win8/_._",
         "lib/wpa81/_._",
-        "package/services/metadata/core-properties/62d64206d25643df9c8d01e867c05e27.psmdcp",
+        "ref/dotnet/System.Net.Http.dll",
+        "ref/dotnet/System.Net.Http.xml",
+        "ref/dotnet/zh-hant/System.Net.Http.xml",
         "ref/dotnet/de/System.Net.Http.xml",
-        "ref/dotnet/es/System.Net.Http.xml",
         "ref/dotnet/fr/System.Net.Http.xml",
         "ref/dotnet/it/System.Net.Http.xml",
         "ref/dotnet/ja/System.Net.Http.xml",
         "ref/dotnet/ko/System.Net.Http.xml",
         "ref/dotnet/ru/System.Net.Http.xml",
-        "ref/dotnet/System.Net.Http.dll",
-        "ref/dotnet/System.Net.Http.xml",
         "ref/dotnet/zh-hans/System.Net.Http.xml",
-        "ref/dotnet/zh-hant/System.Net.Http.xml",
+        "ref/dotnet/es/System.Net.Http.xml",
         "ref/net45/_._",
+        "ref/win8/_._",
         "ref/netcore50/System.Net.Http.dll",
         "ref/netcore50/System.Net.Http.xml",
-        "ref/win8/_._",
         "ref/wpa81/_._",
-        "System.Net.Http.nuspec"
+        "package/services/metadata/core-properties/62d64206d25643df9c8d01e867c05e27.psmdcp",
+        "[Content_Types].xml"
       ]
     },
     "System.Net.NetworkInformation/4.0.0": {
       "sha512": "D68KCf5VK1G1GgFUwD901gU6cnMITksOdfdxUCt9ReCZfT1pigaDqjJ7XbiLAM4jm7TfZHB7g5mbOf1mbG3yBA==",
       "type": "Package",
       "files": [
-        "[Content_Types].xml",
-        "_rels/.rels",
+        "_rels/.rels",
+        "System.Net.NetworkInformation.nuspec",
+        "lib/netcore50/System.Net.NetworkInformation.dll",
         "lib/MonoAndroid10/_._",
         "lib/MonoTouch10/_._",
         "lib/net45/_._",
-        "lib/netcore50/System.Net.NetworkInformation.dll",
         "lib/win8/_._",
         "lib/wp80/_._",
         "lib/wpa81/_._",
         "lib/xamarinios10/_._",
         "lib/xamarinmac20/_._",
-        "package/services/metadata/core-properties/5daeae3f7319444d8efbd8a0c539559c.psmdcp",
+        "ref/dotnet/System.Net.NetworkInformation.dll",
+        "ref/dotnet/System.Net.NetworkInformation.xml",
+        "ref/dotnet/zh-hant/System.Net.NetworkInformation.xml",
         "ref/dotnet/de/System.Net.NetworkInformation.xml",
-        "ref/dotnet/es/System.Net.NetworkInformation.xml",
         "ref/dotnet/fr/System.Net.NetworkInformation.xml",
         "ref/dotnet/it/System.Net.NetworkInformation.xml",
         "ref/dotnet/ja/System.Net.NetworkInformation.xml",
         "ref/dotnet/ko/System.Net.NetworkInformation.xml",
         "ref/dotnet/ru/System.Net.NetworkInformation.xml",
-        "ref/dotnet/System.Net.NetworkInformation.dll",
-        "ref/dotnet/System.Net.NetworkInformation.xml",
         "ref/dotnet/zh-hans/System.Net.NetworkInformation.xml",
-        "ref/dotnet/zh-hant/System.Net.NetworkInformation.xml",
+        "ref/dotnet/es/System.Net.NetworkInformation.xml",
         "ref/MonoAndroid10/_._",
         "ref/MonoTouch10/_._",
         "ref/net45/_._",
+        "ref/win8/_._",
         "ref/netcore50/System.Net.NetworkInformation.dll",
         "ref/netcore50/System.Net.NetworkInformation.xml",
-        "ref/win8/_._",
         "ref/wp80/_._",
         "ref/wpa81/_._",
         "ref/xamarinios10/_._",
         "ref/xamarinmac20/_._",
-        "System.Net.NetworkInformation.nuspec"
+        "package/services/metadata/core-properties/5daeae3f7319444d8efbd8a0c539559c.psmdcp",
+        "[Content_Types].xml"
       ]
     },
     "System.Net.NetworkInformation/4.0.10-beta-23123": {
       "sha512": "NkKpsUm2MLoxT+YlSwexidAw2jGFIJuc6i4H9pT3nU3TQj7MZVursD/ohWj3nyBxthy7i00XLWkRZAwGao/zsg==",
       "type": "Package",
       "files": [
-        "[Content_Types].xml",
-        "_rels/.rels",
+        "_rels/.rels",
+        "System.Net.NetworkInformation.nuspec",
         "lib/DNXCore50/System.Net.NetworkInformation.dll",
         "lib/MonoAndroid10/_._",
         "lib/MonoTouch10/_._",
         "lib/net46/_._",
         "lib/xamarinios10/_._",
         "lib/xamarinmac20/_._",
-        "package/services/metadata/core-properties/3328bb5ab25b4ea996ec8f74eee2a320.psmdcp",
+        "ref/dotnet/System.Net.NetworkInformation.dll",
+        "ref/dotnet/System.Net.NetworkInformation.xml",
+        "ref/dotnet/zh-hant/System.Net.NetworkInformation.xml",
         "ref/dotnet/de/System.Net.NetworkInformation.xml",
-        "ref/dotnet/es/System.Net.NetworkInformation.xml",
         "ref/dotnet/fr/System.Net.NetworkInformation.xml",
         "ref/dotnet/it/System.Net.NetworkInformation.xml",
         "ref/dotnet/ja/System.Net.NetworkInformation.xml",
         "ref/dotnet/ko/System.Net.NetworkInformation.xml",
         "ref/dotnet/ru/System.Net.NetworkInformation.xml",
-        "ref/dotnet/System.Net.NetworkInformation.dll",
-        "ref/dotnet/System.Net.NetworkInformation.xml",
         "ref/dotnet/zh-hans/System.Net.NetworkInformation.xml",
-        "ref/dotnet/zh-hant/System.Net.NetworkInformation.xml",
+        "ref/dotnet/es/System.Net.NetworkInformation.xml",
         "ref/MonoAndroid10/_._",
         "ref/MonoTouch10/_._",
         "ref/net46/_._",
         "ref/xamarinios10/_._",
         "ref/xamarinmac20/_._",
-        "System.Net.NetworkInformation.nuspec"
+        "package/services/metadata/core-properties/3328bb5ab25b4ea996ec8f74eee2a320.psmdcp",
+        "[Content_Types].xml"
       ]
     },
     "System.Net.Primitives/4.0.10": {
       "sha512": "YQqIpmMhnKjIbT7rl6dlf7xM5DxaMR+whduZ9wKb9OhMLjoueAJO3HPPJI+Naf3v034kb+xZqdc3zo44o3HWcg==",
       "type": "Package",
       "files": [
-        "[Content_Types].xml",
-        "_rels/.rels",
+        "_rels/.rels",
+        "System.Net.Primitives.nuspec",
+        "lib/netcore50/System.Net.Primitives.dll",
         "lib/DNXCore50/System.Net.Primitives.dll",
         "lib/MonoAndroid10/_._",
         "lib/MonoTouch10/_._",
         "lib/net46/_._",
-        "lib/netcore50/System.Net.Primitives.dll",
         "lib/xamarinios10/_._",
         "lib/xamarinmac20/_._",
-        "package/services/metadata/core-properties/3e2f49037d5645bdad757b3fd5b7c103.psmdcp",
+        "ref/dotnet/System.Net.Primitives.dll",
+        "ref/dotnet/System.Net.Primitives.xml",
+        "ref/dotnet/zh-hant/System.Net.Primitives.xml",
         "ref/dotnet/de/System.Net.Primitives.xml",
-        "ref/dotnet/es/System.Net.Primitives.xml",
         "ref/dotnet/fr/System.Net.Primitives.xml",
         "ref/dotnet/it/System.Net.Primitives.xml",
         "ref/dotnet/ja/System.Net.Primitives.xml",
         "ref/dotnet/ko/System.Net.Primitives.xml",
         "ref/dotnet/ru/System.Net.Primitives.xml",
-        "ref/dotnet/System.Net.Primitives.dll",
-        "ref/dotnet/System.Net.Primitives.xml",
         "ref/dotnet/zh-hans/System.Net.Primitives.xml",
-        "ref/dotnet/zh-hant/System.Net.Primitives.xml",
+        "ref/dotnet/es/System.Net.Primitives.xml",
         "ref/MonoAndroid10/_._",
         "ref/MonoTouch10/_._",
         "ref/net46/_._",
         "ref/xamarinios10/_._",
         "ref/xamarinmac20/_._",
-        "System.Net.Primitives.nuspec"
+        "package/services/metadata/core-properties/3e2f49037d5645bdad757b3fd5b7c103.psmdcp",
+        "[Content_Types].xml"
       ]
     },
     "System.Numerics.Vectors/4.1.0": {
       "sha512": "jpubR06GWPoZA0oU5xLM7kHeV59/CKPBXZk4Jfhi0T3DafxbrdueHZ8kXlb+Fb5nd3DAyyMh2/eqEzLX0xv6Qg==",
       "type": "Package",
       "files": [
-        "[Content_Types].xml",
-        "_rels/.rels",
+        "_rels/.rels",
+        "System.Numerics.Vectors.nuspec",
         "lib/dotnet/System.Numerics.Vectors.dll",
+        "lib/net46/System.Numerics.Vectors.dll",
         "lib/MonoAndroid10/_._",
         "lib/MonoTouch10/_._",
-        "lib/net46/System.Numerics.Vectors.dll",
         "lib/xamarinios10/_._",
         "lib/xamarinmac20/_._",
-        "package/services/metadata/core-properties/e501a8a91f4a4138bd1d134abcc769b0.psmdcp",
         "ref/dotnet/System.Numerics.Vectors.dll",
+        "ref/net46/System.Numerics.Vectors.dll",
         "ref/MonoAndroid10/_._",
         "ref/MonoTouch10/_._",
-        "ref/net46/System.Numerics.Vectors.dll",
         "ref/xamarinios10/_._",
         "ref/xamarinmac20/_._",
-        "System.Numerics.Vectors.nuspec"
+        "package/services/metadata/core-properties/e501a8a91f4a4138bd1d134abcc769b0.psmdcp",
+        "[Content_Types].xml"
       ]
     },
     "System.ObjectModel/4.0.10": {
       "sha512": "Djn1wb0vP662zxbe+c3mOhvC4vkQGicsFs1Wi0/GJJpp3Eqp+oxbJ+p2Sx3O0efYueggAI5SW+BqEoczjfr1cA==",
       "type": "Package",
       "files": [
-        "[Content_Types].xml",
-        "_rels/.rels",
+        "_rels/.rels",
+        "System.ObjectModel.nuspec",
         "lib/dotnet/System.ObjectModel.dll",
         "lib/MonoAndroid10/_._",
         "lib/MonoTouch10/_._",
         "lib/net46/_._",
         "lib/xamarinios10/_._",
         "lib/xamarinmac20/_._",
-        "package/services/metadata/core-properties/36c2aaa0c5d24949a7707921f36ee13f.psmdcp",
+        "ref/dotnet/System.ObjectModel.dll",
+        "ref/dotnet/System.ObjectModel.xml",
+        "ref/dotnet/zh-hant/System.ObjectModel.xml",
         "ref/dotnet/de/System.ObjectModel.xml",
-        "ref/dotnet/es/System.ObjectModel.xml",
         "ref/dotnet/fr/System.ObjectModel.xml",
         "ref/dotnet/it/System.ObjectModel.xml",
         "ref/dotnet/ja/System.ObjectModel.xml",
         "ref/dotnet/ko/System.ObjectModel.xml",
         "ref/dotnet/ru/System.ObjectModel.xml",
-        "ref/dotnet/System.ObjectModel.dll",
-        "ref/dotnet/System.ObjectModel.xml",
         "ref/dotnet/zh-hans/System.ObjectModel.xml",
-        "ref/dotnet/zh-hant/System.ObjectModel.xml",
+        "ref/dotnet/es/System.ObjectModel.xml",
         "ref/MonoAndroid10/_._",
         "ref/MonoTouch10/_._",
         "ref/net46/_._",
         "ref/xamarinios10/_._",
         "ref/xamarinmac20/_._",
-        "System.ObjectModel.nuspec"
+        "package/services/metadata/core-properties/36c2aaa0c5d24949a7707921f36ee13f.psmdcp",
+        "[Content_Types].xml"
       ]
     },
     "System.Private.Networking/4.0.0": {
       "sha512": "RUEqdBdJjISC65dO8l4LdN7vTdlXH+attUpKnauDUHVtLbIKdlDB9LKoLzCQsTQRP7vzUJHWYXznHJBkjAA7yA==",
       "type": "Package",
       "files": [
-        "[Content_Types].xml",
-        "_rels/.rels",
+        "_rels/.rels",
+        "System.Private.Networking.nuspec",
+        "lib/netcore50/System.Private.Networking.dll",
         "lib/DNXCore50/System.Private.Networking.dll",
-        "lib/netcore50/System.Private.Networking.dll",
-        "package/services/metadata/core-properties/b57bed5f606b4402bbdf153fcf3df3ae.psmdcp",
         "ref/dnxcore50/_._",
         "ref/netcore50/_._",
-        "System.Private.Networking.nuspec"
+        "package/services/metadata/core-properties/b57bed5f606b4402bbdf153fcf3df3ae.psmdcp",
+        "[Content_Types].xml"
       ]
     },
     "System.Private.Uri/4.0.0": {
       "sha512": "CtuxaCKcRIvPcsqquVl3mPp79EDZPMr2UogfiFCxCs+t2z1VjbpQsKNs1GHZ8VQetqbk1mr0V1yAfMe6y8CHDA==",
       "type": "Package",
       "files": [
-        "[Content_Types].xml",
-        "_rels/.rels",
+        "_rels/.rels",
+        "System.Private.Uri.nuspec",
+        "lib/netcore50/System.Private.Uri.dll",
         "lib/DNXCore50/System.Private.Uri.dll",
-        "lib/netcore50/System.Private.Uri.dll",
-        "package/services/metadata/core-properties/86377e21a22d44bbba860094428d894c.psmdcp",
         "ref/dnxcore50/_._",
         "ref/netcore50/_._",
         "runtimes/win8-aot/lib/netcore50/System.Private.Uri.dll",
-        "System.Private.Uri.nuspec"
+        "package/services/metadata/core-properties/86377e21a22d44bbba860094428d894c.psmdcp",
+        "[Content_Types].xml"
       ]
     },
     "System.Reflection/4.0.10": {
       "sha512": "WZ+4lEE4gqGx6mrqLhSiW4oi6QLPWwdNjzhhTONmhELOrW8Cw9phlO9tltgvRUuQUqYtBiliFwhO5S5fCJElVw==",
       "type": "Package",
       "files": [
-        "[Content_Types].xml",
-        "_rels/.rels",
+        "_rels/.rels",
+        "System.Reflection.nuspec",
+        "lib/netcore50/System.Reflection.dll",
         "lib/DNXCore50/System.Reflection.dll",
         "lib/MonoAndroid10/_._",
         "lib/MonoTouch10/_._",
         "lib/net46/_._",
-        "lib/netcore50/System.Reflection.dll",
         "lib/xamarinios10/_._",
         "lib/xamarinmac20/_._",
-        "package/services/metadata/core-properties/84d992ce164945bfa10835e447244fb1.psmdcp",
+        "ref/dotnet/System.Reflection.dll",
+        "ref/dotnet/System.Reflection.xml",
+        "ref/dotnet/zh-hant/System.Reflection.xml",
         "ref/dotnet/de/System.Reflection.xml",
-        "ref/dotnet/es/System.Reflection.xml",
         "ref/dotnet/fr/System.Reflection.xml",
         "ref/dotnet/it/System.Reflection.xml",
         "ref/dotnet/ja/System.Reflection.xml",
         "ref/dotnet/ko/System.Reflection.xml",
         "ref/dotnet/ru/System.Reflection.xml",
-        "ref/dotnet/System.Reflection.dll",
-        "ref/dotnet/System.Reflection.xml",
         "ref/dotnet/zh-hans/System.Reflection.xml",
-        "ref/dotnet/zh-hant/System.Reflection.xml",
+        "ref/dotnet/es/System.Reflection.xml",
+        "runtimes/win8-aot/lib/netcore50/System.Reflection.dll",
         "ref/MonoAndroid10/_._",
         "ref/MonoTouch10/_._",
         "ref/net46/_._",
         "ref/xamarinios10/_._",
         "ref/xamarinmac20/_._",
-        "runtimes/win8-aot/lib/netcore50/System.Reflection.dll",
-        "System.Reflection.nuspec"
+        "package/services/metadata/core-properties/84d992ce164945bfa10835e447244fb1.psmdcp",
+        "[Content_Types].xml"
       ]
     },
     "System.Reflection.DispatchProxy/4.0.0": {
       "sha512": "Kd/4o6DqBfJA4058X8oGEu1KlT8Ej0A+WGeoQgZU2h+3f2vC8NRbHxeOSZvxj9/MPZ1RYmZMGL1ApO9xG/4IVA==",
       "type": "Package",
       "files": [
-        "[Content_Types].xml",
-        "_rels/.rels",
+        "_rels/.rels",
+        "System.Reflection.DispatchProxy.nuspec",
+        "lib/net46/System.Reflection.DispatchProxy.dll",
         "lib/DNXCore50/System.Reflection.DispatchProxy.dll",
+        "lib/netcore50/System.Reflection.DispatchProxy.dll",
         "lib/MonoAndroid10/_._",
         "lib/MonoTouch10/_._",
-        "lib/net46/System.Reflection.DispatchProxy.dll",
-        "lib/netcore50/System.Reflection.DispatchProxy.dll",
         "lib/xamarinios10/_._",
         "lib/xamarinmac20/_._",
-        "package/services/metadata/core-properties/1e015137cc52490b9dcde73fb35dee23.psmdcp",
+        "ref/dotnet/System.Reflection.DispatchProxy.dll",
+        "ref/dotnet/System.Reflection.DispatchProxy.xml",
+        "ref/dotnet/zh-hant/System.Reflection.DispatchProxy.xml",
         "ref/dotnet/de/System.Reflection.DispatchProxy.xml",
-        "ref/dotnet/es/System.Reflection.DispatchProxy.xml",
         "ref/dotnet/fr/System.Reflection.DispatchProxy.xml",
         "ref/dotnet/it/System.Reflection.DispatchProxy.xml",
         "ref/dotnet/ja/System.Reflection.DispatchProxy.xml",
         "ref/dotnet/ko/System.Reflection.DispatchProxy.xml",
         "ref/dotnet/ru/System.Reflection.DispatchProxy.xml",
-        "ref/dotnet/System.Reflection.DispatchProxy.dll",
-        "ref/dotnet/System.Reflection.DispatchProxy.xml",
         "ref/dotnet/zh-hans/System.Reflection.DispatchProxy.xml",
-        "ref/dotnet/zh-hant/System.Reflection.DispatchProxy.xml",
+        "ref/dotnet/es/System.Reflection.DispatchProxy.xml",
+        "runtimes/win8-aot/lib/netcore50/System.Reflection.DispatchProxy.dll",
         "ref/MonoAndroid10/_._",
         "ref/MonoTouch10/_._",
         "ref/xamarinios10/_._",
         "ref/xamarinmac20/_._",
         "runtime.json",
-        "runtimes/win8-aot/lib/netcore50/System.Reflection.DispatchProxy.dll",
-        "System.Reflection.DispatchProxy.nuspec"
+        "package/services/metadata/core-properties/1e015137cc52490b9dcde73fb35dee23.psmdcp",
+        "[Content_Types].xml"
       ]
     },
     "System.Reflection.Emit/4.0.0": {
       "sha512": "CqnQz5LbNbiSxN10cv3Ehnw3j1UZOBCxnE0OO0q/keGQ5ENjyFM6rIG4gm/i0dX6EjdpYkAgKcI/mhZZCaBq4A==",
       "type": "Package",
       "files": [
-        "[Content_Types].xml",
-        "_rels/.rels",
+        "_rels/.rels",
+        "System.Reflection.Emit.nuspec",
         "lib/DNXCore50/System.Reflection.Emit.dll",
+        "lib/netcore50/System.Reflection.Emit.dll",
         "lib/MonoAndroid10/_._",
         "lib/net45/_._",
-        "lib/netcore50/System.Reflection.Emit.dll",
         "lib/xamarinmac20/_._",
-        "package/services/metadata/core-properties/f6dc998f8a6b43d7b08f33375407a384.psmdcp",
+        "ref/dotnet/System.Reflection.Emit.dll",
+        "ref/dotnet/System.Reflection.Emit.xml",
+        "ref/dotnet/zh-hant/System.Reflection.Emit.xml",
         "ref/dotnet/de/System.Reflection.Emit.xml",
-        "ref/dotnet/es/System.Reflection.Emit.xml",
         "ref/dotnet/fr/System.Reflection.Emit.xml",
         "ref/dotnet/it/System.Reflection.Emit.xml",
         "ref/dotnet/ja/System.Reflection.Emit.xml",
         "ref/dotnet/ko/System.Reflection.Emit.xml",
         "ref/dotnet/ru/System.Reflection.Emit.xml",
-        "ref/dotnet/System.Reflection.Emit.dll",
-        "ref/dotnet/System.Reflection.Emit.xml",
         "ref/dotnet/zh-hans/System.Reflection.Emit.xml",
-        "ref/dotnet/zh-hant/System.Reflection.Emit.xml",
+        "ref/dotnet/es/System.Reflection.Emit.xml",
         "ref/MonoAndroid10/_._",
         "ref/net45/_._",
         "ref/xamarinmac20/_._",
-        "System.Reflection.Emit.nuspec"
+        "package/services/metadata/core-properties/f6dc998f8a6b43d7b08f33375407a384.psmdcp",
+        "[Content_Types].xml"
       ]
     },
     "System.Reflection.Emit.ILGeneration/4.0.0": {
       "sha512": "02okuusJ0GZiHZSD2IOLIN41GIn6qOr7i5+86C98BPuhlwWqVABwebiGNvhDiXP1f9a6CxEigC7foQD42klcDg==",
       "type": "Package",
       "files": [
-        "[Content_Types].xml",
-        "_rels/.rels",
+        "_rels/.rels",
+        "System.Reflection.Emit.ILGeneration.nuspec",
         "lib/DNXCore50/System.Reflection.Emit.ILGeneration.dll",
+        "lib/netcore50/System.Reflection.Emit.ILGeneration.dll",
         "lib/net45/_._",
-        "lib/netcore50/System.Reflection.Emit.ILGeneration.dll",
         "lib/wp80/_._",
-        "package/services/metadata/core-properties/d044dd882ed2456486ddb05f1dd0420f.psmdcp",
+        "ref/dotnet/System.Reflection.Emit.ILGeneration.dll",
+        "ref/dotnet/System.Reflection.Emit.ILGeneration.xml",
+        "ref/dotnet/zh-hant/System.Reflection.Emit.ILGeneration.xml",
         "ref/dotnet/de/System.Reflection.Emit.ILGeneration.xml",
-        "ref/dotnet/es/System.Reflection.Emit.ILGeneration.xml",
         "ref/dotnet/fr/System.Reflection.Emit.ILGeneration.xml",
         "ref/dotnet/it/System.Reflection.Emit.ILGeneration.xml",
         "ref/dotnet/ja/System.Reflection.Emit.ILGeneration.xml",
         "ref/dotnet/ko/System.Reflection.Emit.ILGeneration.xml",
         "ref/dotnet/ru/System.Reflection.Emit.ILGeneration.xml",
-        "ref/dotnet/System.Reflection.Emit.ILGeneration.dll",
-        "ref/dotnet/System.Reflection.Emit.ILGeneration.xml",
         "ref/dotnet/zh-hans/System.Reflection.Emit.ILGeneration.xml",
-        "ref/dotnet/zh-hant/System.Reflection.Emit.ILGeneration.xml",
+        "ref/dotnet/es/System.Reflection.Emit.ILGeneration.xml",
         "ref/net45/_._",
         "ref/wp80/_._",
-        "System.Reflection.Emit.ILGeneration.nuspec"
+        "package/services/metadata/core-properties/d044dd882ed2456486ddb05f1dd0420f.psmdcp",
+        "[Content_Types].xml"
       ]
     },
     "System.Reflection.Emit.Lightweight/4.0.0": {
       "sha512": "DJZhHiOdkN08xJgsJfDjkuOreLLmMcU8qkEEqEHqyhkPUZMMQs0lE8R+6+68BAFWgcdzxtNu0YmIOtEug8j00w==",
       "type": "Package",
       "files": [
-        "[Content_Types].xml",
-        "_rels/.rels",
+        "_rels/.rels",
+        "System.Reflection.Emit.Lightweight.nuspec",
         "lib/DNXCore50/System.Reflection.Emit.Lightweight.dll",
+        "lib/netcore50/System.Reflection.Emit.Lightweight.dll",
         "lib/net45/_._",
-        "lib/netcore50/System.Reflection.Emit.Lightweight.dll",
         "lib/wp80/_._",
-        "package/services/metadata/core-properties/52abced289cd46eebf8599b9b4c1c67b.psmdcp",
+        "ref/dotnet/System.Reflection.Emit.Lightweight.dll",
+        "ref/dotnet/System.Reflection.Emit.Lightweight.xml",
+        "ref/dotnet/zh-hant/System.Reflection.Emit.Lightweight.xml",
         "ref/dotnet/de/System.Reflection.Emit.Lightweight.xml",
-        "ref/dotnet/es/System.Reflection.Emit.Lightweight.xml",
         "ref/dotnet/fr/System.Reflection.Emit.Lightweight.xml",
         "ref/dotnet/it/System.Reflection.Emit.Lightweight.xml",
         "ref/dotnet/ja/System.Reflection.Emit.Lightweight.xml",
         "ref/dotnet/ko/System.Reflection.Emit.Lightweight.xml",
         "ref/dotnet/ru/System.Reflection.Emit.Lightweight.xml",
-        "ref/dotnet/System.Reflection.Emit.Lightweight.dll",
-        "ref/dotnet/System.Reflection.Emit.Lightweight.xml",
         "ref/dotnet/zh-hans/System.Reflection.Emit.Lightweight.xml",
-        "ref/dotnet/zh-hant/System.Reflection.Emit.Lightweight.xml",
+        "ref/dotnet/es/System.Reflection.Emit.Lightweight.xml",
         "ref/net45/_._",
         "ref/wp80/_._",
-        "System.Reflection.Emit.Lightweight.nuspec"
+        "package/services/metadata/core-properties/52abced289cd46eebf8599b9b4c1c67b.psmdcp",
+        "[Content_Types].xml"
       ]
     },
     "System.Reflection.Extensions/4.0.0": {
       "sha512": "dbYaZWCyFAu1TGYUqR2n+Q+1casSHPR2vVW0WVNkXpZbrd2BXcZ7cpvpu9C98CTHtNmyfMWCLpCclDqly23t6A==",
       "type": "Package",
       "files": [
-        "[Content_Types].xml",
-        "_rels/.rels",
+        "_rels/.rels",
+        "System.Reflection.Extensions.nuspec",
+        "lib/netcore50/System.Reflection.Extensions.dll",
         "lib/DNXCore50/System.Reflection.Extensions.dll",
         "lib/net45/_._",
-        "lib/netcore50/System.Reflection.Extensions.dll",
         "lib/win8/_._",
         "lib/wp80/_._",
         "lib/wpa81/_._",
-        "package/services/metadata/core-properties/0bcc335e1ef540948aef9032aca08bb2.psmdcp",
+        "ref/dotnet/System.Reflection.Extensions.dll",
+        "ref/dotnet/System.Reflection.Extensions.xml",
+        "ref/dotnet/zh-hant/System.Reflection.Extensions.xml",
         "ref/dotnet/de/System.Reflection.Extensions.xml",
-        "ref/dotnet/es/System.Reflection.Extensions.xml",
         "ref/dotnet/fr/System.Reflection.Extensions.xml",
         "ref/dotnet/it/System.Reflection.Extensions.xml",
         "ref/dotnet/ja/System.Reflection.Extensions.xml",
         "ref/dotnet/ko/System.Reflection.Extensions.xml",
         "ref/dotnet/ru/System.Reflection.Extensions.xml",
-        "ref/dotnet/System.Reflection.Extensions.dll",
-        "ref/dotnet/System.Reflection.Extensions.xml",
         "ref/dotnet/zh-hans/System.Reflection.Extensions.xml",
-        "ref/dotnet/zh-hant/System.Reflection.Extensions.xml",
+        "ref/dotnet/es/System.Reflection.Extensions.xml",
+        "runtimes/win8-aot/lib/netcore50/System.Reflection.Extensions.dll",
         "ref/net45/_._",
+        "ref/win8/_._",
         "ref/netcore50/System.Reflection.Extensions.dll",
         "ref/netcore50/System.Reflection.Extensions.xml",
-        "ref/win8/_._",
         "ref/wp80/_._",
         "ref/wpa81/_._",
-        "runtimes/win8-aot/lib/netcore50/System.Reflection.Extensions.dll",
-        "System.Reflection.Extensions.nuspec"
+        "package/services/metadata/core-properties/0bcc335e1ef540948aef9032aca08bb2.psmdcp",
+        "[Content_Types].xml"
       ]
     },
     "System.Reflection.Metadata/1.0.22": {
       "sha512": "ltoL/teiEdy5W9fyYdtFr2xJ/4nHyksXLK9dkPWx3ubnj7BVfsSWxvWTg9EaJUXjhWvS/AeTtugZA1/IDQyaPQ==",
       "type": "Package",
       "files": [
-        "[Content_Types].xml",
-        "_rels/.rels",
+        "_rels/.rels",
+        "System.Reflection.Metadata.nuspec",
         "lib/dotnet/System.Reflection.Metadata.dll",
         "lib/dotnet/System.Reflection.Metadata.xml",
+        "lib/portable-net45+win8/System.Reflection.Metadata.xml",
         "lib/portable-net45+win8/System.Reflection.Metadata.dll",
-        "lib/portable-net45+win8/System.Reflection.Metadata.xml",
         "package/services/metadata/core-properties/2ad78f291fda48d1847edf84e50139e6.psmdcp",
-        "System.Reflection.Metadata.nuspec"
+        "[Content_Types].xml"
       ]
     },
     "System.Reflection.Primitives/4.0.0": {
       "sha512": "n9S0XpKv2ruc17FSnaiX6nV47VfHTZ1wLjKZlAirUZCvDQCH71mVp+Ohabn0xXLh5pK2PKp45HCxkqu5Fxn/lA==",
       "type": "Package",
       "files": [
-        "[Content_Types].xml",
-        "_rels/.rels",
+        "_rels/.rels",
+        "System.Reflection.Primitives.nuspec",
+        "lib/netcore50/System.Reflection.Primitives.dll",
         "lib/DNXCore50/System.Reflection.Primitives.dll",
         "lib/net45/_._",
-        "lib/netcore50/System.Reflection.Primitives.dll",
         "lib/win8/_._",
         "lib/wp80/_._",
         "lib/wpa81/_._",
-        "package/services/metadata/core-properties/7070509f3bfd418d859635361251dab0.psmdcp",
+        "ref/dotnet/System.Reflection.Primitives.dll",
+        "ref/dotnet/System.Reflection.Primitives.xml",
+        "ref/dotnet/zh-hant/System.Reflection.Primitives.xml",
         "ref/dotnet/de/System.Reflection.Primitives.xml",
-        "ref/dotnet/es/System.Reflection.Primitives.xml",
         "ref/dotnet/fr/System.Reflection.Primitives.xml",
         "ref/dotnet/it/System.Reflection.Primitives.xml",
         "ref/dotnet/ja/System.Reflection.Primitives.xml",
         "ref/dotnet/ko/System.Reflection.Primitives.xml",
         "ref/dotnet/ru/System.Reflection.Primitives.xml",
-        "ref/dotnet/System.Reflection.Primitives.dll",
-        "ref/dotnet/System.Reflection.Primitives.xml",
         "ref/dotnet/zh-hans/System.Reflection.Primitives.xml",
-        "ref/dotnet/zh-hant/System.Reflection.Primitives.xml",
+        "ref/dotnet/es/System.Reflection.Primitives.xml",
+        "runtimes/win8-aot/lib/netcore50/System.Reflection.Primitives.dll",
         "ref/net45/_._",
+        "ref/win8/_._",
         "ref/netcore50/System.Reflection.Primitives.dll",
         "ref/netcore50/System.Reflection.Primitives.xml",
-        "ref/win8/_._",
         "ref/wp80/_._",
         "ref/wpa81/_._",
-        "runtimes/win8-aot/lib/netcore50/System.Reflection.Primitives.dll",
-        "System.Reflection.Primitives.nuspec"
+        "package/services/metadata/core-properties/7070509f3bfd418d859635361251dab0.psmdcp",
+        "[Content_Types].xml"
       ]
     },
     "System.Reflection.TypeExtensions/4.0.0": {
       "sha512": "YRM/msNAM86hdxPyXcuZSzmTO0RQFh7YMEPBLTY8cqXvFPYIx2x99bOyPkuU81wRYQem1c1HTkImQ2DjbOBfew==",
       "type": "Package",
       "files": [
-        "[Content_Types].xml",
-        "_rels/.rels",
+        "_rels/.rels",
+        "System.Reflection.TypeExtensions.nuspec",
+        "lib/netcore50/System.Reflection.TypeExtensions.dll",
         "lib/DNXCore50/System.Reflection.TypeExtensions.dll",
+        "lib/net46/System.Reflection.TypeExtensions.dll",
         "lib/MonoAndroid10/_._",
         "lib/MonoTouch10/_._",
-        "lib/net46/System.Reflection.TypeExtensions.dll",
-        "lib/netcore50/System.Reflection.TypeExtensions.dll",
         "lib/xamarinios10/_._",
         "lib/xamarinmac20/_._",
-        "package/services/metadata/core-properties/a37798ee61124eb7b6c56400aee24da1.psmdcp",
+        "ref/dotnet/System.Reflection.TypeExtensions.dll",
+        "ref/dotnet/System.Reflection.TypeExtensions.xml",
+        "ref/dotnet/zh-hant/System.Reflection.TypeExtensions.xml",
         "ref/dotnet/de/System.Reflection.TypeExtensions.xml",
-        "ref/dotnet/es/System.Reflection.TypeExtensions.xml",
         "ref/dotnet/fr/System.Reflection.TypeExtensions.xml",
         "ref/dotnet/it/System.Reflection.TypeExtensions.xml",
         "ref/dotnet/ja/System.Reflection.TypeExtensions.xml",
         "ref/dotnet/ko/System.Reflection.TypeExtensions.xml",
         "ref/dotnet/ru/System.Reflection.TypeExtensions.xml",
-        "ref/dotnet/System.Reflection.TypeExtensions.dll",
-        "ref/dotnet/System.Reflection.TypeExtensions.xml",
         "ref/dotnet/zh-hans/System.Reflection.TypeExtensions.xml",
-        "ref/dotnet/zh-hant/System.Reflection.TypeExtensions.xml",
+        "ref/dotnet/es/System.Reflection.TypeExtensions.xml",
+        "runtimes/win8-aot/lib/netcore50/System.Reflection.TypeExtensions.dll",
+        "ref/net46/System.Reflection.TypeExtensions.dll",
         "ref/MonoAndroid10/_._",
         "ref/MonoTouch10/_._",
-        "ref/net46/System.Reflection.TypeExtensions.dll",
         "ref/xamarinios10/_._",
         "ref/xamarinmac20/_._",
-        "runtimes/win8-aot/lib/netcore50/System.Reflection.TypeExtensions.dll",
-        "System.Reflection.TypeExtensions.nuspec"
+        "package/services/metadata/core-properties/a37798ee61124eb7b6c56400aee24da1.psmdcp",
+        "[Content_Types].xml"
       ]
     },
     "System.Resources.ResourceManager/4.0.0": {
       "sha512": "qmqeZ4BJgjfU+G2JbrZt4Dk1LsMxO4t+f/9HarNY6w8pBgweO6jT+cknUH7c3qIrGvyUqraBhU45Eo6UtA0fAw==",
       "type": "Package",
       "files": [
-        "[Content_Types].xml",
-        "_rels/.rels",
+        "_rels/.rels",
+        "System.Resources.ResourceManager.nuspec",
+        "lib/netcore50/System.Resources.ResourceManager.dll",
         "lib/DNXCore50/System.Resources.ResourceManager.dll",
         "lib/net45/_._",
-        "lib/netcore50/System.Resources.ResourceManager.dll",
         "lib/win8/_._",
         "lib/wp80/_._",
         "lib/wpa81/_._",
-        "package/services/metadata/core-properties/657a73ee3f09479c9fedb9538ade8eac.psmdcp",
+        "ref/dotnet/System.Resources.ResourceManager.dll",
+        "ref/dotnet/System.Resources.ResourceManager.xml",
+        "ref/dotnet/zh-hant/System.Resources.ResourceManager.xml",
         "ref/dotnet/de/System.Resources.ResourceManager.xml",
-        "ref/dotnet/es/System.Resources.ResourceManager.xml",
         "ref/dotnet/fr/System.Resources.ResourceManager.xml",
         "ref/dotnet/it/System.Resources.ResourceManager.xml",
         "ref/dotnet/ja/System.Resources.ResourceManager.xml",
         "ref/dotnet/ko/System.Resources.ResourceManager.xml",
         "ref/dotnet/ru/System.Resources.ResourceManager.xml",
-        "ref/dotnet/System.Resources.ResourceManager.dll",
-        "ref/dotnet/System.Resources.ResourceManager.xml",
         "ref/dotnet/zh-hans/System.Resources.ResourceManager.xml",
-        "ref/dotnet/zh-hant/System.Resources.ResourceManager.xml",
+        "ref/dotnet/es/System.Resources.ResourceManager.xml",
+        "runtimes/win8-aot/lib/netcore50/System.Resources.ResourceManager.dll",
         "ref/net45/_._",
+        "ref/win8/_._",
         "ref/netcore50/System.Resources.ResourceManager.dll",
         "ref/netcore50/System.Resources.ResourceManager.xml",
-        "ref/win8/_._",
         "ref/wp80/_._",
         "ref/wpa81/_._",
-        "runtimes/win8-aot/lib/netcore50/System.Resources.ResourceManager.dll",
-        "System.Resources.ResourceManager.nuspec"
+        "package/services/metadata/core-properties/657a73ee3f09479c9fedb9538ade8eac.psmdcp",
+        "[Content_Types].xml"
       ]
     },
     "System.Runtime/4.0.20": {
       "sha512": "X7N/9Bz7jVPorqdVFO86ns1sX6MlQM+WTxELtx+Z4VG45x9+LKmWH0GRqjgKprUnVuwmfB9EJ9DQng14Z7/zwg==",
       "type": "Package",
       "files": [
-        "[Content_Types].xml",
-        "_rels/.rels",
+        "_rels/.rels",
+        "System.Runtime.nuspec",
+        "lib/netcore50/System.Runtime.dll",
         "lib/DNXCore50/System.Runtime.dll",
         "lib/MonoAndroid10/_._",
         "lib/MonoTouch10/_._",
         "lib/net46/_._",
-        "lib/netcore50/System.Runtime.dll",
         "lib/xamarinios10/_._",
         "lib/xamarinmac20/_._",
-        "package/services/metadata/core-properties/d1ded52f75da4446b1c962f9292aa3ef.psmdcp",
+        "ref/dotnet/System.Runtime.dll",
+        "ref/dotnet/System.Runtime.xml",
+        "ref/dotnet/zh-hant/System.Runtime.xml",
         "ref/dotnet/de/System.Runtime.xml",
-        "ref/dotnet/es/System.Runtime.xml",
         "ref/dotnet/fr/System.Runtime.xml",
         "ref/dotnet/it/System.Runtime.xml",
         "ref/dotnet/ja/System.Runtime.xml",
         "ref/dotnet/ko/System.Runtime.xml",
         "ref/dotnet/ru/System.Runtime.xml",
-        "ref/dotnet/System.Runtime.dll",
-        "ref/dotnet/System.Runtime.xml",
         "ref/dotnet/zh-hans/System.Runtime.xml",
-        "ref/dotnet/zh-hant/System.Runtime.xml",
+        "ref/dotnet/es/System.Runtime.xml",
+        "runtimes/win8-aot/lib/netcore50/System.Runtime.dll",
         "ref/MonoAndroid10/_._",
         "ref/MonoTouch10/_._",
         "ref/net46/_._",
         "ref/xamarinios10/_._",
         "ref/xamarinmac20/_._",
-        "runtimes/win8-aot/lib/netcore50/System.Runtime.dll",
-        "System.Runtime.nuspec"
+        "package/services/metadata/core-properties/d1ded52f75da4446b1c962f9292aa3ef.psmdcp",
+        "[Content_Types].xml"
       ]
     },
     "System.Runtime.Extensions/4.0.10": {
       "sha512": "5dsEwf3Iml7d5OZeT20iyOjT+r+okWpN7xI2v+R4cgd3WSj4DeRPTvPFjDpacbVW4skCAZ8B9hxXJYgkCFKJ1A==",
       "type": "Package",
       "files": [
-        "[Content_Types].xml",
-        "_rels/.rels",
+        "_rels/.rels",
+        "System.Runtime.Extensions.nuspec",
+        "lib/netcore50/System.Runtime.Extensions.dll",
         "lib/DNXCore50/System.Runtime.Extensions.dll",
         "lib/MonoAndroid10/_._",
         "lib/MonoTouch10/_._",
         "lib/net46/_._",
-        "lib/netcore50/System.Runtime.Extensions.dll",
         "lib/xamarinios10/_._",
         "lib/xamarinmac20/_._",
-        "package/services/metadata/core-properties/c7fee76a13d04c7ea49fb1a24c184f37.psmdcp",
+        "ref/dotnet/System.Runtime.Extensions.dll",
+        "ref/dotnet/System.Runtime.Extensions.xml",
+        "ref/dotnet/zh-hant/System.Runtime.Extensions.xml",
         "ref/dotnet/de/System.Runtime.Extensions.xml",
-        "ref/dotnet/es/System.Runtime.Extensions.xml",
         "ref/dotnet/fr/System.Runtime.Extensions.xml",
         "ref/dotnet/it/System.Runtime.Extensions.xml",
         "ref/dotnet/ja/System.Runtime.Extensions.xml",
         "ref/dotnet/ko/System.Runtime.Extensions.xml",
         "ref/dotnet/ru/System.Runtime.Extensions.xml",
-        "ref/dotnet/System.Runtime.Extensions.dll",
-        "ref/dotnet/System.Runtime.Extensions.xml",
         "ref/dotnet/zh-hans/System.Runtime.Extensions.xml",
-        "ref/dotnet/zh-hant/System.Runtime.Extensions.xml",
+        "ref/dotnet/es/System.Runtime.Extensions.xml",
+        "runtimes/win8-aot/lib/netcore50/System.Runtime.Extensions.dll",
         "ref/MonoAndroid10/_._",
         "ref/MonoTouch10/_._",
         "ref/net46/_._",
         "ref/xamarinios10/_._",
         "ref/xamarinmac20/_._",
-        "runtimes/win8-aot/lib/netcore50/System.Runtime.Extensions.dll",
-        "System.Runtime.Extensions.nuspec"
+        "package/services/metadata/core-properties/c7fee76a13d04c7ea49fb1a24c184f37.psmdcp",
+        "[Content_Types].xml"
       ]
     },
     "System.Runtime.Handles/4.0.0": {
       "sha512": "638VhpRq63tVcQ6HDb3um3R/J2BtR1Sa96toHo6PcJGPXEPEsleCuqhBgX2gFCz0y0qkutANwW6VPPY5wQu1XQ==",
       "type": "Package",
       "files": [
-        "[Content_Types].xml",
-        "_rels/.rels",
+        "_rels/.rels",
+        "System.Runtime.Handles.nuspec",
         "lib/DNXCore50/System.Runtime.Handles.dll",
+        "lib/netcore50/System.Runtime.Handles.dll",
         "lib/MonoAndroid10/_._",
         "lib/MonoTouch10/_._",
         "lib/net46/_._",
-        "lib/netcore50/System.Runtime.Handles.dll",
         "lib/xamarinios10/_._",
         "lib/xamarinmac20/_._",
-        "package/services/metadata/core-properties/da57aa32ff2441d1acfe85bee4f101ab.psmdcp",
+        "ref/dotnet/System.Runtime.Handles.dll",
+        "ref/dotnet/System.Runtime.Handles.xml",
+        "ref/dotnet/zh-hant/System.Runtime.Handles.xml",
         "ref/dotnet/de/System.Runtime.Handles.xml",
-        "ref/dotnet/es/System.Runtime.Handles.xml",
         "ref/dotnet/fr/System.Runtime.Handles.xml",
         "ref/dotnet/it/System.Runtime.Handles.xml",
         "ref/dotnet/ja/System.Runtime.Handles.xml",
         "ref/dotnet/ko/System.Runtime.Handles.xml",
         "ref/dotnet/ru/System.Runtime.Handles.xml",
-        "ref/dotnet/System.Runtime.Handles.dll",
-        "ref/dotnet/System.Runtime.Handles.xml",
         "ref/dotnet/zh-hans/System.Runtime.Handles.xml",
-        "ref/dotnet/zh-hant/System.Runtime.Handles.xml",
+        "ref/dotnet/es/System.Runtime.Handles.xml",
+        "runtimes/win8-aot/lib/netcore50/System.Runtime.Handles.dll",
         "ref/MonoAndroid10/_._",
         "ref/MonoTouch10/_._",
         "ref/net46/_._",
         "ref/xamarinios10/_._",
         "ref/xamarinmac20/_._",
-        "runtimes/win8-aot/lib/netcore50/System.Runtime.Handles.dll",
-        "System.Runtime.Handles.nuspec"
+        "package/services/metadata/core-properties/da57aa32ff2441d1acfe85bee4f101ab.psmdcp",
+        "[Content_Types].xml"
       ]
     },
     "System.Runtime.InteropServices/4.0.20": {
       "sha512": "ZgDyBYfEnjWoz/viS6VOswA6XOkDSH2DzgbpczbW50RywhnCgTl+w3JEvtAiOGyIh8cyx1NJq80jsNBSUr8Pig==",
       "type": "Package",
       "files": [
-        "[Content_Types].xml",
-        "_rels/.rels",
+        "_rels/.rels",
+        "System.Runtime.InteropServices.nuspec",
         "lib/DNXCore50/System.Runtime.InteropServices.dll",
+        "lib/netcore50/System.Runtime.InteropServices.dll",
         "lib/MonoAndroid10/_._",
         "lib/MonoTouch10/_._",
         "lib/net46/_._",
-        "lib/netcore50/System.Runtime.InteropServices.dll",
         "lib/xamarinios10/_._",
         "lib/xamarinmac20/_._",
-        "package/services/metadata/core-properties/78e7f61876374acba2a95834f272d262.psmdcp",
+        "ref/dotnet/System.Runtime.InteropServices.dll",
+        "ref/dotnet/System.Runtime.InteropServices.xml",
+        "ref/dotnet/zh-hant/System.Runtime.InteropServices.xml",
         "ref/dotnet/de/System.Runtime.InteropServices.xml",
-        "ref/dotnet/es/System.Runtime.InteropServices.xml",
         "ref/dotnet/fr/System.Runtime.InteropServices.xml",
         "ref/dotnet/it/System.Runtime.InteropServices.xml",
         "ref/dotnet/ja/System.Runtime.InteropServices.xml",
         "ref/dotnet/ko/System.Runtime.InteropServices.xml",
         "ref/dotnet/ru/System.Runtime.InteropServices.xml",
-        "ref/dotnet/System.Runtime.InteropServices.dll",
-        "ref/dotnet/System.Runtime.InteropServices.xml",
         "ref/dotnet/zh-hans/System.Runtime.InteropServices.xml",
-        "ref/dotnet/zh-hant/System.Runtime.InteropServices.xml",
+        "ref/dotnet/es/System.Runtime.InteropServices.xml",
+        "runtimes/win8-aot/lib/netcore50/System.Runtime.InteropServices.dll",
         "ref/MonoAndroid10/_._",
         "ref/MonoTouch10/_._",
         "ref/net46/_._",
         "ref/xamarinios10/_._",
         "ref/xamarinmac20/_._",
-        "runtimes/win8-aot/lib/netcore50/System.Runtime.InteropServices.dll",
-        "System.Runtime.InteropServices.nuspec"
+        "package/services/metadata/core-properties/78e7f61876374acba2a95834f272d262.psmdcp",
+        "[Content_Types].xml"
       ]
     },
     "System.Runtime.InteropServices.RuntimeInformation/4.0.0-beta-23213": {
       "sha512": "yzVJM7dF6XqnGTkv2IRufKs8AiqDpfdfBvMT5sVgY2fCtUXdkcjxiIWzaVIau8IYrJUlQDmSpeQ8NV6l1vz0Lg==",
       "type": "Package",
       "files": [
-        "[Content_Types].xml",
-        "_rels/.rels",
+        "_rels/.rels",
+        "System.Runtime.InteropServices.RuntimeInformation.nuspec",
         "lib/dotnet/System.Runtime.InteropServices.RuntimeInformation.dll",
         "lib/MonoAndroid10/_._",
         "lib/MonoTouch10/_._",
         "lib/xamarinios10/_._",
         "lib/xamarinmac20/_._",
-        "package/services/metadata/core-properties/979d708fec824c778c40c2377d8978ca.psmdcp",
         "ref/dotnet/System.Runtime.InteropServices.RuntimeInformation.dll",
         "ref/MonoAndroid10/_._",
         "ref/MonoTouch10/_._",
         "ref/xamarinios10/_._",
         "ref/xamarinmac20/_._",
-        "System.Runtime.InteropServices.RuntimeInformation.nuspec"
+        "package/services/metadata/core-properties/979d708fec824c778c40c2377d8978ca.psmdcp",
+        "[Content_Types].xml"
       ]
     },
     "System.Runtime.Numerics/4.0.0": {
       "sha512": "aAYGEOE01nabQLufQ4YO8WuSyZzOqGcksi8m1BRW8ppkmssR7en8TqiXcBkB2gTkCnKG/Ai2NQY8CgdmgZw/fw==",
       "type": "Package",
       "files": [
-        "[Content_Types].xml",
-        "_rels/.rels",
+        "_rels/.rels",
+        "System.Runtime.Numerics.nuspec",
         "lib/dotnet/System.Runtime.Numerics.dll",
         "lib/net45/_._",
+        "lib/win8/_._",
         "lib/netcore50/System.Runtime.Numerics.dll",
-        "lib/win8/_._",
         "lib/wpa81/_._",
-        "package/services/metadata/core-properties/2e43dbd3dfbf4af5bb74bedaf3a67bd5.psmdcp",
+        "ref/dotnet/System.Runtime.Numerics.dll",
+        "ref/dotnet/System.Runtime.Numerics.xml",
+        "ref/dotnet/zh-hant/System.Runtime.Numerics.xml",
         "ref/dotnet/de/System.Runtime.Numerics.xml",
-        "ref/dotnet/es/System.Runtime.Numerics.xml",
         "ref/dotnet/fr/System.Runtime.Numerics.xml",
         "ref/dotnet/it/System.Runtime.Numerics.xml",
         "ref/dotnet/ja/System.Runtime.Numerics.xml",
         "ref/dotnet/ko/System.Runtime.Numerics.xml",
         "ref/dotnet/ru/System.Runtime.Numerics.xml",
-        "ref/dotnet/System.Runtime.Numerics.dll",
-        "ref/dotnet/System.Runtime.Numerics.xml",
         "ref/dotnet/zh-hans/System.Runtime.Numerics.xml",
-        "ref/dotnet/zh-hant/System.Runtime.Numerics.xml",
+        "ref/dotnet/es/System.Runtime.Numerics.xml",
         "ref/net45/_._",
+        "ref/win8/_._",
         "ref/netcore50/System.Runtime.Numerics.dll",
         "ref/netcore50/System.Runtime.Numerics.xml",
-        "ref/win8/_._",
         "ref/wpa81/_._",
-        "System.Runtime.Numerics.nuspec"
+        "package/services/metadata/core-properties/2e43dbd3dfbf4af5bb74bedaf3a67bd5.psmdcp",
+        "[Content_Types].xml"
       ]
     },
     "System.Security.Claims/4.0.0": {
       "sha512": "94NFR/7JN3YdyTH7hl2iSvYmdA8aqShriTHectcK+EbizT71YczMaG6LuqJBQP/HWo66AQyikYYM9aw+4EzGXg==",
       "type": "Package",
       "files": [
-        "[Content_Types].xml",
-        "_rels/.rels",
+        "_rels/.rels",
+        "System.Security.Claims.nuspec",
         "lib/dotnet/System.Security.Claims.dll",
+        "lib/net46/System.Security.Claims.dll",
         "lib/MonoAndroid10/_._",
         "lib/MonoTouch10/_._",
-        "lib/net46/System.Security.Claims.dll",
         "lib/xamarinios10/_._",
         "lib/xamarinmac20/_._",
-        "package/services/metadata/core-properties/b682071d85754e6793ca9777ffabaf8a.psmdcp",
+        "ref/dotnet/System.Security.Claims.dll",
+        "ref/dotnet/System.Security.Claims.xml",
+        "ref/dotnet/zh-hant/System.Security.Claims.xml",
         "ref/dotnet/de/System.Security.Claims.xml",
-        "ref/dotnet/es/System.Security.Claims.xml",
         "ref/dotnet/fr/System.Security.Claims.xml",
         "ref/dotnet/it/System.Security.Claims.xml",
         "ref/dotnet/ja/System.Security.Claims.xml",
         "ref/dotnet/ko/System.Security.Claims.xml",
         "ref/dotnet/ru/System.Security.Claims.xml",
-        "ref/dotnet/System.Security.Claims.dll",
-        "ref/dotnet/System.Security.Claims.xml",
         "ref/dotnet/zh-hans/System.Security.Claims.xml",
-        "ref/dotnet/zh-hant/System.Security.Claims.xml",
+        "ref/dotnet/es/System.Security.Claims.xml",
+        "ref/net46/System.Security.Claims.dll",
         "ref/MonoAndroid10/_._",
         "ref/MonoTouch10/_._",
-        "ref/net46/System.Security.Claims.dll",
         "ref/xamarinios10/_._",
         "ref/xamarinmac20/_._",
-        "System.Security.Claims.nuspec"
+        "package/services/metadata/core-properties/b682071d85754e6793ca9777ffabaf8a.psmdcp",
+        "[Content_Types].xml"
       ]
     },
     "System.Security.Cryptography.Encryption/4.0.0-beta-23123": {
       "sha512": "IjawUtwaF88Ao3xkigg2I6pVj/uevJvuYtDk2lKXD6gYp833yK7D3dyelGGq0wV/GJtmEp64YqXLi6gW69/JGg==",
       "type": "Package",
       "files": [
-        "[Content_Types].xml",
-        "_rels/.rels",
+        "_rels/.rels",
+        "System.Security.Cryptography.Encryption.nuspec",
         "lib/DNXCore50/System.Security.Cryptography.Encryption.dll",
+        "lib/net46/System.Security.Cryptography.Encryption.dll",
         "lib/MonoAndroid10/_._",
         "lib/MonoTouch10/_._",
-        "lib/net46/System.Security.Cryptography.Encryption.dll",
         "lib/xamarinios10/_._",
         "lib/xamarinmac20/_._",
-        "package/services/metadata/core-properties/2074e63e0b6f4a3f9643aa5e83c3e849.psmdcp",
+        "ref/dotnet/System.Security.Cryptography.Encryption.dll",
+        "ref/dotnet/System.Security.Cryptography.Encryption.xml",
+        "ref/dotnet/zh-hant/System.Security.Cryptography.Encryption.xml",
         "ref/dotnet/de/System.Security.Cryptography.Encryption.xml",
-        "ref/dotnet/es/System.Security.Cryptography.Encryption.xml",
         "ref/dotnet/fr/System.Security.Cryptography.Encryption.xml",
         "ref/dotnet/it/System.Security.Cryptography.Encryption.xml",
         "ref/dotnet/ja/System.Security.Cryptography.Encryption.xml",
         "ref/dotnet/ko/System.Security.Cryptography.Encryption.xml",
         "ref/dotnet/ru/System.Security.Cryptography.Encryption.xml",
-        "ref/dotnet/System.Security.Cryptography.Encryption.dll",
-        "ref/dotnet/System.Security.Cryptography.Encryption.xml",
         "ref/dotnet/zh-hans/System.Security.Cryptography.Encryption.xml",
-        "ref/dotnet/zh-hant/System.Security.Cryptography.Encryption.xml",
+        "ref/dotnet/es/System.Security.Cryptography.Encryption.xml",
+        "ref/net46/System.Security.Cryptography.Encryption.dll",
         "ref/MonoAndroid10/_._",
         "ref/MonoTouch10/_._",
-        "ref/net46/System.Security.Cryptography.Encryption.dll",
         "ref/xamarinios10/_._",
         "ref/xamarinmac20/_._",
-        "System.Security.Cryptography.Encryption.nuspec"
+        "package/services/metadata/core-properties/2074e63e0b6f4a3f9643aa5e83c3e849.psmdcp",
+        "[Content_Types].xml"
       ]
     },
     "System.Security.Principal/4.0.0": {
       "sha512": "FOhq3jUOONi6fp5j3nPYJMrKtSJlqAURpjiO3FaDIV4DJNEYymWW5uh1pfxySEB8dtAW+I66IypzNge/w9OzZQ==",
       "type": "Package",
       "files": [
-        "[Content_Types].xml",
-        "_rels/.rels",
+        "_rels/.rels",
+        "System.Security.Principal.nuspec",
         "lib/dotnet/System.Security.Principal.dll",
         "lib/net45/_._",
+        "lib/win8/_._",
         "lib/netcore50/System.Security.Principal.dll",
-        "lib/win8/_._",
         "lib/wp80/_._",
         "lib/wpa81/_._",
-        "package/services/metadata/core-properties/5d44fbabc99d4204b6a2f76329d0a184.psmdcp",
+        "ref/dotnet/System.Security.Principal.dll",
+        "ref/dotnet/System.Security.Principal.xml",
+        "ref/dotnet/zh-hant/System.Security.Principal.xml",
         "ref/dotnet/de/System.Security.Principal.xml",
-        "ref/dotnet/es/System.Security.Principal.xml",
         "ref/dotnet/fr/System.Security.Principal.xml",
         "ref/dotnet/it/System.Security.Principal.xml",
         "ref/dotnet/ja/System.Security.Principal.xml",
         "ref/dotnet/ko/System.Security.Principal.xml",
         "ref/dotnet/ru/System.Security.Principal.xml",
-        "ref/dotnet/System.Security.Principal.dll",
-        "ref/dotnet/System.Security.Principal.xml",
         "ref/dotnet/zh-hans/System.Security.Principal.xml",
-        "ref/dotnet/zh-hant/System.Security.Principal.xml",
+        "ref/dotnet/es/System.Security.Principal.xml",
         "ref/net45/_._",
+        "ref/win8/_._",
         "ref/netcore50/System.Security.Principal.dll",
         "ref/netcore50/System.Security.Principal.xml",
-        "ref/win8/_._",
         "ref/wp80/_._",
         "ref/wpa81/_._",
-        "System.Security.Principal.nuspec"
+        "package/services/metadata/core-properties/5d44fbabc99d4204b6a2f76329d0a184.psmdcp",
+        "[Content_Types].xml"
       ]
     },
     "System.Security.SecureString/4.0.0-beta-23123": {
       "sha512": "T35YL/7zWBYOLJCcntF+bQgZBgOy5qc6oPn4GWL1phv0borJawTL60iwk4MO2ReYYSK89JmJ7/yqKahqYNw72g==",
       "type": "Package",
       "files": [
-        "[Content_Types].xml",
-        "_rels/.rels",
+        "_rels/.rels",
+        "System.Security.SecureString.nuspec",
         "lib/DNXCore50/System.Security.SecureString.dll",
+        "lib/net46/System.Security.SecureString.dll",
         "lib/MonoAndroid10/_._",
         "lib/MonoTouch10/_._",
-        "lib/net46/System.Security.SecureString.dll",
         "lib/xamarinios10/_._",
         "lib/xamarinmac20/_._",
-        "package/services/metadata/core-properties/0f5b99c6bf5d40fa93b9952b703518fa.psmdcp",
+        "ref/dotnet/System.Security.SecureString.dll",
+        "ref/dotnet/System.Security.SecureString.xml",
+        "ref/dotnet/zh-hant/System.Security.SecureString.xml",
         "ref/dotnet/de/System.Security.SecureString.xml",
-        "ref/dotnet/es/System.Security.SecureString.xml",
         "ref/dotnet/fr/System.Security.SecureString.xml",
         "ref/dotnet/it/System.Security.SecureString.xml",
         "ref/dotnet/ja/System.Security.SecureString.xml",
         "ref/dotnet/ko/System.Security.SecureString.xml",
         "ref/dotnet/ru/System.Security.SecureString.xml",
-        "ref/dotnet/System.Security.SecureString.dll",
-        "ref/dotnet/System.Security.SecureString.xml",
         "ref/dotnet/zh-hans/System.Security.SecureString.xml",
-        "ref/dotnet/zh-hant/System.Security.SecureString.xml",
+        "ref/dotnet/es/System.Security.SecureString.xml",
+        "ref/net46/System.Security.SecureString.dll",
         "ref/MonoAndroid10/_._",
         "ref/MonoTouch10/_._",
-        "ref/net46/System.Security.SecureString.dll",
         "ref/xamarinios10/_._",
         "ref/xamarinmac20/_._",
-        "System.Security.SecureString.nuspec"
+        "package/services/metadata/core-properties/0f5b99c6bf5d40fa93b9952b703518fa.psmdcp",
+        "[Content_Types].xml"
       ]
     },
     "System.Text.Encoding/4.0.10": {
       "sha512": "fNlSFgy4OuDlJrP9SFFxMlaLazq6ipv15sU5TiEgg9UCVnA/OgoVUfymFp4AOk1jOkW5SVxWbeeIUptcM+m/Vw==",
       "type": "Package",
       "files": [
-        "[Content_Types].xml",
-        "_rels/.rels",
+        "_rels/.rels",
+        "System.Text.Encoding.nuspec",
+        "lib/netcore50/System.Text.Encoding.dll",
         "lib/DNXCore50/System.Text.Encoding.dll",
         "lib/MonoAndroid10/_._",
         "lib/MonoTouch10/_._",
         "lib/net46/_._",
-        "lib/netcore50/System.Text.Encoding.dll",
         "lib/xamarinios10/_._",
         "lib/xamarinmac20/_._",
-        "package/services/metadata/core-properties/829e172aadac4937a5a6a4b386855282.psmdcp",
+        "ref/dotnet/System.Text.Encoding.dll",
+        "ref/dotnet/System.Text.Encoding.xml",
+        "ref/dotnet/zh-hant/System.Text.Encoding.xml",
         "ref/dotnet/de/System.Text.Encoding.xml",
-        "ref/dotnet/es/System.Text.Encoding.xml",
         "ref/dotnet/fr/System.Text.Encoding.xml",
         "ref/dotnet/it/System.Text.Encoding.xml",
         "ref/dotnet/ja/System.Text.Encoding.xml",
         "ref/dotnet/ko/System.Text.Encoding.xml",
         "ref/dotnet/ru/System.Text.Encoding.xml",
-        "ref/dotnet/System.Text.Encoding.dll",
-        "ref/dotnet/System.Text.Encoding.xml",
         "ref/dotnet/zh-hans/System.Text.Encoding.xml",
-        "ref/dotnet/zh-hant/System.Text.Encoding.xml",
+        "ref/dotnet/es/System.Text.Encoding.xml",
+        "runtimes/win8-aot/lib/netcore50/System.Text.Encoding.dll",
         "ref/MonoAndroid10/_._",
         "ref/MonoTouch10/_._",
         "ref/net46/_._",
         "ref/xamarinios10/_._",
         "ref/xamarinmac20/_._",
-        "runtimes/win8-aot/lib/netcore50/System.Text.Encoding.dll",
-        "System.Text.Encoding.nuspec"
+        "package/services/metadata/core-properties/829e172aadac4937a5a6a4b386855282.psmdcp",
+        "[Content_Types].xml"
       ]
     },
     "System.Text.Encoding.Extensions/4.0.10": {
       "sha512": "TZvlwXMxKo3bSRIcsWZLCIzIhLbvlz+mGeKYRZv/zUiSoQzGOwkYeBu6hOw2XPQgKqT0F4Rv8zqKdvmp2fWKYg==",
       "type": "Package",
       "files": [
-        "[Content_Types].xml",
-        "_rels/.rels",
+        "_rels/.rels",
+        "System.Text.Encoding.Extensions.nuspec",
+        "lib/netcore50/System.Text.Encoding.Extensions.dll",
         "lib/DNXCore50/System.Text.Encoding.Extensions.dll",
         "lib/MonoAndroid10/_._",
         "lib/MonoTouch10/_._",
         "lib/net46/_._",
-        "lib/netcore50/System.Text.Encoding.Extensions.dll",
         "lib/xamarinios10/_._",
         "lib/xamarinmac20/_._",
-        "package/services/metadata/core-properties/894d51cf918c4bca91e81a732d958707.psmdcp",
+        "ref/dotnet/System.Text.Encoding.Extensions.dll",
+        "ref/dotnet/System.Text.Encoding.Extensions.xml",
+        "ref/dotnet/zh-hant/System.Text.Encoding.Extensions.xml",
         "ref/dotnet/de/System.Text.Encoding.Extensions.xml",
-        "ref/dotnet/es/System.Text.Encoding.Extensions.xml",
         "ref/dotnet/fr/System.Text.Encoding.Extensions.xml",
         "ref/dotnet/it/System.Text.Encoding.Extensions.xml",
         "ref/dotnet/ja/System.Text.Encoding.Extensions.xml",
         "ref/dotnet/ko/System.Text.Encoding.Extensions.xml",
         "ref/dotnet/ru/System.Text.Encoding.Extensions.xml",
-        "ref/dotnet/System.Text.Encoding.Extensions.dll",
-        "ref/dotnet/System.Text.Encoding.Extensions.xml",
         "ref/dotnet/zh-hans/System.Text.Encoding.Extensions.xml",
-        "ref/dotnet/zh-hant/System.Text.Encoding.Extensions.xml",
+        "ref/dotnet/es/System.Text.Encoding.Extensions.xml",
+        "runtimes/win8-aot/lib/netcore50/System.Text.Encoding.Extensions.dll",
         "ref/MonoAndroid10/_._",
         "ref/MonoTouch10/_._",
         "ref/net46/_._",
         "ref/xamarinios10/_._",
         "ref/xamarinmac20/_._",
-        "runtimes/win8-aot/lib/netcore50/System.Text.Encoding.Extensions.dll",
-        "System.Text.Encoding.Extensions.nuspec"
+        "package/services/metadata/core-properties/894d51cf918c4bca91e81a732d958707.psmdcp",
+        "[Content_Types].xml"
       ]
     },
     "System.Text.RegularExpressions/4.0.10": {
       "sha512": "0vDuHXJePpfMCecWBNOabOKCvzfTbFMNcGgklt3l5+RqHV5SzmF7RUVpuet8V0rJX30ROlL66xdehw2Rdsn2DA==",
       "type": "Package",
       "files": [
-        "[Content_Types].xml",
-        "_rels/.rels",
+        "_rels/.rels",
+        "System.Text.RegularExpressions.nuspec",
         "lib/dotnet/System.Text.RegularExpressions.dll",
         "lib/MonoAndroid10/_._",
         "lib/MonoTouch10/_._",
         "lib/net46/_._",
         "lib/xamarinios10/_._",
         "lib/xamarinmac20/_._",
-        "package/services/metadata/core-properties/548eb1bd139e4c8cbc55e9f7f4f404dd.psmdcp",
+        "ref/dotnet/System.Text.RegularExpressions.dll",
+        "ref/dotnet/System.Text.RegularExpressions.xml",
+        "ref/dotnet/zh-hant/System.Text.RegularExpressions.xml",
         "ref/dotnet/de/System.Text.RegularExpressions.xml",
-        "ref/dotnet/es/System.Text.RegularExpressions.xml",
         "ref/dotnet/fr/System.Text.RegularExpressions.xml",
         "ref/dotnet/it/System.Text.RegularExpressions.xml",
         "ref/dotnet/ja/System.Text.RegularExpressions.xml",
         "ref/dotnet/ko/System.Text.RegularExpressions.xml",
         "ref/dotnet/ru/System.Text.RegularExpressions.xml",
-        "ref/dotnet/System.Text.RegularExpressions.dll",
-        "ref/dotnet/System.Text.RegularExpressions.xml",
         "ref/dotnet/zh-hans/System.Text.RegularExpressions.xml",
-        "ref/dotnet/zh-hant/System.Text.RegularExpressions.xml",
+        "ref/dotnet/es/System.Text.RegularExpressions.xml",
         "ref/MonoAndroid10/_._",
         "ref/MonoTouch10/_._",
         "ref/net46/_._",
         "ref/xamarinios10/_._",
         "ref/xamarinmac20/_._",
-        "System.Text.RegularExpressions.nuspec"
+        "package/services/metadata/core-properties/548eb1bd139e4c8cbc55e9f7f4f404dd.psmdcp",
+        "[Content_Types].xml"
       ]
     },
     "System.Threading/4.0.10": {
       "sha512": "0w6pRxIEE7wuiOJeKabkDgeIKmqf4ER1VNrs6qFwHnooEE78yHwi/bKkg5Jo8/pzGLm0xQJw0nEmPXt1QBAIUA==",
       "type": "Package",
       "files": [
-        "[Content_Types].xml",
-        "_rels/.rels",
+        "_rels/.rels",
+        "System.Threading.nuspec",
         "lib/DNXCore50/System.Threading.dll",
+        "lib/netcore50/System.Threading.dll",
         "lib/MonoAndroid10/_._",
         "lib/MonoTouch10/_._",
         "lib/net46/_._",
-        "lib/netcore50/System.Threading.dll",
         "lib/xamarinios10/_._",
         "lib/xamarinmac20/_._",
-        "package/services/metadata/core-properties/c17c3791d8fa4efbb8aded2ca8c71fbe.psmdcp",
+        "ref/dotnet/System.Threading.dll",
+        "ref/dotnet/System.Threading.xml",
+        "ref/dotnet/zh-hant/System.Threading.xml",
         "ref/dotnet/de/System.Threading.xml",
-        "ref/dotnet/es/System.Threading.xml",
         "ref/dotnet/fr/System.Threading.xml",
         "ref/dotnet/it/System.Threading.xml",
         "ref/dotnet/ja/System.Threading.xml",
         "ref/dotnet/ko/System.Threading.xml",
         "ref/dotnet/ru/System.Threading.xml",
-        "ref/dotnet/System.Threading.dll",
-        "ref/dotnet/System.Threading.xml",
         "ref/dotnet/zh-hans/System.Threading.xml",
-        "ref/dotnet/zh-hant/System.Threading.xml",
+        "ref/dotnet/es/System.Threading.xml",
+        "runtimes/win8-aot/lib/netcore50/System.Threading.dll",
         "ref/MonoAndroid10/_._",
         "ref/MonoTouch10/_._",
         "ref/net46/_._",
         "ref/xamarinios10/_._",
         "ref/xamarinmac20/_._",
-        "runtimes/win8-aot/lib/netcore50/System.Threading.dll",
-        "System.Threading.nuspec"
+        "package/services/metadata/core-properties/c17c3791d8fa4efbb8aded2ca8c71fbe.psmdcp",
+        "[Content_Types].xml"
       ]
     },
     "System.Threading.Overlapped/4.0.0": {
       "sha512": "X5LuQFhM5FTqaez3eXKJ9CbfSGZ7wj6j4hSVtxct3zmwQXLqG95qoWdvILcgN7xtrDOBIFtpiyDg0vmoI0jE2A==",
       "type": "Package",
       "files": [
-        "[Content_Types].xml",
-        "_rels/.rels",
+        "_rels/.rels",
+        "System.Threading.Overlapped.nuspec",
+        "lib/netcore50/System.Threading.Overlapped.dll",
         "lib/DNXCore50/System.Threading.Overlapped.dll",
         "lib/net46/System.Threading.Overlapped.dll",
-        "lib/netcore50/System.Threading.Overlapped.dll",
-        "package/services/metadata/core-properties/e9846a81e829434aafa4ae2e8c3517d7.psmdcp",
+        "ref/dotnet/System.Threading.Overlapped.dll",
+        "ref/dotnet/System.Threading.Overlapped.xml",
+        "ref/dotnet/zh-hant/System.Threading.Overlapped.xml",
         "ref/dotnet/de/System.Threading.Overlapped.xml",
-        "ref/dotnet/es/System.Threading.Overlapped.xml",
         "ref/dotnet/fr/System.Threading.Overlapped.xml",
         "ref/dotnet/it/System.Threading.Overlapped.xml",
         "ref/dotnet/ja/System.Threading.Overlapped.xml",
         "ref/dotnet/ko/System.Threading.Overlapped.xml",
         "ref/dotnet/ru/System.Threading.Overlapped.xml",
-        "ref/dotnet/System.Threading.Overlapped.dll",
-        "ref/dotnet/System.Threading.Overlapped.xml",
         "ref/dotnet/zh-hans/System.Threading.Overlapped.xml",
-        "ref/dotnet/zh-hant/System.Threading.Overlapped.xml",
+        "ref/dotnet/es/System.Threading.Overlapped.xml",
         "ref/net46/System.Threading.Overlapped.dll",
-        "System.Threading.Overlapped.nuspec"
+        "package/services/metadata/core-properties/e9846a81e829434aafa4ae2e8c3517d7.psmdcp",
+        "[Content_Types].xml"
       ]
     },
     "System.Threading.Tasks/4.0.10": {
       "sha512": "NOwJGDfk79jR0bnzosbXLVD/PdI8KzBeESoa3CofEM5v9R5EBfcI0Jyf18stx+0IYV9okmDIDxVtxq9TbnR9bQ==",
       "type": "Package",
       "files": [
-        "[Content_Types].xml",
-        "_rels/.rels",
+        "_rels/.rels",
+        "System.Threading.Tasks.nuspec",
+        "lib/netcore50/System.Threading.Tasks.dll",
         "lib/DNXCore50/System.Threading.Tasks.dll",
         "lib/MonoAndroid10/_._",
         "lib/MonoTouch10/_._",
         "lib/net46/_._",
-        "lib/netcore50/System.Threading.Tasks.dll",
         "lib/xamarinios10/_._",
         "lib/xamarinmac20/_._",
-        "package/services/metadata/core-properties/a4ed35f8764a4b68bb39ec8d13b3e730.psmdcp",
+        "ref/dotnet/System.Threading.Tasks.dll",
+        "ref/dotnet/System.Threading.Tasks.xml",
+        "ref/dotnet/zh-hant/System.Threading.Tasks.xml",
         "ref/dotnet/de/System.Threading.Tasks.xml",
-        "ref/dotnet/es/System.Threading.Tasks.xml",
         "ref/dotnet/fr/System.Threading.Tasks.xml",
         "ref/dotnet/it/System.Threading.Tasks.xml",
         "ref/dotnet/ja/System.Threading.Tasks.xml",
         "ref/dotnet/ko/System.Threading.Tasks.xml",
         "ref/dotnet/ru/System.Threading.Tasks.xml",
-        "ref/dotnet/System.Threading.Tasks.dll",
-        "ref/dotnet/System.Threading.Tasks.xml",
         "ref/dotnet/zh-hans/System.Threading.Tasks.xml",
-        "ref/dotnet/zh-hant/System.Threading.Tasks.xml",
+        "ref/dotnet/es/System.Threading.Tasks.xml",
+        "runtimes/win8-aot/lib/netcore50/System.Threading.Tasks.dll",
         "ref/MonoAndroid10/_._",
         "ref/MonoTouch10/_._",
         "ref/net46/_._",
         "ref/xamarinios10/_._",
         "ref/xamarinmac20/_._",
-        "runtimes/win8-aot/lib/netcore50/System.Threading.Tasks.dll",
-        "System.Threading.Tasks.nuspec"
+        "package/services/metadata/core-properties/a4ed35f8764a4b68bb39ec8d13b3e730.psmdcp",
+        "[Content_Types].xml"
       ]
     },
     "System.Threading.Tasks.Dataflow/4.5.25": {
       "sha512": "Y5/Dj+tYlDxHBwie7bFKp3+1uSG4vqTJRF7Zs7kaUQ3ahYClffCTxvgjrJyPclC+Le55uE7bMLgjZQVOQr3Jfg==",
       "type": "Package",
       "files": [
-        "[Content_Types].xml",
-        "_rels/.rels",
+        "_rels/.rels",
+        "System.Threading.Tasks.Dataflow.nuspec",
         "lib/dotnet/System.Threading.Tasks.Dataflow.dll",
         "lib/dotnet/System.Threading.Tasks.Dataflow.XML",
+        "lib/portable-net45+win8+wpa81/System.Threading.Tasks.Dataflow.XML",
+        "lib/portable-net45+win8+wpa81/System.Threading.Tasks.Dataflow.dll",
+        "lib/portable-net45+win8+wp8+wpa81/System.Threading.Tasks.Dataflow.XML",
         "lib/portable-net45+win8+wp8+wpa81/System.Threading.Tasks.Dataflow.dll",
-        "lib/portable-net45+win8+wp8+wpa81/System.Threading.Tasks.Dataflow.XML",
-        "lib/portable-net45+win8+wpa81/System.Threading.Tasks.Dataflow.dll",
-        "lib/portable-net45+win8+wpa81/System.Threading.Tasks.Dataflow.XML",
         "package/services/metadata/core-properties/b27f9e16f16b429f924c31eb4be21d09.psmdcp",
-        "System.Threading.Tasks.Dataflow.nuspec"
+        "[Content_Types].xml"
       ]
     },
     "System.Threading.Tasks.Parallel/4.0.0": {
       "sha512": "GXDhjPhF3nE4RtDia0W6JR4UMdmhOyt9ibHmsNV6GLRT4HAGqU636Teo4tqvVQOFp2R6b1ffxPXiRaoqtzGxuA==",
       "type": "Package",
       "files": [
-        "[Content_Types].xml",
-        "_rels/.rels",
+        "_rels/.rels",
+        "System.Threading.Tasks.Parallel.nuspec",
         "lib/dotnet/System.Threading.Tasks.Parallel.dll",
         "lib/net45/_._",
+        "lib/win8/_._",
         "lib/netcore50/System.Threading.Tasks.Parallel.dll",
-        "lib/win8/_._",
         "lib/wpa81/_._",
-        "package/services/metadata/core-properties/260c0741092249239a3182de21f409ef.psmdcp",
+        "ref/dotnet/System.Threading.Tasks.Parallel.dll",
+        "ref/dotnet/System.Threading.Tasks.Parallel.xml",
+        "ref/dotnet/zh-hant/System.Threading.Tasks.Parallel.xml",
         "ref/dotnet/de/System.Threading.Tasks.Parallel.xml",
-        "ref/dotnet/es/System.Threading.Tasks.Parallel.xml",
         "ref/dotnet/fr/System.Threading.Tasks.Parallel.xml",
         "ref/dotnet/it/System.Threading.Tasks.Parallel.xml",
         "ref/dotnet/ja/System.Threading.Tasks.Parallel.xml",
         "ref/dotnet/ko/System.Threading.Tasks.Parallel.xml",
         "ref/dotnet/ru/System.Threading.Tasks.Parallel.xml",
-        "ref/dotnet/System.Threading.Tasks.Parallel.dll",
-        "ref/dotnet/System.Threading.Tasks.Parallel.xml",
         "ref/dotnet/zh-hans/System.Threading.Tasks.Parallel.xml",
-        "ref/dotnet/zh-hant/System.Threading.Tasks.Parallel.xml",
+        "ref/dotnet/es/System.Threading.Tasks.Parallel.xml",
         "ref/net45/_._",
+        "ref/win8/_._",
         "ref/netcore50/System.Threading.Tasks.Parallel.dll",
         "ref/netcore50/System.Threading.Tasks.Parallel.xml",
-        "ref/win8/_._",
         "ref/wpa81/_._",
-        "System.Threading.Tasks.Parallel.nuspec"
+        "package/services/metadata/core-properties/260c0741092249239a3182de21f409ef.psmdcp",
+        "[Content_Types].xml"
       ]
     },
     "System.Threading.Thread/4.0.0-beta-23123": {
       "sha512": "qu18HhV/xvNSqh3KjY5olJnVN4dJI2FoPB/BQ7vyDbvSJUEhemUmwuNGAx4TpyO4aBdbGCcLxVkWQIo30yxbeQ==",
       "type": "Package",
       "files": [
-        "[Content_Types].xml",
-        "_rels/.rels",
+        "_rels/.rels",
+        "System.Threading.Thread.nuspec",
         "lib/DNXCore50/System.Threading.Thread.dll",
+        "lib/net46/System.Threading.Thread.dll",
         "lib/MonoAndroid10/_._",
         "lib/MonoTouch10/_._",
-        "lib/net46/System.Threading.Thread.dll",
         "lib/xamarinios10/_._",
         "lib/xamarinmac20/_._",
-        "package/services/metadata/core-properties/225c5ec09d794360a1780ad0e354d0a0.psmdcp",
+        "ref/dotnet/System.Threading.Thread.dll",
+        "ref/dotnet/System.Threading.Thread.xml",
+        "ref/dotnet/zh-hant/System.Threading.Thread.xml",
         "ref/dotnet/de/System.Threading.Thread.xml",
-        "ref/dotnet/es/System.Threading.Thread.xml",
         "ref/dotnet/fr/System.Threading.Thread.xml",
         "ref/dotnet/it/System.Threading.Thread.xml",
         "ref/dotnet/ja/System.Threading.Thread.xml",
         "ref/dotnet/ko/System.Threading.Thread.xml",
         "ref/dotnet/ru/System.Threading.Thread.xml",
-        "ref/dotnet/System.Threading.Thread.dll",
-        "ref/dotnet/System.Threading.Thread.xml",
         "ref/dotnet/zh-hans/System.Threading.Thread.xml",
-        "ref/dotnet/zh-hant/System.Threading.Thread.xml",
+        "ref/dotnet/es/System.Threading.Thread.xml",
+        "ref/net46/System.Threading.Thread.dll",
         "ref/MonoAndroid10/_._",
         "ref/MonoTouch10/_._",
-        "ref/net46/System.Threading.Thread.dll",
         "ref/xamarinios10/_._",
         "ref/xamarinmac20/_._",
-        "System.Threading.Thread.nuspec"
+        "package/services/metadata/core-properties/225c5ec09d794360a1780ad0e354d0a0.psmdcp",
+        "[Content_Types].xml"
       ]
     },
     "System.Threading.ThreadPool/4.0.10-beta-23123": {
       "sha512": "v3gETuR6Z96CPmZrM7260+MK2eFP8wVm4VcaSH3HDEqIHCByWDWOfY7C80TUdtXshnITcUeIoSU/C6rLwKoiVg==",
       "type": "Package",
       "files": [
-        "[Content_Types].xml",
-        "_rels/.rels",
+        "_rels/.rels",
+        "System.Threading.ThreadPool.nuspec",
         "lib/DNXCore50/System.Threading.ThreadPool.dll",
+        "lib/net46/System.Threading.ThreadPool.dll",
         "lib/MonoAndroid10/_._",
         "lib/MonoTouch10/_._",
-        "lib/net46/System.Threading.ThreadPool.dll",
         "lib/xamarinios10/_._",
         "lib/xamarinmac20/_._",
-        "package/services/metadata/core-properties/070274d00332414391608fe2d7c17bbd.psmdcp",
+        "ref/dotnet/System.Threading.ThreadPool.dll",
+        "ref/dotnet/System.Threading.ThreadPool.xml",
+        "ref/dotnet/zh-hant/System.Threading.ThreadPool.xml",
         "ref/dotnet/de/System.Threading.ThreadPool.xml",
-        "ref/dotnet/es/System.Threading.ThreadPool.xml",
         "ref/dotnet/fr/System.Threading.ThreadPool.xml",
         "ref/dotnet/it/System.Threading.ThreadPool.xml",
         "ref/dotnet/ja/System.Threading.ThreadPool.xml",
         "ref/dotnet/ko/System.Threading.ThreadPool.xml",
         "ref/dotnet/ru/System.Threading.ThreadPool.xml",
-        "ref/dotnet/System.Threading.ThreadPool.dll",
-        "ref/dotnet/System.Threading.ThreadPool.xml",
         "ref/dotnet/zh-hans/System.Threading.ThreadPool.xml",
-        "ref/dotnet/zh-hant/System.Threading.ThreadPool.xml",
+        "ref/dotnet/es/System.Threading.ThreadPool.xml",
+        "ref/net46/System.Threading.ThreadPool.dll",
         "ref/MonoAndroid10/_._",
         "ref/MonoTouch10/_._",
-        "ref/net46/System.Threading.ThreadPool.dll",
         "ref/xamarinios10/_._",
         "ref/xamarinmac20/_._",
-        "System.Threading.ThreadPool.nuspec"
+        "package/services/metadata/core-properties/070274d00332414391608fe2d7c17bbd.psmdcp",
+        "[Content_Types].xml"
       ]
     },
     "System.Threading.Timer/4.0.0": {
       "sha512": "BIdJH5/e4FnVl7TkRUiE3pWytp7OYiRUGtwUbyLewS/PhKiLepFetdtlW+FvDYOVn60Q2NMTrhHhJ51q+sVW5g==",
       "type": "Package",
       "files": [
-        "[Content_Types].xml",
-        "_rels/.rels",
+        "_rels/.rels",
+        "System.Threading.Timer.nuspec",
+        "lib/netcore50/System.Threading.Timer.dll",
         "lib/DNXCore50/System.Threading.Timer.dll",
         "lib/net451/_._",
-        "lib/netcore50/System.Threading.Timer.dll",
         "lib/win81/_._",
         "lib/wpa81/_._",
-        "package/services/metadata/core-properties/c02c4d3d0eff43ec9b54de9f60bd68ad.psmdcp",
+        "ref/dotnet/System.Threading.Timer.dll",
+        "ref/dotnet/System.Threading.Timer.xml",
+        "ref/dotnet/zh-hant/System.Threading.Timer.xml",
         "ref/dotnet/de/System.Threading.Timer.xml",
-        "ref/dotnet/es/System.Threading.Timer.xml",
         "ref/dotnet/fr/System.Threading.Timer.xml",
         "ref/dotnet/it/System.Threading.Timer.xml",
         "ref/dotnet/ja/System.Threading.Timer.xml",
         "ref/dotnet/ko/System.Threading.Timer.xml",
         "ref/dotnet/ru/System.Threading.Timer.xml",
-        "ref/dotnet/System.Threading.Timer.dll",
-        "ref/dotnet/System.Threading.Timer.xml",
         "ref/dotnet/zh-hans/System.Threading.Timer.xml",
-        "ref/dotnet/zh-hant/System.Threading.Timer.xml",
+        "ref/dotnet/es/System.Threading.Timer.xml",
+        "runtimes/win8-aot/lib/netcore50/System.Threading.Timer.dll",
         "ref/net451/_._",
+        "ref/win81/_._",
         "ref/netcore50/System.Threading.Timer.dll",
         "ref/netcore50/System.Threading.Timer.xml",
-        "ref/win81/_._",
         "ref/wpa81/_._",
-        "runtimes/win8-aot/lib/netcore50/System.Threading.Timer.dll",
-        "System.Threading.Timer.nuspec"
+        "package/services/metadata/core-properties/c02c4d3d0eff43ec9b54de9f60bd68ad.psmdcp",
+        "[Content_Types].xml"
       ]
     },
     "System.Xml.ReaderWriter/4.0.10": {
       "sha512": "VdmWWMH7otrYV7D+cviUo7XjX0jzDnD/lTGSZTlZqfIQ5PhXk85j+6P0TK9od3PnOd5ZIM+pOk01G/J+3nh9/w==",
       "type": "Package",
       "files": [
-        "[Content_Types].xml",
-        "_rels/.rels",
+        "_rels/.rels",
+        "System.Xml.ReaderWriter.nuspec",
         "lib/dotnet/System.Xml.ReaderWriter.dll",
         "lib/MonoAndroid10/_._",
         "lib/MonoTouch10/_._",
         "lib/net46/_._",
         "lib/xamarinios10/_._",
         "lib/xamarinmac20/_._",
-        "package/services/metadata/core-properties/ef76b636720e4f2d8cfd570899d52df8.psmdcp",
+        "ref/dotnet/System.Xml.ReaderWriter.dll",
+        "ref/dotnet/System.Xml.ReaderWriter.xml",
+        "ref/dotnet/zh-hant/System.Xml.ReaderWriter.xml",
         "ref/dotnet/de/System.Xml.ReaderWriter.xml",
-        "ref/dotnet/es/System.Xml.ReaderWriter.xml",
         "ref/dotnet/fr/System.Xml.ReaderWriter.xml",
         "ref/dotnet/it/System.Xml.ReaderWriter.xml",
         "ref/dotnet/ja/System.Xml.ReaderWriter.xml",
         "ref/dotnet/ko/System.Xml.ReaderWriter.xml",
         "ref/dotnet/ru/System.Xml.ReaderWriter.xml",
-        "ref/dotnet/System.Xml.ReaderWriter.dll",
-        "ref/dotnet/System.Xml.ReaderWriter.xml",
         "ref/dotnet/zh-hans/System.Xml.ReaderWriter.xml",
-        "ref/dotnet/zh-hant/System.Xml.ReaderWriter.xml",
+        "ref/dotnet/es/System.Xml.ReaderWriter.xml",
         "ref/MonoAndroid10/_._",
         "ref/MonoTouch10/_._",
         "ref/net46/_._",
         "ref/xamarinios10/_._",
         "ref/xamarinmac20/_._",
-        "System.Xml.ReaderWriter.nuspec"
+        "package/services/metadata/core-properties/ef76b636720e4f2d8cfd570899d52df8.psmdcp",
+        "[Content_Types].xml"
       ]
     },
     "System.Xml.XDocument/4.0.10": {
       "sha512": "+ej0g0INnXDjpS2tDJsLO7/BjyBzC+TeBXLeoGnvRrm4AuBH9PhBjjZ1IuKWOhCkxPkFognUOKhZHS2glIOlng==",
       "type": "Package",
       "files": [
-        "[Content_Types].xml",
-        "_rels/.rels",
+        "_rels/.rels",
+        "System.Xml.XDocument.nuspec",
         "lib/dotnet/System.Xml.XDocument.dll",
         "lib/MonoAndroid10/_._",
         "lib/MonoTouch10/_._",
         "lib/net46/_._",
         "lib/xamarinios10/_._",
         "lib/xamarinmac20/_._",
-        "package/services/metadata/core-properties/f5c45d6b065347dfaa1d90d06221623d.psmdcp",
+        "ref/dotnet/System.Xml.XDocument.dll",
+        "ref/dotnet/System.Xml.XDocument.xml",
+        "ref/dotnet/zh-hant/System.Xml.XDocument.xml",
         "ref/dotnet/de/System.Xml.XDocument.xml",
-        "ref/dotnet/es/System.Xml.XDocument.xml",
         "ref/dotnet/fr/System.Xml.XDocument.xml",
         "ref/dotnet/it/System.Xml.XDocument.xml",
         "ref/dotnet/ja/System.Xml.XDocument.xml",
         "ref/dotnet/ko/System.Xml.XDocument.xml",
         "ref/dotnet/ru/System.Xml.XDocument.xml",
-        "ref/dotnet/System.Xml.XDocument.dll",
-        "ref/dotnet/System.Xml.XDocument.xml",
         "ref/dotnet/zh-hans/System.Xml.XDocument.xml",
-        "ref/dotnet/zh-hant/System.Xml.XDocument.xml",
+        "ref/dotnet/es/System.Xml.XDocument.xml",
         "ref/MonoAndroid10/_._",
         "ref/MonoTouch10/_._",
         "ref/net46/_._",
         "ref/xamarinios10/_._",
         "ref/xamarinmac20/_._",
-        "System.Xml.XDocument.nuspec"
+        "package/services/metadata/core-properties/f5c45d6b065347dfaa1d90d06221623d.psmdcp",
+        "[Content_Types].xml"
       ]
     },
     "System.Xml.XmlDocument/4.0.0": {
       "sha512": "H5qTx2+AXgaKE5wehU1ZYeYPFpp/rfFh69/937NvwCrDqbIkvJRmIFyKKpkoMI6gl9hGfuVizfIudVTMyowCXw==",
       "type": "Package",
       "files": [
-        "[Content_Types].xml",
-        "_rels/.rels",
+        "_rels/.rels",
+        "System.Xml.XmlDocument.nuspec",
         "lib/dotnet/System.Xml.XmlDocument.dll",
+        "lib/net46/System.Xml.XmlDocument.dll",
         "lib/MonoAndroid10/_._",
         "lib/MonoTouch10/_._",
-        "lib/net46/System.Xml.XmlDocument.dll",
         "lib/xamarinios10/_._",
         "lib/xamarinmac20/_._",
-        "package/services/metadata/core-properties/89840371bf3f4e0d9ab7b6b34213c74c.psmdcp",
+        "ref/dotnet/System.Xml.XmlDocument.dll",
+        "ref/dotnet/System.Xml.XmlDocument.xml",
+        "ref/dotnet/zh-hant/System.Xml.XmlDocument.xml",
         "ref/dotnet/de/System.Xml.XmlDocument.xml",
-        "ref/dotnet/es/System.Xml.XmlDocument.xml",
         "ref/dotnet/fr/System.Xml.XmlDocument.xml",
         "ref/dotnet/it/System.Xml.XmlDocument.xml",
         "ref/dotnet/ja/System.Xml.XmlDocument.xml",
         "ref/dotnet/ko/System.Xml.XmlDocument.xml",
         "ref/dotnet/ru/System.Xml.XmlDocument.xml",
-        "ref/dotnet/System.Xml.XmlDocument.dll",
-        "ref/dotnet/System.Xml.XmlDocument.xml",
         "ref/dotnet/zh-hans/System.Xml.XmlDocument.xml",
-        "ref/dotnet/zh-hant/System.Xml.XmlDocument.xml",
+        "ref/dotnet/es/System.Xml.XmlDocument.xml",
+        "ref/net46/System.Xml.XmlDocument.dll",
         "ref/MonoAndroid10/_._",
         "ref/MonoTouch10/_._",
-        "ref/net46/System.Xml.XmlDocument.dll",
         "ref/xamarinios10/_._",
         "ref/xamarinmac20/_._",
-        "System.Xml.XmlDocument.nuspec"
+        "package/services/metadata/core-properties/89840371bf3f4e0d9ab7b6b34213c74c.psmdcp",
+        "[Content_Types].xml"
       ]
     },
     "System.Xml.XPath/4.0.0": {
       "sha512": "jalVwhZSwErcW28NZOE3Dqb6B1XA4DAsL15JvykYIKXtXYQU8PI5GXssjF5G0bLm8/6Gko2e1SOjRs/MoeAKrw==",
       "type": "Package",
       "files": [
-        "[Content_Types].xml",
-        "_rels/.rels",
+        "_rels/.rels",
+        "System.Xml.XPath.nuspec",
         "lib/dotnet/System.Xml.XPath.dll",
+        "lib/net46/System.Xml.XPath.dll",
         "lib/MonoAndroid10/_._",
         "lib/MonoTouch10/_._",
-        "lib/net46/System.Xml.XPath.dll",
         "lib/xamarinios10/_._",
         "lib/xamarinmac20/_._",
-        "package/services/metadata/core-properties/d021107d37ac4c0c92e4a52a049b2db5.psmdcp",
+        "ref/dotnet/System.Xml.XPath.dll",
+        "ref/dotnet/System.Xml.XPath.xml",
+        "ref/dotnet/zh-hant/System.Xml.XPath.xml",
         "ref/dotnet/de/System.Xml.XPath.xml",
-        "ref/dotnet/es/System.Xml.XPath.xml",
         "ref/dotnet/fr/System.Xml.XPath.xml",
         "ref/dotnet/it/System.Xml.XPath.xml",
         "ref/dotnet/ja/System.Xml.XPath.xml",
         "ref/dotnet/ko/System.Xml.XPath.xml",
         "ref/dotnet/ru/System.Xml.XPath.xml",
-        "ref/dotnet/System.Xml.XPath.dll",
-        "ref/dotnet/System.Xml.XPath.xml",
         "ref/dotnet/zh-hans/System.Xml.XPath.xml",
-        "ref/dotnet/zh-hant/System.Xml.XPath.xml",
+        "ref/dotnet/es/System.Xml.XPath.xml",
+        "ref/net46/System.Xml.XPath.dll",
         "ref/MonoAndroid10/_._",
         "ref/MonoTouch10/_._",
-        "ref/net46/System.Xml.XPath.dll",
         "ref/xamarinios10/_._",
         "ref/xamarinmac20/_._",
-        "System.Xml.XPath.nuspec"
+        "package/services/metadata/core-properties/d021107d37ac4c0c92e4a52a049b2db5.psmdcp",
+        "[Content_Types].xml"
       ]
     },
     "System.Xml.XPath.XmlDocument/4.0.0": {
       "sha512": "toGFsezsdAJ3Fkau0l386iGBg3qfYauQrM4haX1nWPYnUOWb0hXfAEVIi47/Ke4ET3gl9h9ZppKiws8QWeJVyQ==",
       "type": "Package",
       "files": [
-        "[Content_Types].xml",
-        "_rels/.rels",
+        "_rels/.rels",
+        "System.Xml.XPath.XmlDocument.nuspec",
         "lib/dotnet/System.Xml.XPath.XmlDocument.dll",
         "lib/MonoAndroid10/_._",
         "lib/MonoTouch10/_._",
         "lib/xamarinios10/_._",
         "lib/xamarinmac20/_._",
-        "package/services/metadata/core-properties/d80c68d7cec54f53bc0a59c937fdbf0b.psmdcp",
+        "ref/dotnet/System.Xml.XPath.XmlDocument.dll",
+        "ref/dotnet/System.Xml.XPath.XmlDocument.xml",
+        "ref/dotnet/zh-hant/System.Xml.XPath.XmlDocument.xml",
         "ref/dotnet/de/System.Xml.XPath.XmlDocument.xml",
-        "ref/dotnet/es/System.Xml.XPath.XmlDocument.xml",
         "ref/dotnet/fr/System.Xml.XPath.XmlDocument.xml",
         "ref/dotnet/it/System.Xml.XPath.XmlDocument.xml",
         "ref/dotnet/ja/System.Xml.XPath.XmlDocument.xml",
         "ref/dotnet/ko/System.Xml.XPath.XmlDocument.xml",
         "ref/dotnet/ru/System.Xml.XPath.XmlDocument.xml",
-        "ref/dotnet/System.Xml.XPath.XmlDocument.dll",
-        "ref/dotnet/System.Xml.XPath.XmlDocument.xml",
         "ref/dotnet/zh-hans/System.Xml.XPath.XmlDocument.xml",
-        "ref/dotnet/zh-hant/System.Xml.XPath.XmlDocument.xml",
+        "ref/dotnet/es/System.Xml.XPath.XmlDocument.xml",
         "ref/MonoAndroid10/_._",
         "ref/MonoTouch10/_._",
         "ref/xamarinios10/_._",
         "ref/xamarinmac20/_._",
-<<<<<<< HEAD
         "package/services/metadata/core-properties/d80c68d7cec54f53bc0a59c937fdbf0b.psmdcp",
         "[Content_Types].xml"
-=======
-        "System.Xml.XPath.XmlDocument.nuspec"
->>>>>>> 496bb6ab
       ]
     }
   },
@@ -5605,15 +5594,15 @@
     "DNXCore,Version=v5.0": [
       "Microsoft.NETCore >= 5.0.0",
       "Microsoft.NETCore.Portable.Compatibility >= 1.0.0",
-      "Microsoft.NETCore.Runtime >= 1.0.0",
       "Microsoft.NETCore.Runtime.CoreCLR-x86 >= 1.0.0",
-      "Microsoft.NETCore.TestHost-x86 >= 1.0.0-beta-23123",
       "System.Console >= 4.0.0-beta-23123",
       "System.Diagnostics.Process >= 4.0.0-beta-23123",
       "System.Diagnostics.TraceSource >= 4.0.0-beta-23019",
       "System.Runtime.InteropServices.RuntimeInformation >= 4.0.0-beta-23213",
       "System.Threading.Thread >= 4.0.0-beta-23123",
       "System.Threading.ThreadPool >= 4.0.10-beta-23123",
+      "Microsoft.NETCore.Runtime >= 1.0.0",
+      "Microsoft.NETCore.TestHost-x86 >= 1.0.0-beta-23123",
       "System.Xml.XmlDocument >= 4.0.0",
       "System.Xml.XPath.XmlDocument >= 4.0.0"
     ]
