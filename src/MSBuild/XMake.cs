﻿// Copyright (c) Microsoft. All rights reserved.
// Licensed under the MIT license. See LICENSE file in the project root for full license information.

using System;
using System.Collections.Generic;
using System.ComponentModel;
#if FEATURE_SYSTEM_CONFIGURATION
using System.Configuration;
#endif
using System.Diagnostics;
using System.Diagnostics.CodeAnalysis;
using System.Globalization;
using System.IO;
using System.Linq;
using System.Reflection;
using System.Security;
using System.Text;
using System.Text.RegularExpressions;
using System.Threading;

using Microsoft.Build.Evaluation;
using Microsoft.Build.Eventing;
using Microsoft.Build.Exceptions;
using Microsoft.Build.Execution;
using Microsoft.Build.Experimental.ProjectCache;
using Microsoft.Build.Framework;
using Microsoft.Build.Graph;
using Microsoft.Build.Logging;
using Microsoft.Build.Shared;
using Microsoft.Build.Shared.FileSystem;

using FileLogger = Microsoft.Build.Logging.FileLogger;
using ConsoleLogger = Microsoft.Build.Logging.ConsoleLogger;
using LoggerDescription = Microsoft.Build.Logging.LoggerDescription;
using ForwardingLoggerRecord = Microsoft.Build.Logging.ForwardingLoggerRecord;
using BinaryLogger = Microsoft.Build.Logging.BinaryLogger;
using Microsoft.Build.Shared.Debugging;
using Microsoft.Build.Experimental;
using Microsoft.Build.Framework.Telemetry;
using Microsoft.Build.Internal;

#nullable disable

namespace Microsoft.Build.CommandLine
{
    /// <summary>
    /// This class implements the MSBuild.exe command-line application. It processes
    /// command-line arguments and invokes the build engine.
    /// </summary>
    public static class MSBuildApp
    {
        /// <summary>
        /// Enumeration of the various ways in which the MSBuild.exe application can exit.
        /// </summary>
        [SuppressMessage("Microsoft.Design", "CA1034:NestedTypesShouldNotBeVisible", Justification = "shipped already")]
        public enum ExitType
        {
            /// <summary>
            /// The application executed successfully.
            /// </summary>
            Success,
            /// <summary>
            /// There was a syntax error in a command line argument.
            /// </summary>
            SwitchError,
            /// <summary>
            /// A command line argument was not valid.
            /// </summary>
            InitializationError,
            /// <summary>
            /// The build failed.
            /// </summary>
            BuildError,
            /// <summary>
            /// A logger aborted the build.
            /// </summary>
            LoggerAbort,
            /// <summary>
            /// A logger failed unexpectedly.
            /// </summary>
            LoggerFailure,
            /// <summary>
            /// The build stopped unexpectedly, for example,
            /// because a child died or hung.
            /// </summary>
            Unexpected,
            /// <summary>
            /// A project cache failed unexpectedly.
            /// </summary>
            ProjectCacheFailure,
            /// <summary>
            /// The client for MSBuild server failed unexpectedly, for example,
            /// because the server process died or hung.
            /// </summary>
            MSBuildClientFailure
        }

        /// <summary>
        /// Whether the static constructor ran successfully.
        /// </summary>
        private static bool s_initialized;

        /// <summary>
        /// The object used to synchronize access to shared build state
        /// </summary>
        private static readonly object s_buildLock = new object();

        /// <summary>
        /// Whether a build has started.
        /// </summary>
        private static bool s_hasBuildStarted;

        /// <summary>
        /// Event signaled when the build is complete.
        /// </summary>
        private static readonly ManualResetEvent s_buildComplete = new ManualResetEvent(false);

        /// <summary>
        /// Event signaled when the cancel method is complete.
        /// </summary>
        private static readonly ManualResetEvent s_cancelComplete = new ManualResetEvent(true);

        /// <summary>
        /// Cancel when handling Ctrl-C
        /// </summary>
        private static readonly CancellationTokenSource s_buildCancellationSource = new CancellationTokenSource();

        private static readonly char[] s_commaSemicolon = { ',', ';' };

        /// <summary>
        /// Static constructor
        /// </summary>
#pragma warning disable CA1810 // Initialize reference type static fields inline
        static MSBuildApp()
#pragma warning restore CA1810 // Initialize reference type static fields inline
        {
            try
            {
                ////////////////////////////////////////////////////////////////////////////////
                //  Only initialize static fields here, not inline!                           //
                //  This forces the type to initialize in this static constructor and thus    //
                //  any configuration file exceptions can be caught here.                     //
                ////////////////////////////////////////////////////////////////////////////////
                s_exePath = Path.GetDirectoryName(FileUtilities.ExecutingAssemblyPath);

                s_initialized = true;
            }
            catch (TypeInitializationException ex) when (ex.InnerException is not null
#if FEATURE_SYSTEM_CONFIGURATION
            && ex.InnerException is ConfigurationErrorsException
#endif
            )
            {
                HandleConfigurationException(ex);
            }
#if FEATURE_SYSTEM_CONFIGURATION
            catch (ConfigurationException ex)
            {
                HandleConfigurationException(ex);
            }
#endif
        }

        /// <summary>
        /// Static no-op method to force static constructor to run and initialize resources.
        /// This is useful for unit tests.
        /// </summary>
        internal static void Initialize()
        {
        }

        /// <summary>
        /// Dump any exceptions reading the configuration file, nicely
        /// </summary>
        private static void HandleConfigurationException(Exception ex)
        {
            // Error reading the configuration file - eg., unexpected element
            // Since we expect users to edit it to add toolsets, this is not unreasonable to expect
            StringBuilder builder = new StringBuilder();

            Exception exception = ex;
            do
            {
                string message = exception.Message.TrimEnd();

                builder.Append(message);

                // One of the exceptions is missing a period!
                if (message[message.Length - 1] != '.')
                {
                    builder.Append('.');
                }
                builder.Append(' ');

                exception = exception.InnerException;
            }
            while (exception != null);

            Console.WriteLine(ResourceUtilities.FormatResourceStringStripCodeAndKeyword("InvalidConfigurationFile", builder.ToString()));

            s_initialized = false;
        }

        /// <summary>
        /// This is the entry point for the application.
        /// </summary>
        /// <remarks>
        /// MSBuild no longer runs any arbitrary code (tasks or loggers) on the main thread, so it never needs the
        /// main thread to be in an STA. Accordingly, to avoid ambiguity, we explicitly use the [MTAThread] attribute.
        /// This doesn't actually do any work unless COM interop occurs for some reason.
        /// </remarks>
        /// <returns>0 on success, 1 on failure</returns>
        [MTAThread]
        public static int Main(
#if !FEATURE_GET_COMMANDLINE
            string[] args
#endif
            )
        {
            // Initialize new build telemetry and record start of this build.
            KnownTelemetry.BuildTelemetry = new BuildTelemetry { StartAt = DateTime.UtcNow };

            using PerformanceLogEventListener eventListener = PerformanceLogEventListener.Create();

            if (Environment.GetEnvironmentVariable("MSBUILDDUMPPROCESSCOUNTERS") == "1")
            {
                DumpCounters(true /* initialize only */);
            }

            int exitCode;
            if (
                ChangeWaves.AreFeaturesEnabled(ChangeWaves.Wave17_4) &&
                Environment.GetEnvironmentVariable(Traits.UseMSBuildServerEnvVarName) == "1" &&
                !Traits.Instance.EscapeHatches.EnsureStdOutForChildNodesIsPrimaryStdout &&
                CanRunServerBasedOnCommandLineSwitches(
#if FEATURE_GET_COMMANDLINE
                    Environment.CommandLine
#else
                    ConstructArrayArg(args)
#endif
                ))
            {
                Console.CancelKeyPress += Console_CancelKeyPress;

                DebuggerLaunchCheck();

                // Use the client app to execute build in msbuild server. Opt-in feature.
                exitCode = ((s_initialized && MSBuildClientApp.Execute(
#if FEATURE_GET_COMMANDLINE
                Environment.CommandLine,
#else
                ConstructArrayArg(args),
#endif
                s_buildCancellationSource.Token
                ) == ExitType.Success) ? 0 : 1);
            }
            else
            {
                // return 0 on success, non-zero on failure
                exitCode = ((s_initialized && Execute(
#if FEATURE_GET_COMMANDLINE
                Environment.CommandLine
#else
                ConstructArrayArg(args)
#endif
                ) == ExitType.Success) ? 0 : 1);
            }

            if (Environment.GetEnvironmentVariable("MSBUILDDUMPPROCESSCOUNTERS") == "1")
            {
                DumpCounters(false /* log to console */);
            }

            return exitCode;
        }


        /// <summary>
        /// Returns true if arguments allows or make sense to leverage msbuild server.
        /// </summary>
        /// <remarks>
        /// Will not throw. If arguments processing fails, we will not run it on server - no reason as it will not run any build anyway.
        /// </remarks>
        private static bool CanRunServerBasedOnCommandLineSwitches(
#if FEATURE_GET_COMMANDLINE
            string commandLine
#else
            string[] commandLine
#endif
            )
        {
            bool canRunServer = true;
            try
            {
                GatherAllSwitches(commandLine, out var switchesFromAutoResponseFile, out var switchesNotFromAutoResponseFile, out string fullCommandLine);
                CommandLineSwitches commandLineSwitches = CombineSwitchesRespectingPriority(switchesFromAutoResponseFile, switchesNotFromAutoResponseFile, fullCommandLine);
                if (CheckAndGatherProjectAutoResponseFile(switchesFromAutoResponseFile, commandLineSwitches, false, fullCommandLine, out string projectFile))
                {
                    commandLineSwitches = CombineSwitchesRespectingPriority(switchesFromAutoResponseFile, switchesNotFromAutoResponseFile, fullCommandLine);
                }

                if (commandLineSwitches[CommandLineSwitches.ParameterlessSwitch.Help] ||
                    commandLineSwitches.IsParameterizedSwitchSet(CommandLineSwitches.ParameterizedSwitch.NodeMode) ||
                    commandLineSwitches[CommandLineSwitches.ParameterlessSwitch.Version] ||
                    FileUtilities.IsBinaryLogFilename(projectFile) ||
                    ProcessNodeReuseSwitch(commandLineSwitches[CommandLineSwitches.ParameterizedSwitch.NodeReuse]) == false)
                {
                    canRunServer = false;
                    if (KnownTelemetry.BuildTelemetry != null)
                    {
                        KnownTelemetry.BuildTelemetry.ServerFallbackReason = "Arguments";
                    }
                }
            }
            catch (Exception ex)
            {
                CommunicationsUtilities.Trace("Unexpected exception during command line parsing. Can not determine if it is allowed to use Server. Fall back to old behavior. Exception: {0}", ex);
                if (KnownTelemetry.BuildTelemetry != null)
                {
                    KnownTelemetry.BuildTelemetry.ServerFallbackReason = "ErrorParsingCommandLine";
                }
                canRunServer = false;
            }

            return canRunServer;
        }

#if !FEATURE_GET_COMMANDLINE
        /// <summary>
        /// Insert the command executable path as the first element of the args array.
        /// </summary>
        /// <param name="args"></param>
        /// <returns></returns>
        private static string[] ConstructArrayArg(string[] args)
        {
            string[] newArgArray = new string[args.Length + 1];

            newArgArray[0] = BuildEnvironmentHelper.Instance.CurrentMSBuildExePath;
            Array.Copy(args, 0, newArgArray, 1, args.Length);

            return newArgArray;
        }
#endif // !FEATURE_GET_COMMANDLINE

        /// <summary>
        /// Append output file with elapsedTime
        /// </summary>
        /// <comments>
        /// This is a non-supported feature to facilitate timing multiple runs
        /// </comments>
        private static void AppendOutputFile(string path, long elapsedTime)
        {
            if (!FileSystems.Default.FileExists(path))
            {
                using StreamWriter sw = File.CreateText(path);
                sw.WriteLine(elapsedTime);
            }
            else
            {
                using StreamWriter sw = File.AppendText(path);
                sw.WriteLine(elapsedTime);
            }
        }

        /// <summary>
        /// Dump process counters in parseable format.
        /// These can't be gotten after the process ends, so log them here.
        /// These are for the current process only: remote nodes are not counted.
        /// </summary>
        /// <comments>
        /// Because some of these counters give bogus results or are poorly defined,
        /// we only dump counters if an undocumented environment variable is set.
        /// Also, the strings are not localized.
        /// Before execution, this is called with initialize only, causing counters to get called with NextValue() to
        /// initialize them.
        /// </comments>
        private static void DumpCounters(bool initializeOnly)
        {
            Process currentProcess = Process.GetCurrentProcess();

            if (!initializeOnly)
            {
                Console.WriteLine("\n{0}{1}{0}", new string('=', 41 - ("Process".Length / 2)), "Process");
                Console.WriteLine("||{0,50}|{1,20:N0}|{2,8}|", "Peak Working Set", currentProcess.PeakWorkingSet64, "bytes");
                Console.WriteLine("||{0,50}|{1,20:N0}|{2,8}|", "Peak Paged Memory", currentProcess.PeakPagedMemorySize64, "bytes"); // Not very useful one
                Console.WriteLine("||{0,50}|{1,20:N0}|{2,8}|", "Peak Virtual Memory", currentProcess.PeakVirtualMemorySize64, "bytes"); // Not very useful one
                Console.WriteLine("||{0,50}|{1,20:N0}|{2,8}|", "Peak Privileged Processor Time", currentProcess.PrivilegedProcessorTime.TotalMilliseconds, "ms");
                Console.WriteLine("||{0,50}|{1,20:N0}|{2,8}|", "Peak User Processor Time", currentProcess.UserProcessorTime.TotalMilliseconds, "ms");
                Console.WriteLine("||{0,50}|{1,20:N0}|{2,8}|", "Peak Total Processor Time", currentProcess.TotalProcessorTime.TotalMilliseconds, "ms");

                Console.WriteLine("{0}{0}", new string('=', 41));
            }

#if FEATURE_PERFORMANCE_COUNTERS
            // Now some Windows performance counters

            // First get the instance name of this process, in order to look them up.
            // Generally, the instance names, such as "msbuild" and "msbuild#2" are non deterministic; we want this process.
            // Don't use the "ID Process" counter out of the "Process" category, as it doesn't use the same naming scheme
            // as the .NET counters. However, the "Process ID" counter out of the ".NET CLR Memory" category apparently uses
            // the same scheme as the other .NET categories.
            string currentInstance = null;
            PerformanceCounterCategory processCategory = new PerformanceCounterCategory("Process");
            foreach (string instance in processCategory.GetInstanceNames())
            {
                using PerformanceCounter counter = new PerformanceCounter(".NET CLR Memory", "Process ID", instance, true);
                try
                {
                    if ((int)counter.RawValue == currentProcess.Id)
                    {
                        currentInstance = instance;
                        break;
                    }
                }
                catch (InvalidOperationException) // Instance 'WmiApSrv' does not exist in the specified Category. (??)
                {
                }
            }

            foreach (PerformanceCounterCategory category in PerformanceCounterCategory.GetCategories())
            {
                DumpAllInCategory(currentInstance, category, initializeOnly);
            }
#endif
        }

#if FEATURE_PERFORMANCE_COUNTERS
        /// <summary>
        /// Dumps all counters in the category
        /// </summary>
        private static void DumpAllInCategory(string currentInstance, PerformanceCounterCategory category, bool initializeOnly)
        {
            if (category.CategoryName.IndexOf("remoting", StringComparison.OrdinalIgnoreCase) != -1) // not interesting
            {
                return;
            }

            PerformanceCounter[] counters;
            try
            {
                counters = category.GetCounters(currentInstance);
            }
            catch (InvalidOperationException)
            {
                // This is a system-wide category, ignore those
                return;
            }

            if (!initializeOnly)
            {
                Console.WriteLine("\n{0}{1}{0}", new string('=', 41 - (category.CategoryName.Length / 2)), category.CategoryName);
            }

            foreach (PerformanceCounter counter in counters)
            {
                DumpCounter(counter, initializeOnly);
            }

            if (!initializeOnly)
            {
                Console.WriteLine("{0}{0}", new string('=', 41));
            }
        }

        /// <summary>
        /// Dumps one counter
        /// </summary>
        private static void DumpCounter(PerformanceCounter counter, bool initializeOnly)
        {
            try
            {
                if (counter.CounterName.IndexOf("not displayed", StringComparison.OrdinalIgnoreCase) != -1)
                {
                    return;
                }

                float value = counter.NextValue();

                if (!initializeOnly)
                {
                    string friendlyCounterType = GetFriendlyCounterType(counter.CounterType, counter.CounterName);

                    // At least some (such as % in GC; maybe all) "%" counters are already multiplied by 100. So we don't do that here.

                    // Show decimal places if meaningful
                    string valueFormat = value < 10 ? "{0,20:N2}" : "{0,20:N0}";

                    string valueString = string.Format(CultureInfo.CurrentCulture, valueFormat, value);

                    Console.WriteLine("||{0,50}|{1}|{2,8}|", counter.CounterName, valueString, friendlyCounterType);
                }
            }
            catch (InvalidOperationException) // Instance 'WmiApSrv' does not exist in the specified Category. (??)
            {
            }
        }

        /// <summary>
        /// Gets a friendly representation of the counter units
        /// </summary>
        private static string GetFriendlyCounterType(PerformanceCounterType type, string name)
        {
            if (name.IndexOf("bytes", StringComparison.OrdinalIgnoreCase) != -1)
            {
                return "bytes";
            }

            if (name.IndexOf("threads", StringComparison.OrdinalIgnoreCase) != -1)
            {
                return "threads";
            }

            switch (type)
            {
                case PerformanceCounterType.ElapsedTime:
                case PerformanceCounterType.AverageTimer32:
                    return "s";

                case PerformanceCounterType.Timer100Ns:
                case PerformanceCounterType.Timer100NsInverse:
                    return "100ns";

                case PerformanceCounterType.SampleCounter:
                case PerformanceCounterType.AverageCount64:
                case PerformanceCounterType.NumberOfItems32:
                case PerformanceCounterType.NumberOfItems64:
                case PerformanceCounterType.NumberOfItemsHEX32:
                case PerformanceCounterType.NumberOfItemsHEX64:
                case PerformanceCounterType.RateOfCountsPerSecond32:
                case PerformanceCounterType.RateOfCountsPerSecond64:
                case PerformanceCounterType.CountPerTimeInterval32:
                case PerformanceCounterType.CountPerTimeInterval64:
                case PerformanceCounterType.CounterTimer:
                case PerformanceCounterType.CounterTimerInverse:
                case PerformanceCounterType.CounterMultiTimer:
                case PerformanceCounterType.CounterMultiTimerInverse:
                case PerformanceCounterType.CounterDelta32:
                case PerformanceCounterType.CounterDelta64:
                    return "#";

                case PerformanceCounterType.CounterMultiTimer100Ns:
                case PerformanceCounterType.CounterMultiTimer100NsInverse:
                case PerformanceCounterType.RawFraction:
                case PerformanceCounterType.SampleFraction:
                    return "%";

                case PerformanceCounterType.AverageBase:
                case PerformanceCounterType.RawBase:
                case PerformanceCounterType.SampleBase:
                case PerformanceCounterType.CounterMultiBase:
                default:
                    return "?";
            }
        }
#endif
        /// <summary>
        /// Launch debugger if it's requested by environment variable "MSBUILDDEBUGONSTART".
        /// </summary>
        private static void DebuggerLaunchCheck()
        {
            switch (Environment.GetEnvironmentVariable("MSBUILDDEBUGONSTART"))
            {
#if FEATURE_DEBUG_LAUNCH
                case "1":
                    Debugger.Launch();
                    break;
#endif
                case "2":
                    // Sometimes easier to attach rather than deal with JIT prompt
                    Process currentProcess = Process.GetCurrentProcess();
                    Console.WriteLine($"Waiting for debugger to attach ({currentProcess.MainModule.FileName} PID {currentProcess.Id}).  Press enter to continue...");
                    Console.ReadLine();
                    break;
            }
        }

        /// <summary>
        /// Orchestrates the execution of the application, and is also responsible
        /// for top-level error handling.
        /// </summary>
        /// <param name="commandLine">The command line to process. The first argument
        /// on the command line is assumed to be the name/path of the executable, and
        /// is ignored.</param>
        /// <returns>A value of type ExitType that indicates whether the build succeeded,
        /// or the manner in which it failed.</returns>
        public static ExitType Execute(
#if FEATURE_GET_COMMANDLINE
            string commandLine
#else
            string[] commandLine
#endif
            )
        {
            // Initialize new build telemetry and record start of this build, if not initialized already
            KnownTelemetry.BuildTelemetry ??= new BuildTelemetry { StartAt = DateTime.UtcNow };

            // Indicate to the engine that it can toss extraneous file content
            // when it loads microsoft.*.targets. We can't do this in the general case,
            // because tasks in the build can (and occasionally do) load MSBuild format files
            // with our OM and modify and save them. They'll never do this for Microsoft.*.targets, though,
            // and those form the great majority of our unnecessary memory use.
            Environment.SetEnvironmentVariable("MSBuildLoadMicrosoftTargetsReadOnly", "true");

            DebuggerLaunchCheck();

#if FEATURE_GET_COMMANDLINE
            ErrorUtilities.VerifyThrowArgumentLength(commandLine, nameof(commandLine));
#endif

            AppDomain.CurrentDomain.UnhandledException += ExceptionHandling.UnhandledExceptionHandler;

            ExitType exitType = ExitType.Success;

            ConsoleCancelEventHandler cancelHandler = Console_CancelKeyPress;
            try
            {
#if FEATURE_GET_COMMANDLINE
                MSBuildEventSource.Log.MSBuildExeStart(commandLine);
#else
                if (MSBuildEventSource.Log.IsEnabled()) {
                    MSBuildEventSource.Log.MSBuildExeStart(string.Join(" ", commandLine));
                }
#endif
                Console.CancelKeyPress += cancelHandler;

                // check the operating system the code is running on
                VerifyThrowSupportedOS();

                // Setup the console UI.
                SetConsoleUI();

                // reset the application state for this new build
                ResetBuildState();

                // process the detected command line switches -- gather build information, take action on non-build switches, and
                // check for non-trivial errors
                string projectFile = null;
                string[] targets = Array.Empty<string>();
                string toolsVersion = null;
                Dictionary<string, string> globalProperties = null;
                Dictionary<string, string> restoreProperties = null;
                ILogger[] loggers = Array.Empty<ILogger>();
                LoggerVerbosity verbosity = LoggerVerbosity.Normal;
                List<DistributedLoggerRecord> distributedLoggerRecords = null;
#if FEATURE_XML_SCHEMA_VALIDATION
                bool needToValidateProject = false;
                string schemaFile = null;
#endif
                int cpuCount = 1;
#if FEATURE_NODE_REUSE
                bool enableNodeReuse = true;
#else
                bool enableNodeReuse = false;
#endif
                TextWriter preprocessWriter = null;
                TextWriter targetsWriter = null;
                bool detailedSummary = false;
                ISet<string> warningsAsErrors = null;
                ISet<string> warningsNotAsErrors = null;
                ISet<string> warningsAsMessages = null;
                bool enableRestore = Traits.Instance.EnableRestoreFirst;
                ProfilerLogger profilerLogger = null;
                bool enableProfiler = false;
                bool interactive = false;
                bool isolateProjects = false;
                GraphBuildOptions graphBuildOptions = null;
                bool lowPriority = false;
                string[] inputResultsCaches = null;
                string outputResultsCache = null;

<<<<<<< HEAD
                GatherAllSwitches(commandLine, out var switchesFromAutoResponseFile, out var switchesNotFromAutoResponseFile);
=======
                GatherAllSwitches(commandLine, out var switchesFromAutoResponseFile, out var switchesNotFromAutoResponseFile, out _);

>>>>>>> 62714bbe
                bool buildCanBeInvoked = ProcessCommandLineSwitches(
                                            switchesFromAutoResponseFile,
                                            switchesNotFromAutoResponseFile,
                                            ref projectFile,
                                            ref targets,
                                            ref toolsVersion,
                                            ref globalProperties,
                                            ref loggers,
                                            ref verbosity,
                                            ref distributedLoggerRecords,
#if FEATURE_XML_SCHEMA_VALIDATION
                                            ref needToValidateProject,
                                            ref schemaFile,
#endif
                                            ref cpuCount,
                                            ref enableNodeReuse,
                                            ref preprocessWriter,
                                            ref targetsWriter,
                                            ref detailedSummary,
                                            ref warningsAsErrors,
                                            ref warningsNotAsErrors,
                                            ref warningsAsMessages,
                                            ref enableRestore,
                                            ref interactive,
                                            ref profilerLogger,
                                            ref enableProfiler,
                                            ref restoreProperties,
                                            ref isolateProjects,
                                            ref graphBuildOptions,
                                            ref inputResultsCaches,
                                            ref outputResultsCache,
                                            ref lowPriority,
                                            recursing: false,
#if FEATURE_GET_COMMANDLINE
                                            commandLine
#else
                                            string.Join(' ', commandLine)
#endif
                );

                CommandLineSwitches.SwitchesFromResponseFiles = null;

                if (buildCanBeInvoked)
                {
                    // Unfortunately /m isn't the default, and we are not yet brave enough to make it the default.
                    // However we want to give a hint to anyone who is building single proc without realizing it that there
                    // is a better way.
                    // Only display the message if /m isn't provided
                    if (cpuCount == 1 && FileUtilities.IsSolutionFilename(projectFile) && verbosity > LoggerVerbosity.Minimal
                        && switchesNotFromAutoResponseFile[CommandLineSwitches.ParameterizedSwitch.MaxCPUCount].Length == 0
                        && switchesFromAutoResponseFile[CommandLineSwitches.ParameterizedSwitch.MaxCPUCount].Length == 0)
                    {
                        Console.WriteLine(ResourceUtilities.GetResourceString("PossiblyOmittedMaxCPUSwitch"));
                    }
                    if (preprocessWriter != null && !BuildEnvironmentHelper.Instance.RunningTests)
                    {
                        // Indicate to the engine that it can NOT toss extraneous file content: we want to
                        // see that in preprocessing/debugging
                        Environment.SetEnvironmentVariable("MSBUILDLOADALLFILESASWRITEABLE", "1");
                    }

                    DateTime t1 = DateTime.Now;

                    // If the primary file passed to MSBuild is a .binlog file, play it back into passed loggers
                    // as if a build is happening
                    if (FileUtilities.IsBinaryLogFilename(projectFile))
                    {
                        ReplayBinaryLog(projectFile, loggers, distributedLoggerRecords, cpuCount);
                    }
                    else // regular build
                    {
                        // if everything checks out, and sufficient information is available to start building
                        if (
                            !BuildProject(
                                projectFile,
                                targets,
                                toolsVersion,
                                globalProperties,
                                restoreProperties,
                                loggers,
                                verbosity,
                                distributedLoggerRecords.ToArray(),
#if FEATURE_XML_SCHEMA_VALIDATION
                                needToValidateProject, schemaFile,
#endif
                                    cpuCount,
                                    enableNodeReuse,
                                    preprocessWriter,
                                    targetsWriter,
                                    detailedSummary,
                                    warningsAsErrors,
                                    warningsNotAsErrors,
                                    warningsAsMessages,
                                    enableRestore,
                                    profilerLogger,
                                    enableProfiler,
                                    interactive,
                                    isolateProjects,
                                    graphBuildOptions,
                                    lowPriority,
                                    inputResultsCaches,
                                    outputResultsCache,
                                    commandLine))
                            {
                                exitType = ExitType.BuildError;
                            }
                    } // end of build

                    DateTime t2 = DateTime.Now;

                    TimeSpan elapsedTime = t2.Subtract(t1);

                    string timerOutputFilename = Environment.GetEnvironmentVariable("MSBUILDTIMEROUTPUTS");

                    if (!string.IsNullOrEmpty(timerOutputFilename))
                    {
                        AppendOutputFile(timerOutputFilename, (long)elapsedTime.TotalMilliseconds);
                    }
                }
                else
                {
                    // if there was no need to start the build e.g. because /help was triggered
                    // do nothing
                }
            }
            /**********************************************************************************************************************
             * WARNING: Do NOT add any more catch blocks below! Exceptions should be caught as close to their point of origin as
             * possible, and converted into one of the known exceptions. The code that causes an exception best understands the
             * reason for the exception, and only that code can provide the proper error message. We do NOT want to display
             * messages from unknown exceptions, because those messages are most likely neither localized, nor composed in the
             * canonical form with the correct prefix.
             *********************************************************************************************************************/
            // handle switch errors
            catch (CommandLineSwitchException e)
            {
                Console.WriteLine(e.Message);
                Console.WriteLine();
                // prompt user to display help for proper switch usage
                ShowHelpPrompt();

                exitType = ExitType.SwitchError;
            }
            // handle configuration exceptions: problems reading toolset information from msbuild.exe.config or the registry
            catch (InvalidToolsetDefinitionException e)
            {
                // Brief prefix to indicate that it's a configuration failure, and provide the "error" indication
                Console.WriteLine(ResourceUtilities.FormatResourceStringStripCodeAndKeyword("ConfigurationFailurePrefixNoErrorCode", e.ErrorCode, e.Message));

                exitType = ExitType.InitializationError;
            }
            // handle initialization failures
            catch (InitializationException e)
            {
                Console.WriteLine(e.Message);

                exitType = ExitType.InitializationError;
            }
            // handle polite logger failures: don't dump the stack or trigger watson for these
            catch (LoggerException e)
            {
                // display the localized message from the outer exception in canonical format
                if (e.ErrorCode != null)
                {
                    // Brief prefix to indicate that it's a logger failure, and provide the "error" indication
                    Console.WriteLine(ResourceUtilities.FormatResourceStringStripCodeAndKeyword("LoggerFailurePrefixNoErrorCode", e.ErrorCode, e.Message));
                }
                else
                {
                    // Brief prefix to indicate that it's a logger failure, adding a generic error code to make sure
                    // there's something for the user to look up in the documentation
                    Console.WriteLine(ResourceUtilities.FormatResourceStringStripCodeAndKeyword("LoggerFailurePrefixWithErrorCode", e.Message));
                }

                if (e.InnerException != null)
                {
                    // write out exception details -- don't bother triggering Watson, because most of these exceptions will be coming
                    // from buggy loggers written by users
                    Console.WriteLine(e.InnerException.ToString());
                }

                exitType = ExitType.LoggerAbort;
            }
            // handle logger failures (logger bugs)
            catch (InternalLoggerException e)
            {
                if (!e.InitializationException)
                {
                    // display the localized message from the outer exception in canonical format
                    Console.WriteLine($"MSBUILD : error {e.ErrorCode}: {e.Message}");
#if DEBUG
                    Console.WriteLine("This is an unhandled exception from a logger -- PLEASE OPEN A BUG AGAINST THE LOGGER OWNER.");
#endif
                    // write out exception details -- don't bother triggering Watson, because most of these exceptions will be coming
                    // from buggy loggers written by users
                    Console.WriteLine(e.InnerException.ToString());

                    exitType = ExitType.LoggerFailure;
                }
                else
                {
                    Console.WriteLine(
                        $"MSBUILD : error {e.ErrorCode}: {e.Message}{(e.InnerException != null ? $" {e.InnerException.Message}" : "")}");
                    exitType = ExitType.InitializationError;
                }
            }
            catch (ProjectCacheException e)
            {
                Console.WriteLine($"MSBUILD : error {e.ErrorCode}: {e.Message}");

#if DEBUG
                if (!e.HasBeenLoggedByProjectCache && e.InnerException != null)
                {
                    Console.WriteLine("This is an unhandled exception from a project cache -- PLEASE OPEN A BUG AGAINST THE PROJECT CACHE OWNER.");
                }
#endif

                if (e.InnerException is not null)
                {
                    Console.WriteLine(e.InnerException.ToString());
                }

                exitType = ExitType.ProjectCacheFailure;
            }
            catch (BuildAbortedException e)
            {
                Console.WriteLine(
                    $"MSBUILD : error {e.ErrorCode}: {e.Message}{(e.InnerException != null ? $" {e.InnerException.Message}" : string.Empty)}");

                exitType = ExitType.Unexpected;
            }
            // handle fatal errors
            catch (Exception e)
            {
                // display a generic localized message for the user
                Console.WriteLine("{0}\r\n{1}", AssemblyResources.GetString("FatalError"), e.ToString());
#if DEBUG
                Console.WriteLine("This is an unhandled exception in MSBuild Engine -- PLEASE OPEN A BUG AGAINST THE MSBUILD TEAM.\r\n{0}", e.ToString());
#endif
                // rethrow, in case Watson is enabled on the machine -- if not, the CLR will write out exception details
                // allow the build lab to set an env var to avoid jamming the build
                if (Environment.GetEnvironmentVariable("MSBUILDDONOTLAUNCHDEBUGGER") != "1")
                {
                    throw;
                }
            }
            finally
            {
                s_buildComplete.Set();
                Console.CancelKeyPress -= cancelHandler;

                // Wait for any pending cancel, so that we get any remaining messages
                s_cancelComplete.WaitOne();

#if FEATURE_GET_COMMANDLINE
                MSBuildEventSource.Log.MSBuildExeStop(commandLine);
#else
                if (MSBuildEventSource.Log.IsEnabled()) {
                    MSBuildEventSource.Log.MSBuildExeStop(string.Join(" ", commandLine));
                }
#endif
            }
            /**********************************************************************************************************************
             * WARNING: Do NOT add any more catch blocks above!
             *********************************************************************************************************************/

            return exitType;
        }

        /// <summary>
        /// Handler for when CTRL-C or CTRL-BREAK is called.
        /// CTRL-BREAK means "die immediately"
        /// CTRL-C means "try to stop work and exit cleanly"
        /// </summary>
        private static void Console_CancelKeyPress(object sender, ConsoleCancelEventArgs e)
        {
            if (e.SpecialKey == ConsoleSpecialKey.ControlBreak)
            {
                Environment.Exit(1); // the process will now be terminated rudely
            }

            e.Cancel = true; // do not terminate rudely

            if (s_buildCancellationSource.IsCancellationRequested)
            {
                return;
            }

            s_buildCancellationSource.Cancel();

            Console.WriteLine(ResourceUtilities.GetResourceString("AbortingBuild"));

            // The OS takes a lock in
            // kernel32.dll!_SetConsoleCtrlHandler, so if a task
            // waits for that lock somehow before quitting, it would hang
            // because we're in it here. One way a task can end up here is
            // by calling Microsoft.Win32.SystemEvents.Initialize.
            // So do our work asynchronously so we can return immediately.
            // We're already on a threadpool thread anyway.
            WaitCallback callback = delegate
            {
                s_cancelComplete.Reset();

                // If the build is already complete, just exit.
                if (s_buildComplete.WaitOne(0))
                {
                    s_cancelComplete.Set();
                    return;
                }

                // If the build has already started (or already finished), we will cancel it
                // If the build has not yet started, it will cancel itself, because
                // we set alreadyCalled=1
                bool hasBuildStarted;
                lock (s_buildLock)
                {
                    hasBuildStarted = s_hasBuildStarted;
                }

                if (hasBuildStarted)
                {
                    BuildManager.DefaultBuildManager.CancelAllSubmissions();
                    s_buildComplete.WaitOne();
                }

                s_cancelComplete.Set(); // This will release our main Execute method so we can finally exit.
            };

            ThreadPoolExtensions.QueueThreadPoolWorkItemWithCulture(callback, CultureInfo.CurrentCulture, CultureInfo.CurrentUICulture);
        }

        /// <summary>
        /// Clears out any state accumulated from previous builds, and resets
        /// member data in preparation for a new build.
        /// </summary>
        private static void ResetBuildState()
        {
            ResetGatheringSwitchesState();
        }

        private static void ResetGatheringSwitchesState()
        {
            s_includedResponseFiles = new List<string>();
            usingSwitchesFromAutoResponseFile = false;
            CommandLineSwitches.SwitchesFromResponseFiles = new();
        }

        /// <summary>
        /// The location of the application executable.
        /// </summary>
        /// <remarks>
        /// Initialized in the static constructor. See comment there.
        /// </remarks>
        private static readonly string s_exePath; // Do not initialize

        /// <summary>
        /// Name of the exe (presumably msbuild.exe)
        /// </summary>
        private static string s_exeName;

        /// <summary>
        /// Default name for the msbuild log file
        /// </summary>
        private const string msbuildLogFileName = "msbuild.log";

        /// <summary>
        /// Initializes the build engine, and starts the project building.
        /// </summary>
        /// <returns>true, if build succeeds</returns>
        [SuppressMessage("Microsoft.Maintainability", "CA1506:AvoidExcessiveClassCoupling", Justification = "Not going to refactor it right now")]
        internal static bool BuildProject
        (
            string projectFile,
            string[] targets,
            string toolsVersion,
            Dictionary<string, string> globalProperties,
            Dictionary<string, string> restoreProperties,
            ILogger[] loggers,
            LoggerVerbosity verbosity,
            DistributedLoggerRecord[] distributedLoggerRecords,
#if FEATURE_XML_SCHEMA_VALIDATION
            bool needToValidateProject,
            string schemaFile,
#endif
            int cpuCount,
            bool enableNodeReuse,
            TextWriter preprocessWriter,
            TextWriter targetsWriter,
            bool detailedSummary,
            ISet<string> warningsAsErrors,
            ISet<string> warningsNotAsErrors,
            ISet<string> warningsAsMessages,
            bool enableRestore,
            ProfilerLogger profilerLogger,
            bool enableProfiler,
            bool interactive,
            bool isolateProjects,
            GraphBuildOptions graphBuildOptions,
            bool lowPriority,
            string[] inputResultsCaches,
            string outputResultsCache,
#if FEATURE_GET_COMMANDLINE
            string commandLine
#else
            string[] commandLine
#endif
        )
        {
            if (FileUtilities.IsVCProjFilename(projectFile) || FileUtilities.IsDspFilename(projectFile))
            {
                InitializationException.Throw(ResourceUtilities.FormatResourceStringStripCodeAndKeyword("ProjectUpgradeNeededToVcxProj", projectFile), null);
            }

            bool success = false;

            ProjectCollection projectCollection = null;
            bool onlyLogCriticalEvents = false;

            try
            {
                List<ForwardingLoggerRecord> remoteLoggerRecords = new List<ForwardingLoggerRecord>();
                foreach (DistributedLoggerRecord distRecord in distributedLoggerRecords)
                {
                    remoteLoggerRecords.Add(new ForwardingLoggerRecord(distRecord.CentralLogger, distRecord.ForwardingLoggerDescription));
                }

                // Targeted perf optimization for the case where we only have our own parallel console logger, and verbosity is quiet. In such a case
                // we know we won't emit any messages except for errors and warnings, so the engine should not bother even logging them.
                // If we're using the original serial console logger we can't do this, as it shows project started/finished context
                // around errors and warnings.
                // Telling the engine to not bother logging non-critical messages means that typically it can avoid loading any resources in the successful
                // build case.
                if (loggers.Length == 1 &&
                    remoteLoggerRecords.Count == 0 &&
                    verbosity == LoggerVerbosity.Quiet &&
                    loggers[0].Parameters != null &&
                    loggers[0].Parameters.IndexOf("ENABLEMPLOGGING", StringComparison.OrdinalIgnoreCase) != -1 &&
                    loggers[0].Parameters.IndexOf("DISABLEMPLOGGING", StringComparison.OrdinalIgnoreCase) == -1 &&
                    loggers[0].Parameters.IndexOf("V=", StringComparison.OrdinalIgnoreCase) == -1 &&                // Console logger could have had a verbosity
                    loggers[0].Parameters.IndexOf("VERBOSITY=", StringComparison.OrdinalIgnoreCase) == -1)          // override with the /clp switch
                {
                    // Must be exactly the console logger, not a derived type like the file logger.
                    Type t1 = loggers[0].GetType();
                    Type t2 = typeof(ConsoleLogger);
                    if (t1 == t2)
                    {
                        onlyLogCriticalEvents = true;
                    }
                }

                // HACK HACK: this enables task parameter logging.
                // This is a hack for now to make sure the perf hit only happens
                // on diagnostic. This should be changed to pipe it through properly,
                // perhaps as part of a fuller tracing feature.
                bool logTaskInputs = verbosity == LoggerVerbosity.Diagnostic;

                if (!logTaskInputs)
                {
                    foreach (var logger in loggers)
                    {
                        if (logger.Parameters != null &&
                            (logger.Parameters.IndexOf("V=DIAG", StringComparison.OrdinalIgnoreCase) != -1 ||
                             logger.Parameters.IndexOf("VERBOSITY=DIAG", StringComparison.OrdinalIgnoreCase) != -1)
                           )
                        {
                            logTaskInputs = true;
                            break;
                        }
                    }
                }

                if (!logTaskInputs)
                {
                    foreach (var logger in distributedLoggerRecords)
                    {
                        if (logger.CentralLogger?.Parameters != null &&
                            (logger.CentralLogger.Parameters.IndexOf("V=DIAG", StringComparison.OrdinalIgnoreCase) != -1 ||
                             logger.CentralLogger.Parameters.IndexOf("VERBOSITY=DIAG", StringComparison.OrdinalIgnoreCase) != -1)
                        )
                        {
                            logTaskInputs = true;
                            break;
                        }
                    }
                }

                ToolsetDefinitionLocations toolsetDefinitionLocations = ToolsetDefinitionLocations.Default;

                bool preprocessOnly = preprocessWriter != null && !FileUtilities.IsSolutionFilename(projectFile);
                bool targetsOnly = targetsWriter != null && !FileUtilities.IsSolutionFilename(projectFile);

                projectCollection = new ProjectCollection
                (
                    globalProperties,
                    loggers,
                    null,
                    toolsetDefinitionLocations,
                    cpuCount,
                    onlyLogCriticalEvents,
                    loadProjectsReadOnly: !preprocessOnly,
                    useAsynchronousLogging: true,
                    reuseProjectRootElementCache: s_isServerNode
                );

                if (toolsVersion != null && !projectCollection.ContainsToolset(toolsVersion))
                {
                    ThrowInvalidToolsVersionInitializationException(projectCollection.Toolsets, toolsVersion);
                }

#if FEATURE_XML_SCHEMA_VALIDATION
                // If the user has requested that the schema be validated, do that here.
                if (needToValidateProject && !FileUtilities.IsSolutionFilename(projectFile))
                {
                    Microsoft.Build.Evaluation.Project project = projectCollection.LoadProject(projectFile, globalProperties, toolsVersion);
                    Microsoft.Build.Evaluation.Toolset toolset = projectCollection.GetToolset(toolsVersion ?? project.ToolsVersion);

                    if (toolset == null)
                    {
                        ThrowInvalidToolsVersionInitializationException(projectCollection.Toolsets, project.ToolsVersion);
                    }

                    ProjectSchemaValidationHandler.VerifyProjectSchema(projectFile, schemaFile, toolset.ToolsPath);

                    // If there are schema validation errors, an InitializationException is thrown, so if we get here,
                    // we can safely assume that the project successfully validated.
                    projectCollection.UnloadProject(project);
                }
#endif

                if (preprocessOnly)
                {
                    Project project = projectCollection.LoadProject(projectFile, globalProperties, toolsVersion);

                    project.SaveLogicalProject(preprocessWriter);

                    projectCollection.UnloadProject(project);
                    success = true;
                }

                if (targetsOnly)
                {
                    success = PrintTargets(projectFile, toolsVersion, globalProperties, targetsWriter, projectCollection);
                }

                if (!preprocessOnly && !targetsOnly)
                {
                    BuildParameters parameters = new BuildParameters(projectCollection);

                    // By default we log synchronously to the console for compatibility with previous versions,
                    // but it is slightly slower
                    if (!string.Equals(Environment.GetEnvironmentVariable("MSBUILDLOGASYNC"), "1", StringComparison.Ordinal))
                    {
                        parameters.UseSynchronousLogging = true;
                    }

                    parameters.EnableNodeReuse = enableNodeReuse;
                    parameters.LowPriority = lowPriority;
#if FEATURE_ASSEMBLY_LOCATION
                    parameters.NodeExeLocation = Assembly.GetExecutingAssembly().Location;
#else
                    parameters.NodeExeLocation = BuildEnvironmentHelper.Instance.CurrentMSBuildExePath;
#endif
                    parameters.MaxNodeCount = cpuCount;
                    parameters.Loggers = projectCollection.Loggers;
                    parameters.ForwardingLoggers = remoteLoggerRecords;
                    parameters.ToolsetDefinitionLocations = Microsoft.Build.Evaluation.ToolsetDefinitionLocations.ConfigurationFile | Microsoft.Build.Evaluation.ToolsetDefinitionLocations.Registry;
                    parameters.DetailedSummary = detailedSummary;
                    parameters.LogTaskInputs = logTaskInputs;
                    parameters.WarningsAsErrors = warningsAsErrors;
                    parameters.WarningsNotAsErrors = warningsNotAsErrors;
                    parameters.WarningsAsMessages = warningsAsMessages;
                    parameters.Interactive = interactive;
                    parameters.IsolateProjects = isolateProjects;
                    parameters.InputResultsCacheFiles = inputResultsCaches;
                    parameters.OutputResultsCacheFile = outputResultsCache;

                    // Propagate the profiler flag into the project load settings so the evaluator
                    // can pick it up
                    if (profilerLogger != null || enableProfiler)
                    {
                        parameters.ProjectLoadSettings |= ProjectLoadSettings.ProfileEvaluation;
                    }

                    if (!string.IsNullOrEmpty(toolsVersion))
                    {
                        parameters.DefaultToolsVersion = toolsVersion;
                    }

                    string memoryUseLimit = Environment.GetEnvironmentVariable("MSBUILDMEMORYUSELIMIT");
                    if (!string.IsNullOrEmpty(memoryUseLimit))
                    {
                        parameters.MemoryUseLimit = Convert.ToInt32(memoryUseLimit, CultureInfo.InvariantCulture);

                        // The following ensures that when we divide the use by node count to get the per-limit amount, we always end up with a
                        // positive value - otherwise setting it too low will result in a zero, which will enable only the default cache behavior
                        // which is not what is intended by using this environment variable.
                        if (parameters.MemoryUseLimit < parameters.MaxNodeCount)
                        {
                            parameters.MemoryUseLimit = parameters.MaxNodeCount;
                        }
                    }

                    BuildManager buildManager = BuildManager.DefaultBuildManager;

                    BuildResultCode? result = null;

                    IEnumerable<BuildManager.DeferredBuildMessage> messagesToLogInBuildLoggers = null;
                    if (!Traits.Instance.EscapeHatches.DoNotSendDeferredMessagesToBuildManager)
                    {
                        var commandLineString =
#if FEATURE_GET_COMMANDLINE
                            commandLine;
#else
                            string.Join(" ", commandLine);
#endif
                        messagesToLogInBuildLoggers = GetMessagesToLogInBuildLoggers(commandLineString);
                    }

                    buildManager.BeginBuild(parameters, messagesToLogInBuildLoggers);

                    Exception exception = null;
                    try
                    {
                        try
                        {
                            // Determine if the user specified /Target:Restore which means we should only execute a restore in the fancy way that /restore is executed
                            bool restoreOnly = targets.Length == 1 && string.Equals(targets[0], MSBuildConstants.RestoreTargetName, StringComparison.OrdinalIgnoreCase);

                            // ExecuteRestore below changes the current working directory and does not change back. Therefore, if we try to create the request after
                            // the restore call we end up with incorrectly normalized paths to the project. To avoid that, we are preparing the request before the first
                            // build (restore) request.
                            // PS: We couldn't find a straight forward way to make the restore invocation clean up after itself, so we should this ugly but less risky
                            // approach.
                            GraphBuildRequestData graphBuildRequest = null;
                            BuildRequestData buildRequest = null;
                            if (!restoreOnly)
                            {
                                if (graphBuildOptions != null)
                                {
                                    graphBuildRequest = new GraphBuildRequestData(new[]{ new ProjectGraphEntryPoint(projectFile, globalProperties) }, targets, null, BuildRequestDataFlags.None, graphBuildOptions);
                                }
                                else
                                {
                                    buildRequest = new BuildRequestData(projectFile, globalProperties, toolsVersion, targets, null);
                                }
                            }

                            if (enableRestore || restoreOnly)
                            {
                                (result, exception) = ExecuteRestore(projectFile, toolsVersion, buildManager, restoreProperties.Count > 0 ? restoreProperties : globalProperties);

                                if (result != BuildResultCode.Success)
                                {
                                    return false;
                                }
                            }

                            if (!restoreOnly)
                            {
                                if (graphBuildOptions != null)
                                {
                                    (result, exception) = ExecuteGraphBuild(buildManager, graphBuildRequest);
                                }
                                else
                                {
                                    (result, exception) = ExecuteBuild(buildManager, buildRequest);
                                }
                            }

                            if (result != null && exception == null)
                            {
                                success = result == BuildResultCode.Success;
                            }
                        }
                        finally
                        {
                            buildManager.EndBuild();
                        }
                    }
                    catch (Exception ex)
                    {
                        exception = ex;
                        success = false;
                    }

                    if (exception != null)
                    {
                        success = false;

                        // InvalidProjectFileExceptions and its aggregates have already been logged.
                        if (exception is not InvalidProjectFileException
                            && !(exception is AggregateException aggregateException && aggregateException.InnerExceptions.All(innerException => innerException is InvalidProjectFileException))
                            && exception is not CircularDependencyException)
                        {
                            if (exception is LoggerException or InternalLoggerException or ProjectCacheException)
                            {
                                // We will rethrow these so the outer exception handler can catch them, but we don't
                                // want to log the outer exception stack here.
                                throw exception;
                            }

                            if (exception is BuildAbortedException)
                            {
                                // this is not a bug and should not dump stack. It will already have been logged
                                // appropriately, there is no need to take any further action with it.
                            }
                            else
                            {
                                // After throwing again below the stack will be reset. Make certain we log everything we
                                // can now
                                Console.WriteLine(AssemblyResources.GetString("FatalError"));
#if DEBUG
                                Console.WriteLine("This is an unhandled exception in MSBuild -- PLEASE OPEN A BUG AGAINST THE MSBUILD TEAM.");
#endif
                                Console.WriteLine(exception.ToString());
                                Console.WriteLine();

                                throw exception;
                            }
                        }
                    }
                }
            }
            // handle project file errors
            catch (InvalidProjectFileException ex)
            {
                // just eat the exception because it has already been logged
                ErrorUtilities.VerifyThrow(ex.HasBeenLogged, "Should have been logged");
                success = false;
            }
            finally
            {
                FileUtilities.ClearCacheDirectory();
                projectCollection?.Dispose();

                // Build manager shall be reused for all build sessions.
                // If, for one reason or another, this behavior needs to change in future
                // please be aware that current code creates and keep running  InProcNode even
                // when its owning default build manager is disposed resulting in leek of memory and threads.
                if (!s_isServerNode)
                {
                    BuildManager.DefaultBuildManager.Dispose();
                }
            }

            return success;
        }

        private static bool PrintTargets(string projectFile, string toolsVersion, Dictionary<string, string> globalProperties, TextWriter targetsWriter, ProjectCollection projectCollection)
        {
            try
            {
                Project project = projectCollection.LoadProject(projectFile, globalProperties, toolsVersion);

                foreach (string target in project.Targets.Keys)
                {
                    targetsWriter.WriteLine(target);
                }

                projectCollection.UnloadProject(project);
                return true;
            }
            catch (Exception ex)
            {
                var message = ResourceUtilities.FormatResourceStringStripCodeAndKeyword("TargetsCouldNotBePrinted", ex);
                Console.Error.WriteLine(message);
                return false;
            }
        }

        private static IEnumerable<BuildManager.DeferredBuildMessage> GetMessagesToLogInBuildLoggers(string commandLineString)
        {
            List<BuildManager.DeferredBuildMessage> messages = new()
            {
                new BuildManager.DeferredBuildMessage(
                    ResourceUtilities.FormatResourceStringIgnoreCodeAndKeyword(
                        "Process",
                        Process.GetCurrentProcess().MainModule?.FileName ?? string.Empty),
                    MessageImportance.Low),
                new BuildManager.DeferredBuildMessage(
                    ResourceUtilities.FormatResourceStringIgnoreCodeAndKeyword(
                        "MSBExePath",
                        BuildEnvironmentHelper.Instance.CurrentMSBuildExePath),
                    MessageImportance.Low),
                new BuildManager.DeferredBuildMessage(
                    ResourceUtilities.FormatResourceStringIgnoreCodeAndKeyword(
                        "CommandLine",
                        commandLineString),
                    MessageImportance.Low),
                new BuildManager.DeferredBuildMessage(
                    ResourceUtilities.FormatResourceStringIgnoreCodeAndKeyword(
                        "CurrentDirectory",
                        Environment.CurrentDirectory),
                    MessageImportance.Low),
                new BuildManager.DeferredBuildMessage(
                    ResourceUtilities.FormatResourceStringIgnoreCodeAndKeyword(
                        "MSBVersion",
                        ProjectCollection.DisplayVersion),
                    MessageImportance.Low),
            };

            if (Traits.Instance.DebugEngine)
            {
                messages.Add(
                    new BuildManager.DeferredBuildMessage(
                        ResourceUtilities.FormatResourceStringIgnoreCodeAndKeyword(
                        "MSBuildDebugPath",
                        DebugUtils.DebugPath),
                        MessageImportance.High));
            }

            return messages;
        }

        private static (BuildResultCode result, Exception exception) ExecuteBuild(BuildManager buildManager, BuildRequestData request)
        {
            BuildSubmission submission;
            lock (s_buildLock)
            {
                submission = buildManager.PendBuildRequest(request);
                s_hasBuildStarted = true;

                // Even if Ctrl-C was already hit, we still pend the build request and then cancel.
                // That's so the build does not appear to have completed successfully.
                if (s_buildCancellationSource.IsCancellationRequested)
                {
                    buildManager.CancelAllSubmissions();
                }
            }

            var result = submission.Execute();
            return (result.OverallResult, result.Exception);
        }

        private static (BuildResultCode result, Exception exception) ExecuteGraphBuild(BuildManager buildManager, GraphBuildRequestData request)
        {
            GraphBuildSubmission submission;
            lock (s_buildLock)
            {
                submission = buildManager.PendBuildRequest(request);
                s_hasBuildStarted = true;

                // Even if Ctrl-C was already hit, we still pend the build request and then cancel.
                // That's so the build does not appear to have completed successfully.
                if (s_buildCancellationSource.IsCancellationRequested)
                {
                    buildManager.CancelAllSubmissions();
                }
            }

            GraphBuildResult result = submission.Execute();
            return (result.OverallResult, result.Exception);
        }

        private static (BuildResultCode result, Exception exception) ExecuteRestore(string projectFile, string toolsVersion, BuildManager buildManager, Dictionary<string, string> globalProperties)
        {
            // Make a copy of the global properties
            Dictionary<string, string> restoreGlobalProperties = new Dictionary<string, string>(globalProperties);

            // Add/set a property with a random value to ensure that restore happens under a different evaluation context
            // If the evaluation context is not different, then projects won't be re-evaluated after restore
            // The initializer syntax can't be used just in case a user set this property to a value
            restoreGlobalProperties["MSBuildRestoreSessionId"] = Guid.NewGuid().ToString("D");

            // Create a new request with a Restore target only and specify:
            //  - BuildRequestDataFlags.ClearCachesAfterBuild to ensure the projects will be reloaded from disk for subsequent builds
            //  - BuildRequestDataFlags.SkipNonexistentTargets to ignore missing targets since Restore does not require that all targets exist
            //  - BuildRequestDataFlags.IgnoreMissingEmptyAndInvalidImports to ignore imports that don't exist, are empty, or are invalid because restore might
            //     make available an import that doesn't exist yet and the <Import /> might be missing a condition.
            //  - BuildRequestDataFlags.FailOnUnresolvedSdk to still fail in the case when an MSBuild project SDK can't be resolved since this is fatal and should
            //     fail the build.
            BuildRequestData restoreRequest = new BuildRequestData(
                projectFile,
                restoreGlobalProperties,
                toolsVersion,
                targetsToBuild: new[] { MSBuildConstants.RestoreTargetName },
                hostServices: null,
                flags: BuildRequestDataFlags.ClearCachesAfterBuild | BuildRequestDataFlags.SkipNonexistentTargets | BuildRequestDataFlags.IgnoreMissingEmptyAndInvalidImports | BuildRequestDataFlags.FailOnUnresolvedSdk);

            return ExecuteBuild(buildManager, restoreRequest);
        }


        /// <summary>
        /// Verifies that the code is running on a supported operating system.
        /// </summary>
        private static void VerifyThrowSupportedOS()
        {
            if (NativeMethodsShared.IsWindows &&
                (Environment.OSVersion.Platform != PlatformID.Win32NT ||
                 Environment.OSVersion.Version.Major < 6 ||
                 (Environment.OSVersion.Version.Major == 6 && Environment.OSVersion.Version.Minor < 1))) // Windows 7 is minimum
            {
                // If we're running on any of the unsupported OS's, fail immediately.  This way,
                // we don't run into some obscure error down the line, totally confusing the user.
                InitializationException.Throw("UnsupportedOS", null, null, false);
            }
        }

        /// <summary>
        /// MSBuild.exe need to fallback to English if it cannot print Japanese (or other language) characters
        /// </summary>
        internal static void SetConsoleUI()
        {
            Thread thisThread = Thread.CurrentThread;

            // Eliminate the complex script cultures from the language selection.
            thisThread.CurrentUICulture = CultureInfo.CurrentUICulture.GetConsoleFallbackUICulture();

            // Determine if the language can be displayed in the current console codepage, otherwise set to US English
            int codepage;

            try
            {
                codepage = System.Console.OutputEncoding.CodePage;
            }
            catch (NotSupportedException)
            {
                // Failed to get code page: some customers have hit this and we don't know why
                thisThread.CurrentUICulture = new CultureInfo("en-US");
                return;
            }

            if (
                    codepage != 65001 // 65001 is Unicode
                    &&
                    codepage != thisThread.CurrentUICulture.TextInfo.OEMCodePage
                    &&
                    codepage != thisThread.CurrentUICulture.TextInfo.ANSICodePage
                )
            {
                thisThread.CurrentUICulture = new CultureInfo("en-US");
                return;
            }
#if RUNTIME_TYPE_NETCORE
            // https://github.com/dotnet/roslyn/issues/10785#issuecomment-238940601
            // by default, .NET Core doesn't have all code pages needed for Console apps.
            // see the .NET Core Notes in https://msdn.microsoft.com/en-us/library/system.diagnostics.process(v=vs.110).aspx
            Encoding.RegisterProvider(CodePagesEncodingProvider.Instance);
#endif
        }

        /// <summary>
        /// Gets all specified switches, from the command line, as well as all
        /// response files, including the auto-response file.
        /// </summary>
        /// <param name="commandLine"></param>
        /// <param name="switchesFromAutoResponseFile"></param>
        /// <param name="switchesNotFromAutoResponseFile"></param>
        /// <param name="fullCommandLine"></param>
        /// <returns>Combined bag of switches.</returns>
        private static void GatherAllSwitches(
#if FEATURE_GET_COMMANDLINE
            string commandLine,
#else
            string[] commandLine,
#endif
            out CommandLineSwitches switchesFromAutoResponseFile, out CommandLineSwitches switchesNotFromAutoResponseFile, out string fullCommandLine)
        {
            ResetGatheringSwitchesState();

#if FEATURE_GET_COMMANDLINE
            // split the command line on (unquoted) whitespace
            var commandLineArgs = QuotingUtilities.SplitUnquoted(commandLine);

            s_exeName = FileUtilities.FixFilePath(QuotingUtilities.Unquote(commandLineArgs[0]));
#else
            var commandLineArgs = new List<string>(commandLine);

            s_exeName = BuildEnvironmentHelper.Instance.CurrentMSBuildExePath;
#endif

#if USE_MSBUILD_DLL_EXTN
            var msbuildExtn = ".dll";
#else
            var msbuildExtn = ".exe";
#endif
            if (!s_exeName.EndsWith(msbuildExtn, StringComparison.OrdinalIgnoreCase))
            {
                s_exeName += msbuildExtn;
            }

            // discard the first piece, because that's the path to the executable -- the rest are args
            commandLineArgs.RemoveAt(0);

#if FEATURE_GET_COMMANDLINE
            fullCommandLine = $"'{commandLine}'";
#else
            fullCommandLine = $"'{string.Join(' ', commandLine)}'";
#endif

            // parse the command line, and flag syntax errors and obvious switch errors
            switchesNotFromAutoResponseFile = new CommandLineSwitches();
            GatherCommandLineSwitches(commandLineArgs, switchesNotFromAutoResponseFile, fullCommandLine);

            // parse the auto-response file (if "/noautoresponse" is not specified), and combine those switches with the
            // switches on the command line
            switchesFromAutoResponseFile = new CommandLineSwitches();
            if (!switchesNotFromAutoResponseFile[CommandLineSwitches.ParameterlessSwitch.NoAutoResponse])
            {
                GatherAutoResponseFileSwitches(s_exePath, switchesFromAutoResponseFile, fullCommandLine);
            }
        }

        /// <summary>
        /// Coordinates the parsing of the command line. It detects switches on the command line, gathers their parameters, and
        /// flags syntax errors, and other obvious switch errors.
        /// </summary>
        /// <remarks>
        /// Internal for unit testing only.
        /// </remarks>
        internal static void GatherCommandLineSwitches(List<string> commandLineArgs, CommandLineSwitches commandLineSwitches, string commandLine = "")
        {
            foreach (string commandLineArg in commandLineArgs)
            {
                string unquotedCommandLineArg = QuotingUtilities.Unquote(commandLineArg, out var doubleQuotesRemovedFromArg);

                if (unquotedCommandLineArg.Length > 0)
                {
                    // response file switch starts with @
                    if (unquotedCommandLineArg.StartsWith("@", StringComparison.Ordinal))
                    {
                        GatherResponseFileSwitch(unquotedCommandLineArg, commandLineSwitches, commandLine);
                    }
                    else
                    {
                        string switchName;
                        string switchParameters;

                        // all switches should start with - or / or -- unless a project is being specified
                        if (!ValidateSwitchIndicatorInUnquotedArgument(unquotedCommandLineArg) || FileUtilities.LooksLikeUnixFilePath(unquotedCommandLineArg))
                        {
                            switchName = null;
                            // add a (fake) parameter indicator for later parsing
                            switchParameters = $":{commandLineArg}";
                        }
                        else
                        {
                            // check if switch has parameters (look for the : parameter indicator)
                            int switchParameterIndicator = unquotedCommandLineArg.IndexOf(':');

                            // get the length of the beginning sequence considered as a switch indicator (- or / or --)
                            int switchIndicatorsLength = GetLengthOfSwitchIndicator(unquotedCommandLineArg);

                            // extract the switch name and parameters -- the name is sandwiched between the switch indicator (the
                            // leading - or / or --) and the parameter indicator (if the switch has parameters); the parameters (if any)
                            // follow the parameter indicator
                            if (switchParameterIndicator == -1)
                            {
                                switchName = unquotedCommandLineArg.Substring(switchIndicatorsLength);
                                switchParameters = string.Empty;
                            }
                            else
                            {
                                switchName = unquotedCommandLineArg.Substring(switchIndicatorsLength, switchParameterIndicator - switchIndicatorsLength);
                                switchParameters = ExtractSwitchParameters(commandLineArg, unquotedCommandLineArg, doubleQuotesRemovedFromArg, switchName, switchParameterIndicator, switchIndicatorsLength);
                            }
                        }

                        // Special case: for the switches "/m" (or "/maxCpuCount") and "/bl" (or "/binarylogger") we wish to pretend we saw a default argument
                        // This allows a subsequent /m:n on the command line to override it.
                        // We could create a new kind of switch with optional parameters, but it's a great deal of churn for this single case.
                        // Note that if no "/m" or "/maxCpuCount" switch -- either with or without parameters -- is present, then we still default to 1 cpu
                        // for backwards compatibility.
                        if (string.IsNullOrEmpty(switchParameters))
                        {
                            if (string.Equals(switchName, "m", StringComparison.OrdinalIgnoreCase) ||
                                string.Equals(switchName, "maxcpucount", StringComparison.OrdinalIgnoreCase))
                            {
                                int numberOfCpus = NativeMethodsShared.GetLogicalCoreCount();
                                switchParameters = $":{numberOfCpus}";
                            }
                            else if (string.Equals(switchName, "bl", StringComparison.OrdinalIgnoreCase) ||
                                string.Equals(switchName, "binarylogger", StringComparison.OrdinalIgnoreCase))
                            {
                                // we have to specify at least one parameter otherwise it's impossible to distinguish the situation
                                // where /bl is not specified at all vs. where /bl is specified without the file name.
                                switchParameters = ":msbuild.binlog";
                            }
                            else if (string.Equals(switchName, "prof", StringComparison.OrdinalIgnoreCase) ||
                                     string.Equals(switchName, "profileevaluation", StringComparison.OrdinalIgnoreCase))
                            {
                                switchParameters = ":no-file";
                            }
                        }

                        if (CommandLineSwitches.IsParameterlessSwitch(switchName, out var parameterlessSwitch, out var duplicateSwitchErrorMessage))
                        {
                            GatherParameterlessCommandLineSwitch(commandLineSwitches, parameterlessSwitch, switchParameters, duplicateSwitchErrorMessage, unquotedCommandLineArg, commandLine);
                        }
                        else if (CommandLineSwitches.IsParameterizedSwitch(switchName, out var parameterizedSwitch, out duplicateSwitchErrorMessage, out var multipleParametersAllowed, out var missingParametersErrorMessage, out var unquoteParameters, out var allowEmptyParameters))
                        {
                            GatherParameterizedCommandLineSwitch(commandLineSwitches, parameterizedSwitch, switchParameters, duplicateSwitchErrorMessage, multipleParametersAllowed, missingParametersErrorMessage, unquoteParameters, unquotedCommandLineArg, allowEmptyParameters, commandLine);
                        }
                        else
                        {
                            commandLineSwitches.SetUnknownSwitchError(unquotedCommandLineArg, commandLine);
                        }
                    }
                }
            }
        }

        /// <summary>
        /// Extracts a switch's parameters after processing all quoting around the switch.
        /// </summary>
        /// <remarks>
        /// This method is marked "internal" for unit-testing purposes only -- ideally it should be "private".
        /// </remarks>
        /// <param name="commandLineArg"></param>
        /// <param name="unquotedCommandLineArg"></param>
        /// <param name="doubleQuotesRemovedFromArg"></param>
        /// <param name="switchName"></param>
        /// <param name="switchParameterIndicator"></param>
        /// <param name="switchIndicatorsLength"></param>
        /// <returns>The given switch's parameters (with interesting quoting preserved).</returns>
        internal static string ExtractSwitchParameters
        (
            string commandLineArg,
            string unquotedCommandLineArg,
            int doubleQuotesRemovedFromArg,
            string switchName,
            int switchParameterIndicator,
            int switchIndicatorsLength
        )
        {

            // find the parameter indicator again using the quoted arg
            // NOTE: since the parameter indicator cannot be part of a switch name, quoting around it is not relevant, because a
            // parameter indicator cannot be escaped or made into a literal
            int quotedSwitchParameterIndicator = commandLineArg.IndexOf(':');

            // check if there is any quoting in the name portion of the switch
            string unquotedSwitchIndicatorAndName = QuotingUtilities.Unquote(commandLineArg.Substring(0, quotedSwitchParameterIndicator), out var doubleQuotesRemovedFromSwitchIndicatorAndName);

            ErrorUtilities.VerifyThrow(switchName == unquotedSwitchIndicatorAndName.Substring(switchIndicatorsLength),
                "The switch name extracted from either the partially or completely unquoted arg should be the same.");

            ErrorUtilities.VerifyThrow(doubleQuotesRemovedFromArg >= doubleQuotesRemovedFromSwitchIndicatorAndName,
                "The name portion of the switch cannot contain more quoting than the arg itself.");

            string switchParameters;
            // if quoting in the name portion of the switch was terminated
            if ((doubleQuotesRemovedFromSwitchIndicatorAndName % 2) == 0)
            {
                // get the parameters exactly as specified on the command line i.e. including quoting
                switchParameters = commandLineArg.Substring(quotedSwitchParameterIndicator);
            }
            else
            {
                // if quoting was not terminated in the name portion of the switch, and the terminal double-quote (if any)
                // terminates the switch parameters
                int terminalDoubleQuote = commandLineArg.IndexOf('"', quotedSwitchParameterIndicator + 1);
                if (((doubleQuotesRemovedFromArg - doubleQuotesRemovedFromSwitchIndicatorAndName) <= 1) &&
                    ((terminalDoubleQuote == -1) || (terminalDoubleQuote == (commandLineArg.Length - 1))))
                {
                    // then the parameters are not quoted in any interesting way, so use the unquoted parameters
                    switchParameters = unquotedCommandLineArg.Substring(switchParameterIndicator);
                }
                else
                {
                    // otherwise, use the quoted parameters, after compensating for the quoting that was started in the name
                    // portion of the switch
                    switchParameters = $":\"{commandLineArg.Substring(quotedSwitchParameterIndicator + 1)}";
                }
            }

            ErrorUtilities.VerifyThrow(switchParameters != null, "We must be able to extract the switch parameters.");

            return switchParameters;
        }

        /// <summary>
        /// Used to keep track of response files to prevent them from
        /// being included multiple times (or even recursively).
        /// </summary>
        private static List<string> s_includedResponseFiles;

        /// <summary>
        /// Called when a response file switch is detected on the command line. It loads the specified response file, and parses
        /// each line in it like a command line. It also prevents multiple (or recursive) inclusions of the same response file.
        /// </summary>
        /// <param name="unquotedCommandLineArg"></param>
        /// <param name="commandLineSwitches"></param>
        private static void GatherResponseFileSwitch(string unquotedCommandLineArg, CommandLineSwitches commandLineSwitches, string commandLine)
        {
            try
            {
                string responseFile = FileUtilities.FixFilePath(unquotedCommandLineArg.Substring(1));

                if (responseFile.Length == 0)
                {
                    commandLineSwitches.SetSwitchError("MissingResponseFileError", unquotedCommandLineArg, commandLine);
                }
                else if (!FileSystems.Default.FileExists(responseFile))
                {
                    commandLineSwitches.SetParameterError("ResponseFileNotFoundError", unquotedCommandLineArg, commandLine);
                }
                else
                {
                    // normalize the response file path to help catch multiple (or recursive) inclusions
                    responseFile = Path.GetFullPath(responseFile);
                    // NOTE: for network paths or mapped paths, normalization is not guaranteed to work

                    bool isRepeatedResponseFile = false;

                    foreach (string includedResponseFile in s_includedResponseFiles)
                    {
                        if (string.Equals(responseFile, includedResponseFile, StringComparison.OrdinalIgnoreCase))
                        {
                            commandLineSwitches.SetParameterError("RepeatedResponseFileError", unquotedCommandLineArg, commandLine);
                            isRepeatedResponseFile = true;
                            break;
                        }
                    }

                    if (!isRepeatedResponseFile)
                    {
                        var responseFileDirectory = FileUtilities.EnsureTrailingSlash(Path.GetDirectoryName(responseFile));
                        s_includedResponseFiles.Add(responseFile);

                        List<string> argsFromResponseFile;

#if FEATURE_ENCODING_DEFAULT
                        using (StreamReader responseFileContents = new StreamReader(responseFile, Encoding.Default)) // HIGHCHAR: If response files have no byte-order marks, then assume ANSI rather than ASCII.
#else
                        using (StreamReader responseFileContents = FileUtilities.OpenRead(responseFile)) // HIGHCHAR: If response files have no byte-order marks, then assume ANSI rather than ASCII.
#endif
                        {
                            argsFromResponseFile = new List<string>();

                            while (responseFileContents.Peek() != -1)
                            {
                                // ignore leading whitespace on each line
                                string responseFileLine = responseFileContents.ReadLine().TrimStart();

                                // skip comment lines beginning with #
                                if (!responseFileLine.StartsWith("#", StringComparison.Ordinal))
                                {
                                    // Allow special case to support a path relative to the .rsp file being processed.
                                    responseFileLine = Regex.Replace(responseFileLine, responseFilePathReplacement,
                                        responseFileDirectory, RegexOptions.IgnoreCase);

                                    // treat each line of the response file like a command line i.e. args separated by whitespace
                                    argsFromResponseFile.AddRange(QuotingUtilities.SplitUnquoted(Environment.ExpandEnvironmentVariables(responseFileLine)));
                                }
                            }
                        }

                        CommandLineSwitches.SwitchesFromResponseFiles.Add((responseFile, string.Join(" ", argsFromResponseFile)));

                        GatherCommandLineSwitches(argsFromResponseFile, commandLineSwitches, commandLine);
                    }
                }
            }
            catch (NotSupportedException e)
            {
                commandLineSwitches.SetParameterError("ReadResponseFileError", unquotedCommandLineArg, e, commandLine);
            }
            catch (SecurityException e)
            {
                commandLineSwitches.SetParameterError("ReadResponseFileError", unquotedCommandLineArg, e, commandLine);
            }
            catch (UnauthorizedAccessException e)
            {
                commandLineSwitches.SetParameterError("ReadResponseFileError", unquotedCommandLineArg, e, commandLine);
            }
            catch (IOException e)
            {
                commandLineSwitches.SetParameterError("ReadResponseFileError", unquotedCommandLineArg, e, commandLine);
            }
        }

        /// <summary>
        /// Called when a switch that doesn't take parameters is detected on the command line.
        /// </summary>
        /// <param name="commandLineSwitches"></param>
        /// <param name="parameterlessSwitch"></param>
        /// <param name="switchParameters"></param>
        /// <param name="duplicateSwitchErrorMessage"></param>
        /// <param name="unquotedCommandLineArg"></param>
        private static void GatherParameterlessCommandLineSwitch
        (
            CommandLineSwitches commandLineSwitches,
            CommandLineSwitches.ParameterlessSwitch parameterlessSwitch,
            string switchParameters,
            string duplicateSwitchErrorMessage,
            string unquotedCommandLineArg,
            string commandLine
        )
        {
            // switch should not have any parameters
            if (switchParameters.Length == 0)
            {
                // check if switch is duplicated, and if that's allowed
                if (!commandLineSwitches.IsParameterlessSwitchSet(parameterlessSwitch) ||
                    (duplicateSwitchErrorMessage == null))
                {
                    commandLineSwitches.SetParameterlessSwitch(parameterlessSwitch, unquotedCommandLineArg);
                }
                else
                {
                    commandLineSwitches.SetSwitchError(duplicateSwitchErrorMessage, unquotedCommandLineArg, commandLine);
                }
            }
            else
            {
                commandLineSwitches.SetUnexpectedParametersError(unquotedCommandLineArg, commandLine);
            }
        }

        /// <summary>
        /// Called when a switch that takes parameters is detected on the command line. This method flags errors and stores the
        /// switch parameters.
        /// </summary>
        /// <param name="commandLineSwitches"></param>
        /// <param name="parameterizedSwitch"></param>
        /// <param name="switchParameters"></param>
        /// <param name="duplicateSwitchErrorMessage"></param>
        /// <param name="multipleParametersAllowed"></param>
        /// <param name="missingParametersErrorMessage"></param>
        /// <param name="unquoteParameters"></param>
        /// <param name="unquotedCommandLineArg"></param>
        private static void GatherParameterizedCommandLineSwitch
        (
            CommandLineSwitches commandLineSwitches,
            CommandLineSwitches.ParameterizedSwitch parameterizedSwitch,
            string switchParameters,
            string duplicateSwitchErrorMessage,
            bool multipleParametersAllowed,
            string missingParametersErrorMessage,
            bool unquoteParameters,
            string unquotedCommandLineArg,
            bool allowEmptyParameters,
            string commandLine
        )
        {
            if (// switch must have parameters
                (switchParameters.Length > 1) ||
                // unless the parameters are optional
                (missingParametersErrorMessage == null))
            {
                // skip the parameter indicator (if any)
                if (switchParameters.Length > 0)
                {
                    switchParameters = switchParameters.Substring(1);
                }

                if (parameterizedSwitch == CommandLineSwitches.ParameterizedSwitch.Project && IsEnvironmentVariable(switchParameters))
                {
                    commandLineSwitches.SetSwitchError("EnvironmentVariableAsSwitch", unquotedCommandLineArg, commandLine);
                }

                // check if switch is duplicated, and if that's allowed
                if (!commandLineSwitches.IsParameterizedSwitchSet(parameterizedSwitch) ||
                    (duplicateSwitchErrorMessage == null))
                {
                    // save the parameters after unquoting and splitting them if necessary
                    if (!commandLineSwitches.SetParameterizedSwitch(parameterizedSwitch, unquotedCommandLineArg, switchParameters, multipleParametersAllowed, unquoteParameters, allowEmptyParameters))
                    {
                        // if parsing revealed there were no real parameters, flag an error, unless the parameters are optional
                        if (missingParametersErrorMessage != null)
                        {
                            commandLineSwitches.SetSwitchError(missingParametersErrorMessage, unquotedCommandLineArg, commandLine);
                        }
                    }
                }
                else
                {
                    commandLineSwitches.SetSwitchError(duplicateSwitchErrorMessage, unquotedCommandLineArg, commandLine);
                }
            }
            else
            {
                commandLineSwitches.SetSwitchError(missingParametersErrorMessage, unquotedCommandLineArg, commandLine);
            }
        }

        /// <summary>
        /// Checks whether envVar is an environment variable. MSBuild uses
        /// Environment.ExpandEnvironmentVariables(string), which only
        /// considers %-delimited variables.
        /// </summary>
        /// <param name="envVar">A possible environment variable</param>
        /// <returns>Whether envVar is an environment variable</returns>
        private static bool IsEnvironmentVariable(string envVar)
        {
            return envVar.StartsWith("%") && envVar.EndsWith("%") && envVar.Length > 1;
        }

        /// <summary>
        /// The name of the auto-response file.
        /// </summary>
        private const string autoResponseFileName = "MSBuild.rsp";

        /// <summary>
        /// The name of an auto-response file to search for in the project directory and above.
        /// </summary>
        private const string directoryResponseFileName = "Directory.Build.rsp";

        /// <summary>
        /// String replacement pattern to support paths in response files.
        /// </summary>
        private const string responseFilePathReplacement = "%MSBuildThisFileDirectory%";

        /// <summary>
        /// Whether switches from the auto-response file are being used.
        /// </summary>
        internal static bool usingSwitchesFromAutoResponseFile = false;

        /// <summary>
        /// Indicates that this process is working as a server.
        /// </summary>
        private static bool s_isServerNode;

        /// <summary>
        /// Parses the auto-response file (assumes the "/noautoresponse" switch is not specified on the command line), and combines the
        /// switches from the auto-response file with the switches passed in.
        /// Returns true if the response file was found.
        /// </summary>
        private static bool GatherAutoResponseFileSwitches(string path, CommandLineSwitches switchesFromAutoResponseFile, string commandLine)
        {
            string autoResponseFile = Path.Combine(path, autoResponseFileName);
            return GatherAutoResponseFileSwitchesFromFullPath(autoResponseFile, switchesFromAutoResponseFile, commandLine);
        }

        private static bool GatherAutoResponseFileSwitchesFromFullPath(string autoResponseFile, CommandLineSwitches switchesFromAutoResponseFile, string commandLine)
        {
            bool found = false;

            // if the auto-response file does not exist, only use the switches on the command line
            if (FileSystems.Default.FileExists(autoResponseFile))
            {
                found = true;
                GatherResponseFileSwitch($"@{autoResponseFile}", switchesFromAutoResponseFile, commandLine);

                // if the "/noautoresponse" switch was set in the auto-response file, flag an error
                if (switchesFromAutoResponseFile[CommandLineSwitches.ParameterlessSwitch.NoAutoResponse])
                {
                    switchesFromAutoResponseFile.SetSwitchError("CannotAutoDisableAutoResponseFile",
                        switchesFromAutoResponseFile.GetParameterlessSwitchCommandLineArg(CommandLineSwitches.ParameterlessSwitch.NoAutoResponse), commandLine);
                }

                if (switchesFromAutoResponseFile.HaveAnySwitchesBeenSet())
                {
                    // we picked up some switches from the auto-response file
                    usingSwitchesFromAutoResponseFile = true;
                }

                // Throw errors found in the response file
                switchesFromAutoResponseFile.ThrowErrors();
            }

            return found;
        }

        /// <summary>
        /// Coordinates the processing of all detected switches. It gathers information necessary to invoke the build engine, and
        /// performs deeper error checking on the switches and their parameters.
        /// </summary>
        /// <returns>true, if build can be invoked</returns>
        private static bool ProcessCommandLineSwitches
        (
            CommandLineSwitches switchesFromAutoResponseFile,
            CommandLineSwitches switchesNotFromAutoResponseFile,
            ref string projectFile,
            ref string[] targets,
            ref string toolsVersion,
            ref Dictionary<string, string> globalProperties,
            ref ILogger[] loggers,
            ref LoggerVerbosity verbosity,
            ref List<DistributedLoggerRecord> distributedLoggerRecords,
#if FEATURE_XML_SCHEMA_VALIDATION
            ref bool needToValidateProject,
            ref string schemaFile,
#endif
            ref int cpuCount,
            ref bool enableNodeReuse,
            ref TextWriter preprocessWriter,
            ref TextWriter targetsWriter,
            ref bool detailedSummary,
            ref ISet<string> warningsAsErrors,
            ref ISet<string> warningsNotAsErrors,
            ref ISet<string> warningsAsMessages,
            ref bool enableRestore,
            ref bool interactive,
            ref ProfilerLogger profilerLogger,
            ref bool enableProfiler,
            ref Dictionary<string, string> restoreProperties,
            ref bool isolateProjects,
            ref GraphBuildOptions graphBuild,
            ref string[] inputResultsCaches,
            ref string outputResultsCache,
            ref bool lowPriority,
            bool recursing,
            string commandLine
        )
        {
            bool invokeBuild = false;

            CommandLineSwitches commandLineSwitches = CombineSwitchesRespectingPriority(switchesFromAutoResponseFile, switchesNotFromAutoResponseFile, commandLine);

#if DEBUG
            if (commandLineSwitches[CommandLineSwitches.ParameterlessSwitch.WaitForDebugger])
            {
                BuildManager.WaitForDebugger = true;

                if (!Debugger.IsAttached)
                {
                    Process currentProcess = Process.GetCurrentProcess();
                    Console.WriteLine($"Waiting for debugger to attach... ({currentProcess.MainModule.FileName} PID {currentProcess.Id})");
                    while (!Debugger.IsAttached)
                    {
                        Thread.Sleep(100);
                    }
                }
            }
#endif

            // show copyright message if nologo switch is not set
            // NOTE: we heed the nologo switch even if there are switch errors
            if (!recursing && !commandLineSwitches[CommandLineSwitches.ParameterlessSwitch.NoLogo] && !commandLineSwitches.IsParameterizedSwitchSet(CommandLineSwitches.ParameterizedSwitch.Preprocess))
            {
                DisplayVersionMessage();
            }


            // Idle priority would prevent the build from proceeding as the user does normal actions.
            // This switch is processed early to capture both the command line case (main node should
            // also be low priority) and the Visual Studio case in which the main node starts and stays
            // at normal priority (not through XMake.cs) but worker nodes still need to honor this switch.
            if (commandLineSwitches.IsParameterizedSwitchSet(CommandLineSwitches.ParameterizedSwitch.LowPriority))
            {
                lowPriority = ProcessBooleanSwitch(commandLineSwitches[CommandLineSwitches.ParameterizedSwitch.LowPriority], defaultValue: true, resourceName: "InvalidLowPriorityValue");
            }
            try
            {
                if (lowPriority && Process.GetCurrentProcess().PriorityClass != ProcessPriorityClass.Idle)
                {
                    Process.GetCurrentProcess().PriorityClass = ProcessPriorityClass.BelowNormal;
                }
            }
            // We avoid increasing priority because that causes failures on mac/linux, but there is no good way to
            // verify that a particular priority is lower than "BelowNormal." If the error appears, ignore it and
            // leave priority where it was.
            catch (Win32Exception) { }

            // if help switch is set (regardless of switch errors), show the help message and ignore the other switches
            if (commandLineSwitches[CommandLineSwitches.ParameterlessSwitch.Help])
            {
                ShowHelpMessage();
            }
            else if (commandLineSwitches.IsParameterizedSwitchSet(CommandLineSwitches.ParameterizedSwitch.NodeMode))
            {
                StartLocalNode(commandLineSwitches, lowPriority);
            }
            else
            {
                // if help switch is not set, and errors were found, abort (don't process the remaining switches)
                commandLineSwitches.ThrowErrors();

                // if version switch is set, just show the version and quit (ignore the other switches)
                if (commandLineSwitches[CommandLineSwitches.ParameterlessSwitch.Version])
                {
                    ShowVersion();
                }
                else
                {
                    bool foundProjectAutoResponseFile = CheckAndGatherProjectAutoResponseFile(switchesFromAutoResponseFile, commandLineSwitches, recursing, commandLine, out projectFile);

                    if (foundProjectAutoResponseFile)
                    {
                        // we presumably read in more switches, so start our switch processing all over again,
                        // so that we consume switches in the following sequence of increasing priority:
                        // (1) switches from the msbuild.rsp next to msbuild.exe, including recursively included response files
                        // (2) switches from this msbuild.rsp next to the project or solution <<--------- these we have just now merged with (1)
                        // (3) switches from the command line, including recursively included response file switches inserted at the point they are declared with their "@" symbol
                        return ProcessCommandLineSwitches(
                                                           switchesFromAutoResponseFile,
                                                           switchesNotFromAutoResponseFile,
                                                           ref projectFile,
                                                           ref targets,
                                                           ref toolsVersion,
                                                           ref globalProperties,
                                                           ref loggers,
                                                           ref verbosity,
                                                           ref distributedLoggerRecords,
#if FEATURE_XML_SCHEMA_VALIDATION
                                                           ref needToValidateProject,
                                                           ref schemaFile,
#endif
                                                           ref cpuCount,
                                                           ref enableNodeReuse,
                                                           ref preprocessWriter,
                                                           ref targetsWriter,
                                                           ref detailedSummary,
                                                           ref warningsAsErrors,
                                                           ref warningsNotAsErrors,
                                                           ref warningsAsMessages,
                                                           ref enableRestore,
                                                           ref interactive,
                                                           ref profilerLogger,
                                                           ref enableProfiler,
                                                           ref restoreProperties,
                                                           ref isolateProjects,
                                                           ref graphBuild,
                                                           ref inputResultsCaches,
                                                           ref outputResultsCache,
                                                           ref lowPriority,
                                                           recursing: true,
                                                           commandLine
                                                         );
                    }

                    // figure out which targets we are building
                    targets = ProcessTargetSwitch(commandLineSwitches[CommandLineSwitches.ParameterizedSwitch.Target]);

                    // figure out which ToolsVersion has been set on the command line
                    toolsVersion = ProcessToolsVersionSwitch(commandLineSwitches[CommandLineSwitches.ParameterizedSwitch.ToolsVersion]);

                    // figure out which properties have been set on the command line
                    globalProperties = ProcessPropertySwitch(commandLineSwitches[CommandLineSwitches.ParameterizedSwitch.Property]);

                    // figure out which restore-only properties have been set on the command line
                    restoreProperties = ProcessPropertySwitch(commandLineSwitches[CommandLineSwitches.ParameterizedSwitch.RestoreProperty]);

                    // figure out if there was a max cpu count provided
                    cpuCount = ProcessMaxCPUCountSwitch(commandLineSwitches[CommandLineSwitches.ParameterizedSwitch.MaxCPUCount]);

                    // figure out if we should reuse nodes
                    // If FEATURE_NODE_REUSE is OFF, just validates that the switch is OK, and always returns False
                    enableNodeReuse = ProcessNodeReuseSwitch(commandLineSwitches[CommandLineSwitches.ParameterizedSwitch.NodeReuse]);

                    // determine what if any writer to preprocess to
                    preprocessWriter = null;
                    if (commandLineSwitches.IsParameterizedSwitchSet(CommandLineSwitches.ParameterizedSwitch.Preprocess))
                    {
                        preprocessWriter = ProcessPreprocessSwitch(commandLineSwitches[CommandLineSwitches.ParameterizedSwitch.Preprocess]);
                    }

                    // determine what if any writer to print targets to
                    targetsWriter = null;
                    if (commandLineSwitches.IsParameterizedSwitchSet(CommandLineSwitches.ParameterizedSwitch.Targets))
                    {
                        targetsWriter = ProcessTargetsSwitch(commandLineSwitches[CommandLineSwitches.ParameterizedSwitch.Targets]);
                    }

                    warningsAsErrors = ProcessWarnAsErrorSwitch(commandLineSwitches);

                    warningsNotAsErrors = ProcessWarnNotAsErrorSwitch(commandLineSwitches);

                    warningsAsMessages = ProcessWarnAsMessageSwitch(commandLineSwitches);

                    if (commandLineSwitches.IsParameterizedSwitchSet(CommandLineSwitches.ParameterizedSwitch.Restore))
                    {
                        enableRestore = ProcessBooleanSwitch(commandLineSwitches[CommandLineSwitches.ParameterizedSwitch.Restore], defaultValue: true, resourceName: "InvalidRestoreValue");
                    }

                    if (commandLineSwitches.IsParameterizedSwitchSet(CommandLineSwitches.ParameterizedSwitch.Interactive))
                    {
                        interactive = ProcessBooleanSwitch(commandLineSwitches[CommandLineSwitches.ParameterizedSwitch.Interactive], defaultValue: true, resourceName: "InvalidInteractiveValue");
                    }

                    if (commandLineSwitches.IsParameterizedSwitchSet(CommandLineSwitches.ParameterizedSwitch.IsolateProjects))
                    {
                        isolateProjects = ProcessBooleanSwitch(commandLineSwitches[CommandLineSwitches.ParameterizedSwitch.IsolateProjects], defaultValue: true, resourceName: "InvalidIsolateProjectsValue");
                    }

                    if (commandLineSwitches.IsParameterizedSwitchSet(CommandLineSwitches.ParameterizedSwitch.GraphBuild))
                    {
                        graphBuild = ProcessGraphBuildSwitch(commandLineSwitches[CommandLineSwitches.ParameterizedSwitch.GraphBuild]);
                    }

                    inputResultsCaches = ProcessInputResultsCaches(commandLineSwitches);

                    outputResultsCache = ProcessOutputResultsCache(commandLineSwitches);

                    // figure out which loggers are going to listen to build events
                    string[][] groupedFileLoggerParameters = commandLineSwitches.GetFileLoggerParameters();

                    loggers = ProcessLoggingSwitches(
                        commandLineSwitches[CommandLineSwitches.ParameterizedSwitch.Logger],
                        commandLineSwitches[CommandLineSwitches.ParameterizedSwitch.DistributedLogger],
                        commandLineSwitches[CommandLineSwitches.ParameterizedSwitch.Verbosity],
                        commandLineSwitches[CommandLineSwitches.ParameterlessSwitch.NoConsoleLogger],
                        commandLineSwitches[CommandLineSwitches.ParameterlessSwitch.DistributedFileLogger],
                        commandLineSwitches[CommandLineSwitches.ParameterizedSwitch.FileLoggerParameters], // used by DistributedFileLogger
                        commandLineSwitches[CommandLineSwitches.ParameterizedSwitch.ConsoleLoggerParameters],
                        commandLineSwitches[CommandLineSwitches.ParameterizedSwitch.BinaryLogger],
                        commandLineSwitches[CommandLineSwitches.ParameterizedSwitch.ProfileEvaluation],
                        groupedFileLoggerParameters,
                        out distributedLoggerRecords,
                        out verbosity,
                        cpuCount,
                        out profilerLogger,
                        out enableProfiler
                        );

                    if (commandLineSwitches.IsParameterizedSwitchSet(CommandLineSwitches.ParameterizedSwitch.DetailedSummary))
                    {
                        detailedSummary = ProcessBooleanSwitch(commandLineSwitches[CommandLineSwitches.ParameterizedSwitch.DetailedSummary], defaultValue: true, resourceName: "InvalidDetailedSummaryValue");
                    }
                    else if (verbosity == LoggerVerbosity.Diagnostic)
                    {
                        detailedSummary = true;
                    }

                    // If we picked up switches from the autoresponse file, let the user know. This could be a useful
                    // hint to a user that does not know that we are picking up the file automatically.
                    // Since this is going to happen often in normal use, only log it in high verbosity mode.
                    // Also, only log it to the console; logging to loggers would involve increasing the public API of
                    // the Engine, and we don't want to do that.
                    if (usingSwitchesFromAutoResponseFile && LoggerVerbosity.Diagnostic == verbosity)
                    {
                        Console.WriteLine(ResourceUtilities.FormatResourceStringStripCodeAndKeyword("PickedUpSwitchesFromAutoResponse", autoResponseFileName));
                    }

                    if (verbosity == LoggerVerbosity.Diagnostic)
                    {
                        string equivalentCommandLine = commandLineSwitches.GetEquivalentCommandLineExceptProjectFile();
                        Console.WriteLine($"{Path.Combine(s_exePath, s_exeName)} {equivalentCommandLine} {projectFile}");
                    }

#if FEATURE_XML_SCHEMA_VALIDATION
                    // figure out if the project needs to be validated against a schema
                    needToValidateProject = commandLineSwitches.IsParameterizedSwitchSet(CommandLineSwitches.ParameterizedSwitch.Validate);
                    schemaFile = ProcessValidateSwitch(commandLineSwitches[CommandLineSwitches.ParameterizedSwitch.Validate]);
#endif
                    invokeBuild = true;

                    if (commandLineSwitches.IsParameterizedSwitchSet(CommandLineSwitches.ParameterizedSwitch.WarningsNotAsErrors) &&
                        !WarningsAsErrorsSwitchIsEmpty(commandLineSwitches)!)
                    {
                        commandLineSwitches.SetSwitchError("NotWarnAsErrorWithoutWarnAsError",
                        commandLineSwitches.GetParameterizedSwitchCommandLineArg(CommandLineSwitches.ParameterizedSwitch.WarningsNotAsErrors),
                        commandLine);
                        commandLineSwitches.ThrowErrors();
                    }
                }
            }

            ErrorUtilities.VerifyThrow(!invokeBuild || !string.IsNullOrEmpty(projectFile), "We should have a project file if we're going to build.");

            return invokeBuild;
        }

        private static CommandLineSwitches CombineSwitchesRespectingPriority(CommandLineSwitches switchesFromAutoResponseFile, CommandLineSwitches switchesNotFromAutoResponseFile, string commandLine)
        {
            // combine the auto-response file switches with the command line switches in a left-to-right manner, where the
            // auto-response file switches are on the left (default options), and the command line switches are on the
            // right (overriding options) so that we consume switches in the following sequence of increasing priority:
            // (1) switches from the msbuild.rsp file/s, including recursively included response files
            // (2) switches from the command line, including recursively included response file switches inserted at the point they are declared with their "@" symbol
            CommandLineSwitches commandLineSwitches = new CommandLineSwitches();
            commandLineSwitches.Append(switchesFromAutoResponseFile, commandLine); // lowest precedence
            commandLineSwitches.Append(switchesNotFromAutoResponseFile, commandLine);
            return commandLineSwitches;
        }

        private static bool CheckAndGatherProjectAutoResponseFile(CommandLineSwitches switchesFromAutoResponseFile, CommandLineSwitches commandLineSwitches, bool recursing, string commandLine, out string projectFile)
        {
            bool found = false;

            // figure out what project we are building
            projectFile = ProcessProjectSwitch(commandLineSwitches[CommandLineSwitches.ParameterizedSwitch.Project], commandLineSwitches[CommandLineSwitches.ParameterizedSwitch.IgnoreProjectExtensions], Directory.GetFiles);

            if (!recursing && !commandLineSwitches[CommandLineSwitches.ParameterlessSwitch.NoAutoResponse])
            {
                // gather any switches from an msbuild.rsp that is next to the project or solution file itself
                string projectDirectory = Path.GetDirectoryName(Path.GetFullPath(projectFile));

                // gather any switches from the first Directory.Build.rsp found in the project directory or above
                string directoryResponseFile = FileUtilities.GetPathOfFileAbove(directoryResponseFileName, projectDirectory);

                found = !string.IsNullOrWhiteSpace(directoryResponseFile) && GatherAutoResponseFileSwitchesFromFullPath(directoryResponseFile, switchesFromAutoResponseFile, commandLine);

                // Don't look for more response files if it's only in the same place we already looked (next to the exe)
                if (!string.Equals(projectDirectory, s_exePath, StringComparison.OrdinalIgnoreCase))
                {
                    // this combines any found, with higher precedence, with the switches from the original auto response file switches
                    found |= GatherAutoResponseFileSwitches(projectDirectory, switchesFromAutoResponseFile, commandLine);
                }
            }

            return found;
        }

        private static bool WarningsAsErrorsSwitchIsEmpty(CommandLineSwitches commandLineSwitches)
        {
            string val = commandLineSwitches.GetParameterizedSwitchCommandLineArg(CommandLineSwitches.ParameterizedSwitch.WarningsAsErrors);
            if (val is null)
            {
                return false;
            }

            int indexOfColon = val.IndexOf(":");
            return indexOfColon < 0 || indexOfColon == val.Length - 1;
        }

        internal static GraphBuildOptions ProcessGraphBuildSwitch(string[] parameters)
        {
            var options = new GraphBuildOptions();

            // Before /graph had parameters, it was treated as a boolean switch.
            // Preserve that in case anyone is using /graph:{false|true}
            if (parameters.Length == 1 && bool.TryParse(parameters[0], out var boolValue))
            {
                return boolValue ? options : null;
            }

            foreach (var parameter in parameters)
            {
                if (string.IsNullOrWhiteSpace(parameter))
                {
                    continue;
                }

                if (parameter.Trim().Equals("NoBuild", StringComparison.OrdinalIgnoreCase))
                {
                    options = options with {Build = false};
                }
                else
                {
                    CommandLineSwitchException.Throw("InvalidGraphBuildValue", parameter);
                }
            }

            return options;
        }

        private static string ProcessOutputResultsCache(CommandLineSwitches commandLineSwitches)
        {
            return commandLineSwitches.IsParameterizedSwitchSet(CommandLineSwitches.ParameterizedSwitch.OutputResultsCache)
                ? commandLineSwitches[CommandLineSwitches.ParameterizedSwitch.OutputResultsCache].FirstOrDefault(p => p != null) ?? string.Empty
                : null;
        }

        private static string[] ProcessInputResultsCaches(CommandLineSwitches commandLineSwitches)
        {
            return commandLineSwitches.IsParameterizedSwitchSet(CommandLineSwitches.ParameterizedSwitch.InputResultsCaches)
                ? commandLineSwitches[CommandLineSwitches.ParameterizedSwitch.InputResultsCaches].Where(p => p != null).ToArray()
                : null;
        }

        /// <summary>
        /// Processes the node reuse switch, the user can set node reuse to true, false or not set the switch. If the switch is
        /// not set the system will check to see if the process is being run as an administrator. This check in localnode provider
        /// will determine the node reuse setting for that case.
        /// </summary>
        internal static bool ProcessNodeReuseSwitch(string[] parameters)
        {
            bool enableNodeReuse;
#if FEATURE_NODE_REUSE
            enableNodeReuse = true;
#else
            enableNodeReuse = false;
#endif

            if (Environment.GetEnvironmentVariable("MSBUILDDISABLENODEREUSE") == "1") // For example to disable node reuse in a gated checkin, without using the flag
            {
                enableNodeReuse = false;
            }

            if (parameters.Length > 0)
            {
                try
                {
                    // There does not seem to be a localizable function for this
                    enableNodeReuse = bool.Parse(parameters[parameters.Length - 1]);
                }
                catch (FormatException ex)
                {
                    CommandLineSwitchException.Throw("InvalidNodeReuseValue", parameters[parameters.Length - 1], ex.Message);
                }
                catch (ArgumentNullException ex)
                {
                    CommandLineSwitchException.Throw("InvalidNodeReuseValue", parameters[parameters.Length - 1], ex.Message);
                }
            }

#if !FEATURE_NODE_REUSE
            if (enableNodeReuse) // Only allowed to pass False on the command line for this switch if the feature is disabled for this installation
                CommandLineSwitchException.Throw("InvalidNodeReuseTrueValue", parameters[parameters.Length - 1]);
#endif

            return enableNodeReuse;
        }

        /// <summary>
        /// Figure out what TextWriter we should preprocess the project file to.
        /// If no parameter is provided to the switch, the default is to output to the console.
        /// </summary>
        internal static TextWriter ProcessPreprocessSwitch(string[] parameters)
        {
            TextWriter writer = Console.Out;

            if (parameters.Length > 0)
            {
                try
                {
                    writer = FileUtilities.OpenWrite(parameters[parameters.Length - 1], append: false);
                }
                catch (Exception ex) when (ExceptionHandling.IsIoRelatedException(ex))
                {
                    CommandLineSwitchException.Throw("InvalidPreprocessPath", parameters[parameters.Length - 1], ex.Message);
                }
            }

            return writer;
        }

        internal static TextWriter ProcessTargetsSwitch(string[] parameters)
        {
            TextWriter writer = Console.Out;

            if (parameters.Length > 0)
            {
                try
                {
                    writer = FileUtilities.OpenWrite(parameters[parameters.Length - 1], append: false);
                }
                catch (Exception ex) when (ExceptionHandling.IsIoRelatedException(ex))
                {
                    CommandLineSwitchException.Throw("TargetsCouldNotBePrinted", parameters[parameters.Length - 1], ex.Message);
                }
            }

            return writer;
        }

        private static ISet<string> ProcessWarningRelatedSwitch(CommandLineSwitches commandLineSwitches, CommandLineSwitches.ParameterizedSwitch warningSwitch)
        {
            if (!commandLineSwitches.IsParameterizedSwitchSet(warningSwitch))
            {
                return null;
            }

            string[] parameters = commandLineSwitches[warningSwitch];

            ISet<string> warningSwitches = new HashSet<string>(StringComparer.OrdinalIgnoreCase);

            foreach (string code in parameters
                .SelectMany(parameter => parameter?.Split(s_commaSemicolon, StringSplitOptions.RemoveEmptyEntries) ?? new string[] { null }))
            {
                if (code == null)
                {
                    // An empty /warnaserror is added as "null".  In this case, the list is cleared
                    // so that all warnings are treated errors
                    warningSwitches.Clear();
                }
                else if (!string.IsNullOrWhiteSpace(code))
                {
                    warningSwitches.Add(code.Trim());
                }
            }

            return warningSwitches;
        }

        internal static ISet<string> ProcessWarnAsErrorSwitch(CommandLineSwitches commandLineSwitches)
        {
            return ProcessWarningRelatedSwitch(commandLineSwitches, CommandLineSwitches.ParameterizedSwitch.WarningsAsErrors);
        }

        internal static ISet<string> ProcessWarnAsMessageSwitch(CommandLineSwitches commandLineSwitches)
        {
            return ProcessWarningRelatedSwitch(commandLineSwitches, CommandLineSwitches.ParameterizedSwitch.WarningsAsMessages);
        }

        internal static ISet<string> ProcessWarnNotAsErrorSwitch(CommandLineSwitches commandLineSwitches)
        {
            return ProcessWarningRelatedSwitch(commandLineSwitches, CommandLineSwitches.ParameterizedSwitch.WarningsNotAsErrors);
        }

        internal static bool ProcessBooleanSwitch(string[] parameters, bool defaultValue, string resourceName)
        {
            bool value = defaultValue;

            if (parameters.Length > 0)
            {
                try
                {
                    value = bool.Parse(parameters[parameters.Length - 1]);
                }
                catch (FormatException ex)
                {
                    CommandLineSwitchException.Throw(resourceName, parameters[parameters.Length - 1], ex.Message);
                }
                catch (ArgumentNullException ex)
                {
                    CommandLineSwitchException.Throw(resourceName, parameters[parameters.Length - 1], ex.Message);
                }
            }

            return value;
        }

        /// <summary>
        /// Processes the profiler evaluation switch
        /// </summary>
        /// <remarks>
        /// If the switch is provided, it adds a <see cref="ProfilerLogger"/> to the collection of loggers
        /// and also returns the created logger. Otherwise, the collection of loggers is not affected and null
        /// is returned
        /// </remarks>
        internal static ProfilerLogger ProcessProfileEvaluationSwitch(string[] parameters, List<ILogger> loggers, out bool enableProfiler)
        {
            if (parameters == null || parameters.Length == 0)
            {
                enableProfiler = false;
                return null;
            }

            enableProfiler = true;
            var profilerFile = parameters[parameters.Length - 1];

            // /prof was specified, but don't attach a logger to write a file
            if (profilerFile == "no-file")
            {
                return null;
            }

            // Check if the file name is valid
            try
            {
                new FileInfo(profilerFile);
            }
            catch (ArgumentException ex)
            {
                CommandLineSwitchException.Throw("InvalidProfilerValue", parameters[parameters.Length - 1],
                    ex.Message);
            }
            catch (PathTooLongException ex)
            {
                CommandLineSwitchException.Throw("InvalidProfilerValue", parameters[parameters.Length - 1],
                    ex.Message);
            }
            catch (NotSupportedException ex)
            {
                CommandLineSwitchException.Throw("InvalidProfilerValue", parameters[parameters.Length - 1],
                    ex.Message);
            }

            var logger = new ProfilerLogger(profilerFile);
            loggers.Add(logger);

            return logger;
        }

        /// <summary>
        /// Uses the input from thinNodeMode switch to start a local node server
        /// </summary>
        /// <param name="commandLineSwitches"></param>
        private static void StartLocalNode(CommandLineSwitches commandLineSwitches, bool lowpriority)
        {
            string[] input = commandLineSwitches[CommandLineSwitches.ParameterizedSwitch.NodeMode];
            int nodeModeNumber = 0;

            if (input.Length > 0)
            {
                try
                {
                    nodeModeNumber = int.Parse(input[0], CultureInfo.InvariantCulture);
                }
                catch (FormatException ex)
                {
                    CommandLineSwitchException.Throw("InvalidNodeNumberValue", input[0], ex.Message);
                }
                catch (OverflowException ex)
                {
                    CommandLineSwitchException.Throw("InvalidNodeNumberValue", input[0], ex.Message);
                }

                CommandLineSwitchException.VerifyThrow(nodeModeNumber >= 0, "InvalidNodeNumberValueIsNegative", input[0]);
            }

            bool restart = true;
            while (restart)
            {
                Exception nodeException = null;
                NodeEngineShutdownReason shutdownReason = NodeEngineShutdownReason.Error;

                // normal OOP node case
                if (nodeModeNumber == 1)
                {
                    // If FEATURE_NODE_REUSE is OFF, just validates that the switch is OK, and always returns False
                    bool nodeReuse = ProcessNodeReuseSwitch(commandLineSwitches[CommandLineSwitches.ParameterizedSwitch.NodeReuse]);
                    OutOfProcNode node = new OutOfProcNode();
                    shutdownReason = node.Run(nodeReuse, lowpriority, out nodeException);

                    FileUtilities.ClearCacheDirectory();
                }
                else if (nodeModeNumber == 2)
                {
                    // TaskHost nodes don't need to worry about node reuse or low priority. Node reuse is always off, and TaskHosts
                    // receive a connection immediately after being launched and shut down as soon as their work is over, so
                    // whatever our priority is is correct.
                    OutOfProcTaskHostNode node = new OutOfProcTaskHostNode();
                    shutdownReason = node.Run(out nodeException);
                }
                else if (nodeModeNumber == 8)
                {
                    // Since build function has to reuse code from *this* class and OutOfProcServerNode is in different assembly
                    // we have to pass down xmake build invocation to avoid circular dependency
                    OutOfProcServerNode.BuildCallback buildFunction = (commandLine) =>
                    {
                        int exitCode;
                        ExitType exitType;

                        if (!s_initialized)
                        {
                            exitType = ExitType.InitializationError;
                        }
                        else
                        {
                            exitType = Execute(commandLine);
                        }

                        exitCode = exitType == ExitType.Success ? 0 : 1;

                        return (exitCode, exitType.ToString());
                    };

                    OutOfProcServerNode node = new(buildFunction);

                    s_isServerNode = true;
                    shutdownReason = node.Run(out nodeException);

                    FileUtilities.ClearCacheDirectory();
                }
                else
                {
                    CommandLineSwitchException.Throw("InvalidNodeNumberValue", nodeModeNumber.ToString());
                }

                if (shutdownReason == NodeEngineShutdownReason.Error)
                {
                    Debug.WriteLine("An error has happened, throwing an exception");
                    throw nodeException;
                }

                if (shutdownReason != NodeEngineShutdownReason.BuildCompleteReuse)
                {
                    restart = false;
                }
            }
        }

        /// <summary>
        /// Process the /m: switch giving the CPU count
        /// </summary>
        /// <remarks>
        /// Internal for unit testing only
        /// </remarks>
        internal static int ProcessMaxCPUCountSwitch(string[] parameters)
        {
            int cpuCount = 1;

            if (parameters.Length > 0)
            {
                try
                {
                    cpuCount = int.Parse(parameters[parameters.Length - 1], CultureInfo.InvariantCulture);
                }
                catch (FormatException ex)
                {
                    CommandLineSwitchException.Throw("InvalidMaxCPUCountValue", parameters[parameters.Length - 1], ex.Message);
                }
                catch (OverflowException ex)
                {
                    CommandLineSwitchException.Throw("InvalidMaxCPUCountValue", parameters[parameters.Length - 1], ex.Message);
                }

                CommandLineSwitchException.VerifyThrow(cpuCount > 0 && cpuCount <= 1024, "InvalidMaxCPUCountValueOutsideRange", parameters[parameters.Length - 1]);
            }

            return cpuCount;
        }

        /// <summary>
        /// Figures out what project to build.
        /// Throws if it cannot figure it out.
        /// </summary>
        /// <param name="parameters"></param>
        /// <returns>The project filename/path.</returns>
        /// Internal for testing purposes
        internal static string ProcessProjectSwitch
                               (
                                 string[] parameters,
                                 string[] projectsExtensionsToIgnore,
                                 DirectoryGetFiles getFiles
                               )
        {
            ErrorUtilities.VerifyThrow(parameters.Length <= 1, "It should not be possible to specify more than 1 project at a time.");
            string projectFile = null;

            string projectDirectory = null;

            if (parameters.Length == 1)
            {
                projectFile = FileUtilities.FixFilePath(parameters[0]);

                if (FileSystems.Default.DirectoryExists(projectFile))
                {
                    // If the project file is actually a directory then change the directory to be searched
                    // and null out the project file
                    projectDirectory = projectFile;
                    projectFile = null;
                }
                else
                {
                    InitializationException.VerifyThrow(FileSystems.Default.FileExists(projectFile), "ProjectNotFoundError", projectFile);
                }
            }

            // We need to look in a directory for a project file...
            if (projectFile == null)
            {
                ValidateExtensions(projectsExtensionsToIgnore);
                HashSet<string> extensionsToIgnore = new HashSet<string>(projectsExtensionsToIgnore ?? Array.Empty<string>(), StringComparer.OrdinalIgnoreCase);
                // Get all files in the current directory that have a proj-like extension
                string[] potentialProjectFiles = getFiles(projectDirectory ?? ".", "*.*proj");
                List<string> actualProjectFiles = new List<string>();
                if (potentialProjectFiles != null)
                {
                    foreach (string s in potentialProjectFiles)
                    {
                        if (!extensionsToIgnore.Contains(Path.GetExtension(s)) && !s.EndsWith("~", StringComparison.CurrentCultureIgnoreCase))
                        {
                            actualProjectFiles.Add(s);
                        }
                    }
                }

                // Get all files in the current directory that have a sln extension
                string[] potentialSolutionFiles = getFiles(projectDirectory ?? ".", "*.sln");
                List<string> actualSolutionFiles = new List<string>();
                List<string> solutionFilterFiles = new List<string>();
                if (potentialSolutionFiles != null)
                {
                    foreach (string s in potentialSolutionFiles)
                    {
                        if (!extensionsToIgnore.Contains(Path.GetExtension(s)))
                        {
                            if (FileUtilities.IsSolutionFilterFilename(s))
                            {
                                solutionFilterFiles.Add(s);
                            }
                            else if (FileUtilities.IsSolutionFilename(s))
                            {
                                actualSolutionFiles.Add(s);
                            }
                        }
                    }
                }

                // If there is exactly 1 project file and exactly 1 solution file
                if (actualProjectFiles.Count == 1 && actualSolutionFiles.Count == 1)
                {
                    // Grab the name of both project and solution without extensions
                    string solutionName = Path.GetFileNameWithoutExtension(actualSolutionFiles[0]);
                    string projectName = Path.GetFileNameWithoutExtension(actualProjectFiles[0]);
                    // Compare the names and error if they are not identical
                    InitializationException.VerifyThrow(string.Equals(solutionName, projectName, StringComparison.OrdinalIgnoreCase), projectDirectory == null ? "AmbiguousProjectError" : "AmbiguousProjectDirectoryError", null, projectDirectory);
                    projectFile = actualSolutionFiles[0];
                }
                // If there is more than one solution file in the current directory we have no idea which one to use
                else if (actualSolutionFiles.Count > 1)
                {
                    InitializationException.VerifyThrow(false, projectDirectory == null ? "AmbiguousProjectError" : "AmbiguousProjectDirectoryError", null, projectDirectory, false);
                }
                // If there is more than one project file in the current directory we may be able to figure it out
                else if (actualProjectFiles.Count > 1)
                {
                    // We have more than one project, it is ambiguous at the moment
                    bool isAmbiguousProject = true;

                    // If there are exactly two projects and one of them is a .proj use that one and ignore the other
                    if (actualProjectFiles.Count == 2)
                    {
                        string firstPotentialProjectExtension = Path.GetExtension(actualProjectFiles[0]);
                        string secondPotentialProjectExtension = Path.GetExtension(actualProjectFiles[1]);

                        // If the two projects have the same extension we can't decide which one to pick
                        if (!string.Equals(firstPotentialProjectExtension, secondPotentialProjectExtension, StringComparison.OrdinalIgnoreCase))
                        {
                            // Check to see if the first project is the proj, if it is use it
                            if (string.Equals(firstPotentialProjectExtension, ".proj", StringComparison.OrdinalIgnoreCase))
                            {
                                projectFile = actualProjectFiles[0];
                                // We have made a decision
                                isAmbiguousProject = false;
                            }
                            // If the first project is not the proj check to see if the second one is the proj, if so use it
                            else if (string.Equals(secondPotentialProjectExtension, ".proj", StringComparison.OrdinalIgnoreCase))
                            {
                                projectFile = actualProjectFiles[1];
                                // We have made a decision
                                isAmbiguousProject = false;
                            }
                        }
                    }
                    InitializationException.VerifyThrow(!isAmbiguousProject, projectDirectory == null ? "AmbiguousProjectError" : "AmbiguousProjectDirectoryError", null, projectDirectory);
                }
                // if there are no project, solution filter, or solution files in the directory, we can't build
                else if (actualProjectFiles.Count == 0 &&
                         actualSolutionFiles.Count== 0 &&
                         solutionFilterFiles.Count == 0)
                {
                    InitializationException.Throw("MissingProjectError", null, null, false);
                }
                else
                {
                    // We are down to only one project, solution, or solution filter.
                    // If only 1 solution build the solution.  If only 1 project build the project. Otherwise, build the solution filter.
                    projectFile = actualSolutionFiles.Count == 1 ? actualSolutionFiles[0] : actualProjectFiles.Count == 1 ? actualProjectFiles[0] : solutionFilterFiles[0];
                    InitializationException.VerifyThrow(actualSolutionFiles.Count == 1 || actualProjectFiles.Count == 1 || solutionFilterFiles.Count == 1, projectDirectory == null ? "AmbiguousProjectError" : "AmbiguousProjectDirectoryError", null, projectDirectory);
                }
            }

            return projectFile;
        }

        private static void ValidateExtensions(string[] projectExtensionsToIgnore)
        {
            if (projectExtensionsToIgnore?.Length > 0)
            {
                foreach (string extension in projectExtensionsToIgnore)
                {
                    // There has to be more than a . passed in as the extension.
                    InitializationException.VerifyThrow(extension?.Length >= 2, "InvalidExtensionToIgnore", extension);

                    // There is an invalid char in the extensionToIgnore.
                    InitializationException.VerifyThrow(extension.IndexOfAny(Path.GetInvalidPathChars()) == -1, "InvalidExtensionToIgnore", extension, null, false);

                    // There were characters before the extension.
                    InitializationException.VerifyThrow(string.Equals(extension, Path.GetExtension(extension), StringComparison.OrdinalIgnoreCase), "InvalidExtensionToIgnore", extension, null, false);

                    // Make sure that no wild cards are in the string because for now we don't allow wild card extensions.
                    InitializationException.VerifyThrow(extension.IndexOfAny(s_wildcards) == -1, "InvalidExtensionToIgnore", extension, null, false);
                }
            }
        }

        /// <summary>
        /// Checks whether an argument given as a parameter starts with valid indicator,
        /// <br/>which means, whether switch begins with one of: "/", "-", "--"
        /// </summary>
        /// <param name="unquotedCommandLineArgument">Command line argument with beginning indicator (e.g. --help).
        /// <br/>This argument has to be unquoted, otherwise the first character will always be a quote character "</param>
        /// <returns>true if argument's beginning matches one of possible indicators
        /// <br/>false if argument's beginning doesn't match any of correct indicator
        /// </returns>
        private static bool ValidateSwitchIndicatorInUnquotedArgument(string unquotedCommandLineArgument)
        {
            return unquotedCommandLineArgument.StartsWith("-", StringComparison.Ordinal) // superset of "--"
                || unquotedCommandLineArgument.StartsWith("/", StringComparison.Ordinal);
        }

        /// <summary>
        /// Gets the length of the switch indicator (- or / or --)
        /// <br/>The length returned from this method is deduced from the beginning sequence of unquoted argument.
        /// <br/>This way it will "assume" that there's no further error (e.g. //  or ---) which would also be considered as a correct indicator.
        /// </summary>
        /// <param name="unquotedSwitch">Unquoted argument with leading indicator and name</param>
        /// <returns>Correct length of used indicator
        /// <br/>0 if no leading sequence recognized as correct indicator</returns>
        /// Internal for testing purposes
        internal static int GetLengthOfSwitchIndicator(string unquotedSwitch)
        {
            if (unquotedSwitch.StartsWith("--", StringComparison.Ordinal))
            {
                return 2;
            }
            else if (unquotedSwitch.StartsWith("-", StringComparison.Ordinal) || unquotedSwitch.StartsWith("/", StringComparison.Ordinal))
            {
                return 1;
            }
            else
            {
                return 0;
            }
        }

        /// <summary>
        /// Figures out which targets are to be built.
        /// </summary>
        /// <param name="parameters"></param>
        /// <returns>List of target names.</returns>
        private static string[] ProcessTargetSwitch(string[] parameters)
        {
            return parameters;
        }

        /// <summary>
        /// The = sign is used to pair properties with their values on the command line.
        /// </summary>
        private static readonly char[] s_propertyValueSeparator = MSBuildConstants.EqualsChar;

        /// <summary>
        /// This is a set of wildcard chars which can cause a file extension to be invalid
        /// </summary>
        private static readonly char[] s_wildcards = MSBuildConstants.WildcardChars;

        /// <summary>
        /// Determines which ToolsVersion was specified on the command line.  If more than
        /// one ToolsVersion was specified, we honor only the final ToolsVersion.
        /// </summary>
        /// <param name="parameters"></param>
        /// <returns></returns>
        private static string ProcessToolsVersionSwitch(string[] parameters)
        {
            if (parameters.Length > 0)
            {
                // We don't do any validation on the value of the ToolsVersion here, since we don't
                // know what a valid value looks like.  The engine will take care of this later.
                return parameters[parameters.Length - 1];
            }

            return null;
        }

        /// <summary>
        /// Figures out which properties were set on the command line.
        /// Internal for unit testing.
        /// </summary>
        /// <param name="parameters"></param>
        /// <returns>BuildProperty bag.</returns>
        internal static Dictionary<string, string> ProcessPropertySwitch(string[] parameters)
        {
            Dictionary<string, string> properties = new Dictionary<string, string>(StringComparer.OrdinalIgnoreCase);

            foreach (string parameter in parameters)
            {
                // split each <prop>=<value> string into 2 pieces, breaking on the first = that is found
                string[] parameterSections = parameter.Split(s_propertyValueSeparator, 2);

                Debug.Assert((parameterSections.Length >= 1) && (parameterSections.Length <= 2),
                    "String.Split() will return at least one string, and no more than two.");

                // check that the property name is not blank, and the property has a value
                CommandLineSwitchException.VerifyThrow((parameterSections[0].Length > 0) && (parameterSections.Length == 2),
                    "InvalidPropertyError", parameter);

                // Validation of whether the property has a reserved name will occur when
                // we start to build: and it will be logged then, too.
                properties[parameterSections[0]] = parameterSections[1];
            }

            return properties;
        }

        /// <summary>
        /// Instantiates the loggers that are going to listen to events from this build.
        /// </summary>
        /// <returns>List of loggers.</returns>
        private static ILogger[] ProcessLoggingSwitches
        (
            string[] loggerSwitchParameters,
            string[] distributedLoggerSwitchParameters,
            string[] verbositySwitchParameters,
            bool noConsoleLogger,
            bool distributedFileLogger,
            string[] fileLoggerParameters,
            string[] consoleLoggerParameters,
            string[] binaryLoggerParameters,
            string[] profileEvaluationParameters,
            string[][] groupedFileLoggerParameters,
            out List<DistributedLoggerRecord> distributedLoggerRecords,
            out LoggerVerbosity verbosity,
            int cpuCount,
            out ProfilerLogger profilerLogger,
            out bool enableProfiler
        )
        {
            // if verbosity level is not specified, use the default
            verbosity = LoggerVerbosity.Normal;

            if (verbositySwitchParameters.Length > 0)
            {
                // Read the last verbosity switch found
                verbosity = ProcessVerbositySwitch(verbositySwitchParameters[verbositySwitchParameters.Length - 1]);
            }

            var loggers = ProcessLoggerSwitch(loggerSwitchParameters, verbosity);

            // Add any loggers which have been specified on the commandline
            distributedLoggerRecords = ProcessDistributedLoggerSwitch(distributedLoggerSwitchParameters, verbosity);

            ProcessConsoleLoggerSwitch(noConsoleLogger, consoleLoggerParameters, distributedLoggerRecords, verbosity, cpuCount, loggers);

            ProcessDistributedFileLogger(distributedFileLogger, fileLoggerParameters, distributedLoggerRecords, loggers, cpuCount);

            ProcessFileLoggers(groupedFileLoggerParameters, distributedLoggerRecords, verbosity, cpuCount, loggers);

            ProcessBinaryLogger(binaryLoggerParameters, loggers, ref verbosity);

            profilerLogger = ProcessProfileEvaluationSwitch(profileEvaluationParameters, loggers, out enableProfiler);

            return loggers.ToArray();
        }

        /// <summary>
        /// Parameters for a particular logger may be passed in fragments that we have to aggregate: for example,
        ///   /flp:foo=bar;baz=biz /flp:boz=bez becomes "foo=bar;baz=biz;boz=bez"
        /// We are going to aggregate the LoggerParameters into one LoggerParameters string
        /// to do this we must first trim off the ; from the start and the end of the strings as
        /// this would interfere with the use of string.Join by possibly having ;; at the beginning or end of a
        /// logger parameter
        /// </summary>
        internal static string AggregateParameters(string anyPrefixingParameter, string[] parametersToAggregate)
        {
            for (int i = 0; i < parametersToAggregate.Length; i++)
            {
                parametersToAggregate[i] = parametersToAggregate[i].Trim(MSBuildConstants.SemicolonChar);
            }

            // Join the logger parameters into one string separated by semicolons
            string result = anyPrefixingParameter ?? string.Empty;

            // Ensure traling ';' so parametersToAggregate are properly separated
            if (!string.IsNullOrEmpty(result) && result[result.Length - 1] != ';')
            {
                result += ';';
            }

            result += string.Join(";", parametersToAggregate);

            return result;
        }

        /// <summary>
        /// Add a file logger with the appropriate parameters to the loggers list for each
        /// non-empty set of file logger parameters provided.
        /// </summary>
        private static void ProcessFileLoggers(string[][] groupedFileLoggerParameters, List<DistributedLoggerRecord> distributedLoggerRecords, LoggerVerbosity verbosity, int cpuCount, List<ILogger> loggers)
        {
            for (int i = 0; i < groupedFileLoggerParameters.Length; i++)
            {
                // If we had no, say, "/fl5" then continue; we may have a "/fl6" and so on
                if (groupedFileLoggerParameters[i] == null) continue;

                string fileParameters = "SHOWPROJECTFILE=TRUE;";
                // Use a default log file name of "msbuild.log", "msbuild1.log", "msbuild2.log", etc; put this first on the parameter
                // list so that any supplied log file parameter will override it
                if (i == 0)
                {
                    fileParameters += "logfile=msbuild.log;";
                }
                else
                {
                    fileParameters += $"logfile=msbuild{i}.log;";
                }

                if (groupedFileLoggerParameters[i].Length > 0)
                {
                    // Join the file logger parameters into one string separated by semicolons
                    fileParameters = AggregateParameters(fileParameters, groupedFileLoggerParameters[i]);
                }

                FileLogger fileLogger = new FileLogger();
                // Set to detailed by default, can be overidden by fileLoggerParameters
                LoggerVerbosity defaultFileLoggerVerbosity = LoggerVerbosity.Detailed;
                fileLogger.Verbosity = defaultFileLoggerVerbosity;

                // Check to see if there is a possibility we will be logging from an out-of-proc node.
                // If so (we're multi-proc or the in-proc node is disabled), we register a distributed logger.
                if (cpuCount == 1 && Environment.GetEnvironmentVariable("MSBUILDNOINPROCNODE") != "1")
                {
                    // We've decided to use the MP logger even in single proc mode.
                    // Switch it on here, rather than in the logger, so that other hosts that use
                    // the existing ConsoleLogger don't see the behavior change in single proc.
                    fileLogger.Parameters = $"ENABLEMPLOGGING;{fileParameters}";
                    loggers.Add(fileLogger);
                }
                else
                {
                    fileLogger.Parameters = fileParameters;

                    // For performance, register this logger using the forwarding logger mechanism, rather than as an old-style
                    // central logger.
                    DistributedLoggerRecord forwardingLoggerRecord = CreateForwardingLoggerRecord(fileLogger, fileParameters, defaultFileLoggerVerbosity);
                    distributedLoggerRecords.Add(forwardingLoggerRecord);
                }
            }
        }

        private static void ProcessBinaryLogger(string[] binaryLoggerParameters, List<ILogger> loggers, ref LoggerVerbosity verbosity)
        {
            if (binaryLoggerParameters == null || binaryLoggerParameters.Length == 0)
            {
                return;
            }

            string arguments = binaryLoggerParameters[binaryLoggerParameters.Length - 1];

            BinaryLogger logger = new BinaryLogger {Parameters = arguments};

            // If we have a binary logger, force verbosity to diagnostic.
            // The only place where verbosity is used downstream is to determine whether to log task inputs.
            // Since we always want task inputs for a binary logger, set it to diagnostic.
            verbosity = LoggerVerbosity.Diagnostic;

            loggers.Add(logger);
        }

        /// <summary>
        /// Process the noconsole switch and attach or not attach the correct console loggers
        /// </summary>
        internal static void ProcessConsoleLoggerSwitch
        (
            bool noConsoleLogger,
            string[] consoleLoggerParameters,
            List<DistributedLoggerRecord> distributedLoggerRecords,
            LoggerVerbosity verbosity,
            int cpuCount,
            List<ILogger> loggers
        )
        {
            // the console logger is always active, unless specifically disabled
            if (!noConsoleLogger)
            {
                // A central logger will be created for single proc and multiproc
                ConsoleLogger logger = new ConsoleLogger(verbosity);
                string consoleParameters = "SHOWPROJECTFILE=TRUE;";

                if ((consoleLoggerParameters?.Length > 0))
                {
                    consoleParameters = AggregateParameters(consoleParameters, consoleLoggerParameters);
                }

                // Always use ANSI escape codes when the build is initiated by server
                if (s_isServerNode)
                {
                    consoleParameters = $"PREFERCONSOLECOLOR;{consoleParameters}";
                }

                // Check to see if there is a possibility we will be logging from an out-of-proc node.
                // If so (we're multi-proc or the in-proc node is disabled), we register a distributed logger.
                if (cpuCount == 1 && Environment.GetEnvironmentVariable("MSBUILDNOINPROCNODE") != "1")
                {
                    // We've decided to use the MP logger even in single proc mode.
                    // Switch it on here, rather than in the logger, so that other hosts that use
                    // the existing ConsoleLogger don't see the behavior change in single proc.
                    logger.Parameters = $"ENABLEMPLOGGING;{consoleParameters}";
                    loggers.Add(logger);
                }
                else
                {
                    logger.Parameters = consoleParameters;

                    // For performance, register this logger using the forwarding logger mechanism, rather than as an old-style
                    // central logger.
                    DistributedLoggerRecord forwardingLoggerRecord = CreateForwardingLoggerRecord(logger, consoleParameters, verbosity);
                    distributedLoggerRecords.Add(forwardingLoggerRecord);
                }
            }
        }

        /// <summary>
        /// Returns a DistributedLoggerRecord containing this logger and a ConfigurableForwardingLogger.
        /// Looks at the logger's parameters for any verbosity parameter in order to make sure it is setting up the ConfigurableForwardingLogger
        /// with the verbosity level that the logger will actually use.
        /// </summary>
        private static DistributedLoggerRecord CreateForwardingLoggerRecord(ILogger logger, string loggerParameters, LoggerVerbosity defaultVerbosity)
        {
            string verbosityParameter = ExtractAnyLoggerParameter(loggerParameters, "verbosity", "v");

            string verbosityValue = ExtractAnyParameterValue(verbosityParameter);

            LoggerVerbosity effectiveVerbosity = defaultVerbosity;
            if (!string.IsNullOrEmpty(verbosityValue))
            {
                effectiveVerbosity = ProcessVerbositySwitch(verbosityValue);
            }

            // Ensure that the forwarding logger is passed evaluation-finished
            // and project-started events unless the user has specified individual
            // events of interest.
            loggerParameters += ";FORWARDPROJECTCONTEXTEVENTS";

            // Gets the currently loaded assembly in which the specified class is defined
            Assembly engineAssembly = typeof(ProjectCollection).GetTypeInfo().Assembly;
            string loggerClassName = "Microsoft.Build.Logging.ConfigurableForwardingLogger";
            string loggerAssemblyName = engineAssembly.GetName().FullName;
            LoggerDescription forwardingLoggerDescription = new LoggerDescription(loggerClassName, loggerAssemblyName, null, loggerParameters, effectiveVerbosity);
            DistributedLoggerRecord distributedLoggerRecord = new DistributedLoggerRecord(logger, forwardingLoggerDescription);

            return distributedLoggerRecord;
        }

        /// <summary>
        /// Process the file logger switches and attach the correct file loggers. Internal for testing
        /// </summary>
        internal static void ProcessDistributedFileLogger
        (
            bool distributedFileLogger,
            string[] fileLoggerParameters,
            List<DistributedLoggerRecord> distributedLoggerRecords,
            List<ILogger> loggers,
            int cpuCount
        )
        {
            if (distributedFileLogger)
            {
                string fileParameters = string.Empty;
                if ((fileLoggerParameters?.Length > 0))
                {
                    // Join the file logger parameters into one string separated by semicolons
                    fileParameters = AggregateParameters(null, fileLoggerParameters);
                }

                // Check to see if the logfile parameter has been set, if not set it to the current directory
                string logFileParameter = ExtractAnyLoggerParameter(fileParameters, "logfile");

                string logFileName = FileUtilities.FixFilePath(ExtractAnyParameterValue(logFileParameter));

                try
                {
                    // If the path is not an absolute path set the path to the current directory of the exe combined with the relative path
                    // If the string is empty then send it through as the distributed file logger WILL deal with EMPTY logfile paths
                    if (!string.IsNullOrEmpty(logFileName) && !Path.IsPathRooted(logFileName))
                    {
                        fileParameters = fileParameters.Replace(logFileParameter,
                            $"logFile={Path.Combine(Directory.GetCurrentDirectory(), logFileName)}");
                    }
                }
                catch (Exception e) when (ExceptionHandling.IsIoRelatedException(e))
                {
                    throw new LoggerException(e.Message, e);
                }

                if (string.IsNullOrEmpty(logFileName))
                {
                    // If the string is not empty and it does not end in a ;, we need to add a ; to separate what is in the parameter from the logfile
                    // if the string is empty, no ; is needed because logfile is the only parameter which will be passed in
                    if (!string.IsNullOrEmpty(fileParameters) && !fileParameters.EndsWith(";", StringComparison.OrdinalIgnoreCase))
                    {
                        fileParameters += ";";
                    }

                    fileParameters += $"logFile={Path.Combine(Directory.GetCurrentDirectory(), msbuildLogFileName)}";
                }

                // Gets the currently loaded assembly in which the specified class is defined
                Assembly engineAssembly = typeof(ProjectCollection).GetTypeInfo().Assembly;
                string loggerClassName = "Microsoft.Build.Logging.DistributedFileLogger";
                string loggerAssemblyName = engineAssembly.GetName().FullName;
                // Node the verbosity parameter is not used by the Distributed file logger so changing it here has no effect. It must be changed in the distributed file logger
                LoggerDescription forwardingLoggerDescription = new LoggerDescription(loggerClassName, loggerAssemblyName, null, fileParameters, LoggerVerbosity.Detailed);
                // Use the null as the central Logger, this will cause the engine to instantiate the NullCentralLogger, this logger will throw an exception if anything except for the buildstarted and buildFinished events are sent
                DistributedLoggerRecord distributedLoggerRecord = new DistributedLoggerRecord(null, forwardingLoggerDescription);
                distributedLoggerRecords.Add(distributedLoggerRecord);
            }
        }

        /// <summary>
        /// Given a string of aggregated parameters, such as "foo=bar;baz;biz=boz" and a list of parameter names,
        /// such as "biz", tries to find and return the LAST matching parameter, such as "biz=boz"
        /// </summary>
        internal static string ExtractAnyLoggerParameter(string parameters, params string[] parameterNames)
        {
            string[] nameValues = parameters.Split(MSBuildConstants.SemicolonChar);
            string result = null;

            foreach (string nameValue in nameValues)
            {
                foreach (string name in parameterNames)
                {
                    bool found = nameValue.StartsWith($"{name}=", StringComparison.OrdinalIgnoreCase) ||   // Parameters with value, such as "logfile=foo.txt"
                                 string.Equals(name, nameValue, StringComparison.OrdinalIgnoreCase);       // Parameters without value, such as "append"

                    if (found)
                    {
                        result = nameValue;
                    }
                }
            }

            return result;
        }

        /// <summary>
        /// Given a parameter, such as "foo=bar", tries to find and return
        /// the value part, ie "bar"; otherwise returns null.
        /// </summary>
        private static string ExtractAnyParameterValue(string parameter)
        {
            string value = null;

            if (!string.IsNullOrEmpty(parameter))
            {
                string[] nameValuePair = parameter.Split(MSBuildConstants.EqualsChar);

                value = (nameValuePair.Length > 1) ? nameValuePair[1] : null;
            }

            return value;
        }

        /// <summary>
        /// Figures out what verbosity level to assign to loggers.
        /// </summary>
        /// <remarks>
        /// Internal for unit testing only
        /// </remarks>
        /// <param name="value"></param>
        /// <returns>The logger verbosity level.</returns>
        internal static LoggerVerbosity ProcessVerbositySwitch(string value)
        {
            LoggerVerbosity verbosity = LoggerVerbosity.Normal;

            if (string.Equals(value, "q", StringComparison.OrdinalIgnoreCase) ||
                string.Equals(value, "quiet", StringComparison.OrdinalIgnoreCase))
            {
                verbosity = LoggerVerbosity.Quiet;
            }
            else if (string.Equals(value, "m", StringComparison.OrdinalIgnoreCase) ||
                     string.Equals(value, "minimal", StringComparison.OrdinalIgnoreCase))
            {
                verbosity = LoggerVerbosity.Minimal;
            }
            else if (string.Equals(value, "n", StringComparison.OrdinalIgnoreCase) ||
                     string.Equals(value, "normal", StringComparison.OrdinalIgnoreCase))
            {
                verbosity = LoggerVerbosity.Normal;
            }
            else if (string.Equals(value, "d", StringComparison.OrdinalIgnoreCase) ||
                     string.Equals(value, "detailed", StringComparison.OrdinalIgnoreCase))
            {
                verbosity = LoggerVerbosity.Detailed;
            }
            else if (string.Equals(value, "diag", StringComparison.OrdinalIgnoreCase) ||
                     string.Equals(value, "diagnostic", StringComparison.OrdinalIgnoreCase))
            {
                verbosity = LoggerVerbosity.Diagnostic;
            }
            else
            {
                CommandLineSwitchException.Throw("InvalidVerbosityError", value);
            }

            return verbosity;
        }

        /// <summary>
        /// Figures out which additional loggers are going to listen to build events.
        /// </summary>
        /// <returns>List of loggers.</returns>
        private static List<ILogger> ProcessLoggerSwitch(string[] parameters, LoggerVerbosity verbosity)
        {
            var loggers = new List<ILogger>();

            foreach (string parameter in parameters)
            {
                string unquotedParameter = QuotingUtilities.Unquote(parameter);

                LoggerDescription loggerDescription = ParseLoggingParameter(parameter, unquotedParameter, verbosity);

                if (CreateAndConfigureLogger(loggerDescription, verbosity, unquotedParameter, out ILogger logger))
                {
                    loggers.Add(logger);
                }
            }

            return loggers;
        }

        /// <summary>
        /// Parses command line arguments describing the distributed loggers
        /// </summary>
        /// <returns>List of distributed logger records</returns>
        private static List<DistributedLoggerRecord> ProcessDistributedLoggerSwitch(string[] parameters, LoggerVerbosity verbosity)
        {
            List<DistributedLoggerRecord> distributedLoggers = new List<DistributedLoggerRecord>();

            foreach (string parameter in parameters)
            {
                // split each <central logger>|<node logger> string into two pieces, breaking on the first | that is found
                var loggerSpec = QuotingUtilities.SplitUnquoted(parameter, 2, true /* keep empty splits */, false /* keep quotes */, out _, '*');

                ErrorUtilities.VerifyThrow((loggerSpec.Count >= 1) && (loggerSpec.Count <= 2),
                    "SplitUnquoted() must return at least one string, and no more than two.");

                string unquotedParameter = QuotingUtilities.Unquote(loggerSpec[0]);
                LoggerDescription centralLoggerDescription =
                    ParseLoggingParameter(loggerSpec[0], unquotedParameter, verbosity);

                if (!CreateAndConfigureLogger(centralLoggerDescription, verbosity, unquotedParameter, out ILogger centralLogger))
                {
                    continue;
                }

                // By default if no forwarding logger description is specified the same logger is used for both functions
                LoggerDescription forwardingLoggerDescription = centralLoggerDescription;

                if (loggerSpec.Count > 1)
                {
                    unquotedParameter = QuotingUtilities.Unquote(loggerSpec[1]);
                    forwardingLoggerDescription = ParseLoggingParameter(loggerSpec[1], unquotedParameter, verbosity);
                }

                DistributedLoggerRecord distributedLoggerRecord =
                    new DistributedLoggerRecord(centralLogger, forwardingLoggerDescription);

                distributedLoggers.Add(distributedLoggerRecord);
            }

            return distributedLoggers;
        }

        /// <summary>
        /// Parse a command line logger argument into a LoggerDescription structure
        /// </summary>
        /// <param name="parameter">the command line string</param>
        /// <param name="unquotedParameter">the command line string</param>
        /// <param name="verbosity">logging verbosity</param>
        /// <returns></returns>
        private static LoggerDescription ParseLoggingParameter(string parameter, string unquotedParameter, LoggerVerbosity verbosity)
        {
            string loggerClassName;
            string loggerParameters = null;
            bool isOptional = false;

            // split each <logger type>;<logger parameters> string into two pieces, breaking on the first ; that is found
            var loggerSpec = QuotingUtilities.SplitUnquoted(parameter, 2, true /* keep empty splits */, false /* keep quotes */, out _, ';');

            ErrorUtilities.VerifyThrow((loggerSpec.Count >= 1) && (loggerSpec.Count <= 2),
                "SplitUnquoted() must return at least one string, and no more than two.");

            // check that the logger is specified
            CommandLineSwitchException.VerifyThrow(loggerSpec[0].Length > 0,
                "InvalidLoggerError", unquotedParameter);

            // extract logger parameters if present
            if (loggerSpec.Count == 2)
            {
                loggerParameters = QuotingUtilities.Unquote(loggerSpec[1]);
            }

            // split each <logger class>,<logger assembly>[,<option1>][,option2] parameters string into pieces
            var loggerTypeSpec = QuotingUtilities.SplitUnquoted(loggerSpec[0], int.MaxValue, true /* keep empty splits */, false /* keep quotes */, out _, ',');

            ErrorUtilities.VerifyThrow(loggerTypeSpec.Count >= 1, "SplitUnquoted() must return at least one string");

            string loggerAssemblySpec;

            // if the logger class and assembly are both specified
            if (loggerTypeSpec.Count >= 2)
            {
                loggerClassName = QuotingUtilities.Unquote(loggerTypeSpec[0]);
                loggerAssemblySpec = QuotingUtilities.Unquote(loggerTypeSpec[1]);
            }
            else
            {
                loggerClassName = string.Empty;
                loggerAssemblySpec = QuotingUtilities.Unquote(loggerTypeSpec[0]);
            }

            // Loop through the remaining items as options
            for (int i = 2; i < loggerTypeSpec.Count; i++)
            {
                if (string.Equals(loggerTypeSpec[i] as string, nameof(isOptional), StringComparison.OrdinalIgnoreCase))
                {
                    isOptional = true;
                }
            }

            CommandLineSwitchException.VerifyThrow(loggerAssemblySpec.Length > 0,
                "InvalidLoggerError", unquotedParameter);

            string loggerAssemblyName = null;
            string loggerAssemblyFile = null;

            // DDB Bug msbuild.exe -Logger:FileLogger,Microsoft.Build.Engine fails due to moved engine file.
            // Only add strong naming if the assembly is a non-strong named 'Microsoft.Build.Engine' (i.e, no additional characteristics)
            // Concat full Strong Assembly to match v4.0
            if (string.Equals(loggerAssemblySpec, "Microsoft.Build.Engine", StringComparison.OrdinalIgnoreCase))
            {
                loggerAssemblySpec = "Microsoft.Build.Engine,Version=4.0.0.0,Culture=neutral,PublicKeyToken=b03f5f7f11d50a3a";
            }

            // figure out whether the assembly's identity (strong/weak name), or its filename/path is provided
            string testFile = FileUtilities.FixFilePath(loggerAssemblySpec);
            if (FileSystems.Default.FileExists(testFile))
            {
                loggerAssemblyFile = testFile;
            }
            else
            {
                loggerAssemblyName = loggerAssemblySpec;
            }

            return new LoggerDescription(loggerClassName, loggerAssemblyName, loggerAssemblyFile, loggerParameters, verbosity, isOptional);
        }

        /// <summary>
        /// Loads a logger from its assembly, instantiates it, and handles errors.
        /// </summary>
        /// <returns>Instantiated logger.</returns>
        private static bool CreateAndConfigureLogger
        (
            LoggerDescription loggerDescription,
            LoggerVerbosity verbosity,
            string unquotedParameter,
            out ILogger logger
        )
        {
            logger = null;

            try
            {
                logger = loggerDescription.CreateLogger();

                InitializationException.VerifyThrow(logger != null, "LoggerNotFoundError", unquotedParameter);
            }
            catch (IOException e) when (!loggerDescription.IsOptional)
            {
                InitializationException.Throw("LoggerCreationError", unquotedParameter, e, false);
            }
            catch (BadImageFormatException e) when (!loggerDescription.IsOptional)
            {
                InitializationException.Throw("LoggerCreationError", unquotedParameter, e, false);
            }
            catch (SecurityException e) when (!loggerDescription.IsOptional)
            {
                InitializationException.Throw("LoggerCreationError", unquotedParameter, e, false);
            }
            catch (ReflectionTypeLoadException e) when (!loggerDescription.IsOptional)
            {
                InitializationException.Throw("LoggerCreationError", unquotedParameter, e, false);
            }
            catch (MemberAccessException e) when (!loggerDescription.IsOptional)
            {
                InitializationException.Throw("LoggerCreationError", unquotedParameter, e, false);
            }
            catch (TargetInvocationException e) when (!loggerDescription.IsOptional)
            {
                InitializationException.Throw("LoggerFatalError", unquotedParameter, e.InnerException, true);
            }
            catch (Exception e) when (loggerDescription.IsOptional)
            {
                Console.WriteLine(ResourceUtilities.FormatResourceStringStripCodeAndKeyword("OptionalLoggerCreationMessage", e.Message));
                return false;
            }

            // Configure the logger by setting the verbosity level and parameters
            try
            {
                // set its verbosity level
                logger.Verbosity = verbosity;

                // set the logger parameters (if any)
                if (loggerDescription.LoggerSwitchParameters != null)
                {
                    logger.Parameters = loggerDescription.LoggerSwitchParameters;
                }
            }
            catch (LoggerException)
            {
                // Logger failed politely during parameter/verbosity setting
                throw;
            }
            catch (Exception e)
            {
                InitializationException.Throw("LoggerFatalError", unquotedParameter, e, true);
            }

            return true;
        }

        private static void ReplayBinaryLog
        (
            string binaryLogFilePath,
            ILogger[] loggers,
            IEnumerable<DistributedLoggerRecord> distributedLoggerRecords,
            int cpuCount)
        {
            var replayEventSource = new BinaryLogReplayEventSource();

            foreach (var distributedLoggerRecord in distributedLoggerRecords)
            {
                ILogger centralLogger = distributedLoggerRecord.CentralLogger;
                if (centralLogger is INodeLogger nodeLogger)
                {
                    nodeLogger.Initialize(replayEventSource, cpuCount);
                }
                else
                {
                    centralLogger?.Initialize(replayEventSource);
                }
            }

            foreach (var logger in loggers)
            {
                if (logger is INodeLogger nodeLogger)
                {
                    nodeLogger.Initialize(replayEventSource, cpuCount);
                }
                else
                {
                    logger.Initialize(replayEventSource);
                }
            }

            try
            {
                replayEventSource.Replay(binaryLogFilePath, s_buildCancellationSource.Token);
            }
            catch (Exception ex)
            {
                var message = ResourceUtilities.FormatResourceStringStripCodeAndKeyword("InvalidLogFileFormat", ex.Message);
                Console.WriteLine(message);
            }

            foreach (var logger in loggers)
            {
                logger.Shutdown();
            }

            foreach (var distributedLoggerRecord in distributedLoggerRecords)
            {
                distributedLoggerRecord.CentralLogger?.Shutdown();
            }
        }

        /// <summary>
        /// Figures out if the project needs to be validated against a schema.
        /// </summary>
        /// <param name="parameters"></param>
        /// <returns>The schema to validate against, or null.</returns>
        private static string ProcessValidateSwitch(string[] parameters)
        {
            string schemaFile = null;

            foreach (string parameter in parameters)
            {
                InitializationException.VerifyThrow(schemaFile == null, "MultipleSchemasError", parameter);
                string fileName = FileUtilities.FixFilePath(parameter);
                InitializationException.VerifyThrow(FileSystems.Default.FileExists(fileName), "SchemaNotFoundError", fileName);

                schemaFile = Path.Combine(Directory.GetCurrentDirectory(), fileName);
            }

            return schemaFile;
        }

        /// <summary>
        /// Given an invalid ToolsVersion string and the collection of valid toolsets,
        /// throws an InitializationException with the appropriate message.
        /// </summary>
        private static void ThrowInvalidToolsVersionInitializationException(IEnumerable<Toolset> toolsets, string toolsVersion)
        {
            string toolsVersionList = string.Empty;
            foreach (Toolset toolset in toolsets)
            {
                toolsVersionList += $"\"{toolset.ToolsVersion}\", ";
            }

            // Remove trailing comma and space
            if (toolsVersionList.Length > 0)
            {
                toolsVersionList = toolsVersionList.Substring(0, toolsVersionList.Length - 2);
            }

            string message = ResourceUtilities.FormatResourceStringStripCodeAndKeyword
                (
                "UnrecognizedToolsVersion",
                toolsVersion,
                toolsVersionList
                );
            message = ResourceUtilities.FormatResourceStringStripCodeAndKeyword("InvalidToolsVersionError", message);

            InitializationException.Throw(message, toolsVersion);
        }

        /// <summary>
        /// Displays the application version message/logo.
        /// </summary>
        private static void DisplayVersionMessage()
        {
            Console.WriteLine(ResourceUtilities.FormatResourceStringStripCodeAndKeyword("MSBuildVersionMessage", ProjectCollection.DisplayVersion, NativeMethods.FrameworkName));
        }

        /// <summary>
        /// Displays the help message that explains switch usage and syntax.
        /// </summary>
        private static void ShowHelpMessage()
        {
            // NOTE: the help message is broken into pieces because localization
            // prefers it that way -- see VSW #482758 "Entire command line help
            // message is stored in a single resource"
            Console.WriteLine(AssemblyResources.GetString("HelpMessage_1_Syntax"));
            Console.WriteLine(AssemblyResources.GetString("HelpMessage_2_Description"));
            Console.WriteLine(AssemblyResources.GetString("HelpMessage_3_SwitchesHeader"));
            Console.WriteLine(AssemblyResources.GetString("HelpMessage_9_TargetSwitch"));
            Console.WriteLine(AssemblyResources.GetString("HelpMessage_10_PropertySwitch"));
            Console.WriteLine(AssemblyResources.GetString("HelpMessage_17_MaximumCPUSwitch"));
            Console.WriteLine(AssemblyResources.GetString("HelpMessage_23_ToolsVersionSwitch"));
            Console.WriteLine(AssemblyResources.GetString("HelpMessage_12_VerbositySwitch"));
            Console.WriteLine(AssemblyResources.GetString("HelpMessage_13_ConsoleLoggerParametersSwitch"));
            Console.WriteLine(AssemblyResources.GetString("HelpMessage_14_NoConsoleLoggerSwitch"));
            Console.WriteLine(AssemblyResources.GetString("HelpMessage_20_FileLoggerSwitch"));
            Console.WriteLine(AssemblyResources.GetString("HelpMessage_22_FileLoggerParametersSwitch"));
            Console.WriteLine(AssemblyResources.GetString("HelpMessage_18_DistributedLoggerSwitch"));
            Console.WriteLine(AssemblyResources.GetString("HelpMessage_21_DistributedFileLoggerSwitch"));
            Console.WriteLine(AssemblyResources.GetString("HelpMessage_11_LoggerSwitch"));
            Console.WriteLine(AssemblyResources.GetString("HelpMessage_30_BinaryLoggerSwitch"));
            Console.WriteLine(AssemblyResources.GetString("HelpMessage_28_WarnAsErrorSwitch"));
            Console.WriteLine(AssemblyResources.GetString("HelpMessage_40_WarnNotAsErrorSwitch"));
            Console.WriteLine(AssemblyResources.GetString("HelpMessage_29_WarnAsMessageSwitch"));
#if FEATURE_XML_SCHEMA_VALIDATION
            Console.WriteLine(AssemblyResources.GetString("HelpMessage_15_ValidateSwitch"));
#endif
            Console.WriteLine(AssemblyResources.GetString("HelpMessage_19_IgnoreProjectExtensionsSwitch"));
#if FEATURE_NODE_REUSE // Do not advertise the switch when feature is off, even though we won't fail to parse it for compatibility with existing build scripts
            Console.WriteLine(AssemblyResources.GetString("HelpMessage_24_NodeReuse"));
#endif
            Console.WriteLine(AssemblyResources.GetString("HelpMessage_25_PreprocessSwitch"));
            Console.WriteLine(AssemblyResources.GetString("HelpMessage_38_TargetsSwitch"));

            Console.WriteLine(AssemblyResources.GetString("HelpMessage_26_DetailedSummarySwitch"));
            Console.WriteLine(AssemblyResources.GetString("HelpMessage_31_RestoreSwitch"));
            Console.WriteLine(AssemblyResources.GetString("HelpMessage_33_RestorePropertySwitch"));
            Console.WriteLine(AssemblyResources.GetString("HelpMessage_32_ProfilerSwitch"));
            Console.WriteLine(AssemblyResources.GetString("HelpMessage_34_InteractiveSwitch"));
            Console.WriteLine(AssemblyResources.GetString("HelpMessage_35_IsolateProjectsSwitch"));
            Console.WriteLine(AssemblyResources.GetString("HelpMessage_InputCachesFiles"));
            Console.WriteLine(AssemblyResources.GetString("HelpMessage_OutputCacheFile"));
            Console.WriteLine(AssemblyResources.GetString("HelpMessage_36_GraphBuildSwitch"));
            Console.WriteLine(AssemblyResources.GetString("HelpMessage_39_LowPrioritySwitch"));
            Console.WriteLine(AssemblyResources.GetString("HelpMessage_7_ResponseFile"));
            Console.WriteLine(AssemblyResources.GetString("HelpMessage_8_NoAutoResponseSwitch"));
            Console.WriteLine(AssemblyResources.GetString("HelpMessage_5_NoLogoSwitch"));
            Console.WriteLine(AssemblyResources.GetString("HelpMessage_6_VersionSwitch"));
            Console.WriteLine(AssemblyResources.GetString("HelpMessage_4_HelpSwitch"));
            Console.WriteLine(AssemblyResources.GetString("HelpMessage_16_Examples"));
            Console.WriteLine(AssemblyResources.GetString("HelpMessage_37_DocsLink"));
        }

        /// <summary>
        /// Displays a message prompting the user to look up help.
        /// </summary>
        private static void ShowHelpPrompt()
        {
            Console.WriteLine(AssemblyResources.GetString("HelpPrompt"));
        }

        /// <summary>
        /// Displays the build engine's version number.
        /// </summary>
        private static void ShowVersion()
        {
            Console.Write(ProjectCollection.Version.ToString());
        }
    }
}<|MERGE_RESOLUTION|>--- conflicted
+++ resolved
@@ -668,12 +668,7 @@
                 string[] inputResultsCaches = null;
                 string outputResultsCache = null;
 
-<<<<<<< HEAD
-                GatherAllSwitches(commandLine, out var switchesFromAutoResponseFile, out var switchesNotFromAutoResponseFile);
-=======
                 GatherAllSwitches(commandLine, out var switchesFromAutoResponseFile, out var switchesNotFromAutoResponseFile, out _);
-
->>>>>>> 62714bbe
                 bool buildCanBeInvoked = ProcessCommandLineSwitches(
                                             switchesFromAutoResponseFile,
                                             switchesNotFromAutoResponseFile,
