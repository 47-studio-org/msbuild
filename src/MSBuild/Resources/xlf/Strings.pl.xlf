--- conflicted
+++ resolved
@@ -106,17 +106,10 @@
                      This flag is experimental and may not work as intended.
     </source>
         <target state="translated">  -reportFileAccesses[:True|False]
-<<<<<<< HEAD
-                     Powoduje, że program MSBuild zgłasza dostępy do wszystkich skonfigurowanych plików
-                     wtyczek pamięci podręcznej projektu.
-
-Ta flaga jest eksperymentalna i może nie działać zgodnie z oczekiwaniami.
-=======
                      Powoduje, że platforma MSBuild zgłasza dostępy do wszystkich skonfigurowanych
                      wtyczek pamięci podręcznej projektu.
 
                      Ta flaga jest eksperymentalna i może nie działać zgodnie z oczekiwaniami.
->>>>>>> 195e7f5a
     </target>
         <note>
       LOCALIZATION: "-reportFileAccesses" should not be localized.
@@ -247,7 +240,7 @@
                      interakcyjność nie jest oczekiwana.
                      Podanie parametru -interactive jest równoznaczne
                      z podaniem parametru -interactive:true. Użyj tego
-                     parametru, aby przesłonić wartość pochodzącą z pliku 
+                     parametru, aby przesłonić wartość pochodzącą z pliku
                      odpowiedzi.
     </target>
         <note>
@@ -282,7 +275,7 @@
                      Po ustawieniu na wartość „MessageUponIsolationViolation” (lub jej skróconą
                      formę „Message”), serializowane są tylko wyniki z celów najwyższego poziomu
                      , jeśli przełącznik -outputResultsCache jest
-                     dostarczony. Ma to na celu zmniejszenie szans na to, że cel 
+                     dostarczony. Ma to na celu zmniejszenie szans na to, że cel
                      naruszy izolację w projekcie zależnym przy użyciu
                      nieprawidłowego stanu z powodu jego zależności od buforowanego celu
                      którego efekty uboczne nie byłyby brane pod uwagę.
@@ -316,7 +309,7 @@
                      This flag is experimental and may not work as intended.
     </source>
         <target state="translated">  -graphBuild[:True|False]
-                     Powoduje, że program MSBuild tworzy i kompiluje graf                 
+                     Powoduje, że program MSBuild tworzy i kompiluje graf
                      projektu.
 
                      Tworzenie grafu obejmuje identyfikowanie odwołań do
@@ -484,7 +477,7 @@
                      osobno.
 
                      Wszelkie pliki odpowiedzi o nazwie „msbuild.rsp” będą automatycznie
-                     wykorzystywane z następujących lokalizacji: 
+                     wykorzystywane z następujących lokalizacji:
                      (1) katalog programu msbuild.exe
                      (2) katalog pierwszej kompilacji projektu lub rozwiązania
 </target>
@@ -803,7 +796,7 @@
                      to False, this sets it to True. (short form: -irc)
    </source>
         <target state="translated">  -inputResultsCaches:&lt;cacheFile&gt;...
-                     Rozdzielona średnikami lista wejściowych plików pamięci podręcznej, z których MSBuild 
+                     Rozdzielona średnikami lista wejściowych plików pamięci podręcznej, z których MSBuild
                      odczyta wyniki kompilacji. Jeśli jest ustawione -isolateProjects
                      na wartość Fałsz, ta opcja ustawia ją na wartość Prawda. (skrócona forma: -irc)
    </target>
@@ -1039,7 +1032,7 @@
                      Dostępne są parametry takie same, jak podane dla rejestratora
                      konsoli. Dostępne są również dodatkowe parametry:
                        LogFile — ścieżka do pliku dziennika, w którym będzie
-                                 zapisywany dziennik kompilacji. 
+                                 zapisywany dziennik kompilacji.
                        Append — określa, czy plik dziennika kompilacji zostanie
                                 dołączony do pliku dziennika, czy go zastąpi.
                                 Ustawienie tego przełącznika powoduje dołączenie dziennika kompilacji
@@ -1053,8 +1046,8 @@
                        -fileLoggerParameters:LogFile=MyLog.log;Append;
                                            Verbosity=diagnostic;Encoding=UTF-8
 
-                       -flp:Summary;Verbosity=minimal;LogFile=msbuild.sum 
-                       -flp1:warningsonly;logfile=msbuild.wrn 
+                       -flp:Summary;Verbosity=minimal;LogFile=msbuild.sum
+                       -flp1:warningsonly;logfile=msbuild.wrn
                        -flp2:errorsonly;logfile=msbuild.err
     </target>
         <note>
@@ -1988,10 +1981,10 @@
     </source>
         <target state="translated">  -restore[:True|False]
                      Uruchamia element docelowy o nazwie Restore przed skompilowaniem
-                     innych elementów docelowych i zapewnia, że kompilacja tych 
-                     elementów docelowych korzysta z najnowszej logiki przywróconej 
-                     kompilacji. Jest to przydatne, gdy drzewo projektu wymaga 
-                     przywrócenia pakietów przed ich skompilowaniem. Podanie parametru 
+                     innych elementów docelowych i zapewnia, że kompilacja tych
+                     elementów docelowych korzysta z najnowszej logiki przywróconej
+                     kompilacji. Jest to przydatne, gdy drzewo projektu wymaga
+                     przywrócenia pakietów przed ich skompilowaniem. Podanie parametru
                      -restore jest równoznaczne z podaniem parametru -restore:True.
                      Za pomocą tego parametru można przesłonić wartość pochodzącą
                      z pliku odpowiedzi.
